// (c) 2019 Dapper Labs - ALL RIGHTS RESERVED

package badger

import (
	"context"
	"errors"
	"fmt"

	"github.com/dgraph-io/badger/v2"

	"github.com/onflow/flow-go/engine"
	"github.com/onflow/flow-go/model/flow"
	"github.com/onflow/flow-go/module"
	"github.com/onflow/flow-go/module/signature"
	"github.com/onflow/flow-go/module/trace"
	"github.com/onflow/flow-go/state"
	"github.com/onflow/flow-go/state/protocol"
	"github.com/onflow/flow-go/storage"
	"github.com/onflow/flow-go/storage/badger/operation"
	"github.com/onflow/flow-go/storage/badger/procedure"
	"github.com/onflow/flow-go/storage/badger/transaction"
)

// FollowerState implements a lighter version of a mutable protocol state.
// When extending the state, it performs hardly any checks on the block payload.
// Instead, the FollowerState relies on the consensus nodes to run the full
// payload check. Consequently, a block B should only be considered valid, if
// a child block with a valid header is known. The child block's header
// includes quorum certificate, which proves that a super-majority of consensus
// nodes consider block B as valid.
//
// The FollowerState allows non-consensus nodes to execute fork-aware queries
// against the protocol state, while minimizing the amount of payload checks
// the non-consensus nodes have to perform.
type FollowerState struct {
	*State

	index      storage.Index
	payloads   storage.Payloads
	tracer     module.Tracer
	consumer   protocol.Consumer
	blockTimer protocol.BlockTimer
	cfg        Config
}

// MutableState implements a mutable protocol state. When extending the
// state with a new block, it checks the _entire_ block payload.
type MutableState struct {
	*FollowerState
	receiptValidator module.ReceiptValidator
	sealValidator    module.SealValidator
}

// NewFollowerState initializes a light-weight version of a mutable protocol
// state. This implementation is suitable only for NON-Consensus nodes.
func NewFollowerState(
	state *State,
	index storage.Index,
	payloads storage.Payloads,
	tracer module.Tracer,
	consumer protocol.Consumer,
	blockTimer protocol.BlockTimer,
) (*FollowerState, error) {
	followerState := &FollowerState{
		State:      state,
		index:      index,
		payloads:   payloads,
		tracer:     tracer,
		consumer:   consumer,
		blockTimer: blockTimer,
		cfg:        DefaultConfig(),
	}
	return followerState, nil
}

// NewFullConsensusState initializes a new mutable protocol state backed by a
// badger database. When extending the state with a new block, it checks the
// _entire_ block payload. Consensus nodes should use the FullConsensusState,
// while other node roles can use the lighter FollowerState.
func NewFullConsensusState(
	state *State,
	index storage.Index,
	payloads storage.Payloads,
	tracer module.Tracer,
	consumer protocol.Consumer,
	blockTimer protocol.BlockTimer,
	receiptValidator module.ReceiptValidator,
	sealValidator module.SealValidator,
) (*MutableState, error) {
	followerState, err := NewFollowerState(state, index, payloads, tracer, consumer, blockTimer)
	if err != nil {
		return nil, fmt.Errorf("initialization of Mutable Follower State failed: %w", err)
	}
	return &MutableState{
		FollowerState:    followerState,
		receiptValidator: receiptValidator,
		sealValidator:    sealValidator,
	}, nil
}

// Extend extends the protocol state of a CONSENSUS FOLLOWER. While it checks
// the validity of the header; it does _not_ check the validity of the payload.
// Instead, the consensus follower relies on the consensus participants to
// validate the full payload. Therefore, a follower a QC (i.e. a child block) as
// proof that a block is valid.
func (m *FollowerState) Extend(ctx context.Context, candidate *flow.Block) error {

	span, ctx := m.tracer.StartSpanFromContext(ctx, trace.ProtoStateMutatorHeaderExtend)
	defer span.End()

	// check if the block header is a valid extension of the finalized state
	err := m.headerExtend(candidate)
	if err != nil {
		return fmt.Errorf("header does not compliance the chain state: %w", err)
	}

	// find the last seal at the parent block
	last, err := m.lastSealed(candidate)
	if err != nil {
		return fmt.Errorf("seal in parent block does not compliance the chain state: %w", err)
	}

	// insert the block and index the last seal for the block
	err = m.insert(ctx, candidate, last)
	if err != nil {
		return fmt.Errorf("failed to insert the block: %w", err)
	}

	return nil
}

// Extend extends the protocol state of a CONSENSUS PARTICIPANT. It checks
// the validity of the _entire block_ (header and full payload).
func (m *MutableState) Extend(ctx context.Context, candidate *flow.Block) error {

	span, ctx := m.tracer.StartSpanFromContext(ctx, trace.ProtoStateMutatorExtend)
	defer span.End()

	// check if the block header is a valid extension of the finalized state
	err := m.headerExtend(candidate)
	if err != nil {
		return fmt.Errorf("header does not compliance the chain state: %w", err)
	}

	// check if the guarantees in the payload is a valid extension of the finalized state
	err = m.guaranteeExtend(ctx, candidate)
	if err != nil {
		return fmt.Errorf("guarantee does not compliance the chain state: %w", err)
	}

	// check if the receipts in the payload are valid
	err = m.receiptExtend(ctx, candidate)
	if err != nil {
		return fmt.Errorf("payload receipts not compliant with chain state: %w", err)
	}

	// check if the seals in the payload is a valid extension of the finalized state
	lastSeal, err := m.sealExtend(ctx, candidate)
	if err != nil {
		return fmt.Errorf("seal in parent block does not compliance the chain state: %w", err)
	}

	// insert the block and index the last seal for the block
	err = m.insert(ctx, candidate, lastSeal)
	if err != nil {
		return fmt.Errorf("failed to insert the block: %w", err)
	}

	return nil
}

// headerExtend verifies the validity of the block header (excluding verification of the
// consensus rules). Specifically, we check that the block connects to the last finalized block.
func (m *FollowerState) headerExtend(candidate *flow.Block) error {
	// FIRST: We do some initial cheap sanity checks, like checking the payload
	// hash is consistent

	header := candidate.Header
	payload := candidate.Payload
	if payload.Hash() != header.PayloadHash {
		return state.NewInvalidExtensionError("payload integrity check failed")
	}

	// SECOND: Next, we can check whether the block is a valid descendant of the
	// parent. It should have the same chain ID and a height that is one bigger.

	parent, err := m.headers.ByBlockID(header.ParentID)
	if err != nil {
		return state.NewInvalidExtensionErrorf("could not retrieve parent: %s", err)
	}
	if header.ChainID != parent.ChainID {
		return state.NewInvalidExtensionErrorf("candidate built for invalid chain (candidate: %s, parent: %s)",
			header.ChainID, parent.ChainID)
	}
	if header.ParentView != parent.View {
		return state.NewInvalidExtensionErrorf("candidate build with inconsistent parent view (candidate: %d, parent %d)",
			header.ParentView, parent.View)
	}
	if header.Height != parent.Height+1 {
		return state.NewInvalidExtensionErrorf("candidate built with invalid height (candidate: %d, parent: %d)",
			header.Height, parent.Height)
	}

	// check validity of block timestamp using parent's timestamp
	err = m.blockTimer.Validate(parent.Timestamp, candidate.Header.Timestamp)
	if err != nil {
		if protocol.IsInvalidBlockTimestampError(err) {
			return state.NewInvalidExtensionErrorf("candidate contains invalid timestamp: %w", err)
		}
		return fmt.Errorf("validating block's time stamp failed with unexpected error: %w", err)
	}

	// THIRD: Once we have established the block is valid within itself, and the
	// block is valid in relation to its parent, we can check whether it is
	// valid in the context of the entire state. For this, the block needs to
	// directly connect, through its ancestors, to the last finalized block.

	var finalizedHeight uint64
	err = m.db.View(operation.RetrieveFinalizedHeight(&finalizedHeight))
	if err != nil {
		return fmt.Errorf("could not retrieve finalized height: %w", err)
	}
	var finalID flow.Identifier
	err = m.db.View(operation.LookupBlockHeight(finalizedHeight, &finalID))
	if err != nil {
		return fmt.Errorf("could not lookup finalized block: %w", err)
	}

	ancestorID := header.ParentID
	for ancestorID != finalID {
		ancestor, err := m.headers.ByBlockID(ancestorID)
		if err != nil {
			return fmt.Errorf("could not retrieve ancestor (%x): %w", ancestorID, err)
		}
		if ancestor.Height < finalizedHeight {
			// this happens when the candidate block is on a fork that does not include all the
			// finalized blocks.
			// for instance:
			// A (Finalized) <- B (Finalized) <- C (Finalized) <- D <- E <- F
			//                  ^- G             ^- H             ^- I
			// block G is not a valid block, because it does not include C which has been finalized.
			// block H and I are a valid, because its their includes C.
			return state.NewOutdatedExtensionErrorf(
				"candidate block (height: %d) conflicts with finalized state (ancestor: %d final: %d)",
				header.Height, ancestor.Height, finalizedHeight)
		}
		ancestorID = ancestor.ParentID
	}

	return nil
}

// guaranteeExtend verifies the validity of the collection guarantees that are
// included in the block. Specifically, we check for expired collections and
// duplicated collections (also including ancestor blocks).
func (m *MutableState) guaranteeExtend(ctx context.Context, candidate *flow.Block) error {

	span, _ := m.tracer.StartSpanFromContext(ctx, trace.ProtoStateMutatorExtendCheckGuarantees)
	defer span.End()

	header := candidate.Header
	payload := candidate.Payload

	// we only look as far back for duplicates as the transaction expiry limit;
	// if a guarantee was included before that, we will disqualify it on the
	// basis of the reference block anyway
	limit := header.Height - m.cfg.transactionExpiry
	if limit > header.Height { // overflow check
		limit = 0
	}

	if limit < m.rootHeight {
		limit = m.rootHeight
	}

	// build a list of all previously used guarantees on this part of the chain
	ancestorID := header.ParentID
	lookup := make(map[flow.Identifier]struct{})
	for {
		ancestor, err := m.headers.ByBlockID(ancestorID)
		if err != nil {
			return fmt.Errorf("could not retrieve ancestor header (%x): %w", ancestorID, err)
		}
		index, err := m.index.ByBlockID(ancestorID)
		if err != nil {
			return fmt.Errorf("could not retrieve ancestor index (%x): %w", ancestorID, err)
		}
		for _, collID := range index.CollectionIDs {
			lookup[collID] = struct{}{}
		}
		if ancestor.Height <= limit {
			break
		}
		ancestorID = ancestor.ParentID
	}

	// check each guarantee included in the payload for duplication and expiry
	for _, guarantee := range payload.Guarantees {

		// if the guarantee was already included before, error
		_, duplicated := lookup[guarantee.ID()]
		if duplicated {
			return state.NewInvalidExtensionErrorf("payload includes duplicate guarantee (%x)", guarantee.ID())
		}

		// get the reference block to check expiry
		ref, err := m.headers.ByBlockID(guarantee.ReferenceBlockID)
		if err != nil {
			if errors.Is(err, storage.ErrNotFound) {
				return state.NewInvalidExtensionErrorf("could not get reference block %x: %w", guarantee.ReferenceBlockID, err)
			}
			return fmt.Errorf("could not get reference block (%x): %w", guarantee.ReferenceBlockID, err)
		}

		// if the guarantee references a block with expired height, error
		if ref.Height < limit {
			return state.NewInvalidExtensionErrorf("payload includes expired guarantee (height: %d, limit: %d)",
				ref.Height, limit)
		}

		// check the guarantors are correct
		_, err = protocol.FindGuarantors(m, guarantee)
		if err != nil {
			if signature.IsInvalidSignerIndicesError(err) ||
				errors.Is(err, protocol.ErrNextEpochNotCommitted) ||
				errors.Is(err, protocol.ErrClusterNotFound) {
				return state.NewInvalidExtensionErrorf("guarantee %v contains invalid guarantors: %w", guarantee.ID(), err)
			}
			return fmt.Errorf("could not find guarantor for guarantee %v: %w", guarantee.ID(), err)
		}
	}

	return nil
}

// sealExtend checks the compliance of the payload seals. Returns last seal that form a chain for
// candidate block.
func (m *MutableState) sealExtend(ctx context.Context, candidate *flow.Block) (*flow.Seal, error) {

	span, _ := m.tracer.StartSpanFromContext(ctx, trace.ProtoStateMutatorExtendCheckSeals)
	defer span.End()

	lastSeal, err := m.sealValidator.Validate(candidate)
	if err != nil {
		return nil, state.NewInvalidExtensionErrorf("seal validation error: %w", err)
	}

	return lastSeal, nil
}

// receiptExtend checks the compliance of the receipt payload.
//   - Receipts should pertain to blocks on the fork
//   - Receipts should not appear more than once on a fork
//   - Receipts should pass the ReceiptValidator check
//   - No seal has been included for the respective block in this particular fork
//
// We require the receipts to be sorted by block height (within a payload).
func (m *MutableState) receiptExtend(ctx context.Context, candidate *flow.Block) error {

	span, _ := m.tracer.StartSpanFromContext(ctx, trace.ProtoStateMutatorExtendCheckReceipts)
	defer span.End()

	err := m.receiptValidator.ValidatePayload(candidate)
	if err != nil {
		// TODO: this might be not an error, potentially it can be solved by requesting more data and processing this receipt again
		if errors.Is(err, storage.ErrNotFound) {
			return state.NewInvalidExtensionErrorf("some entities referenced by receipts are missing: %w", err)
		}
		if engine.IsInvalidInputError(err) {
			return state.NewInvalidExtensionErrorf("payload includes invalid receipts: %w", err)
		}
		return fmt.Errorf("unexpected payload validation error %w", err)
	}

	return nil
}

// lastSealed returns the highest sealed block from the fork with head `candidate`.
// For instance, here is the chain state: block 100 is the head, block 97 is finalized,
// and 95 is the last sealed block at the state of block 100.
// 95 (sealed) <- 96 <- 97 (finalized) <- 98 <- 99 <- 100
// Now, if block 101 is extending block 100, and its payload has a seal for 96, then it will
// be the last sealed for block 101.
func (m *FollowerState) lastSealed(candidate *flow.Block) (*flow.Seal, error) {
	header := candidate.Header
	payload := candidate.Payload

	// getting the last sealed block
	last, err := m.seals.HighestInFork(header.ParentID)
	if err != nil {
		return nil, fmt.Errorf("could not retrieve parent seal (%x): %w", header.ParentID, err)
	}

	// if the payload of the block has seals, then the last seal is the seal for the highest
	// block
	if len(payload.Seals) > 0 {
		var highestHeader *flow.Header
		for i, seal := range payload.Seals {
			header, err := m.headers.ByBlockID(seal.BlockID)
			if err != nil {
				return nil, state.NewInvalidExtensionErrorf("could not retrieve the header %v for seal: %w", seal.BlockID, err)
			}

			if i == 0 || header.Height > highestHeader.Height {
				highestHeader = header
				last = seal
			}
		}
	}

	return last, nil
}

// insert stores the candidate block in the database.
// The `candidate` block _must be valid_ (otherwise, the state will be corrupted).
// dbUpdates contains other database operations which must be applied atomically
// with inserting the block.
func (m *FollowerState) insert(ctx context.Context, candidate *flow.Block, last *flow.Seal) error {

	span, _ := m.tracer.StartSpanFromContext(ctx, trace.ProtoStateMutatorExtendDBInsert)
	defer span.End()

	blockID := candidate.ID()
	parentID := candidate.Header.ParentID
	latestSealID := last.ID()

	parent, err := m.headers.ByBlockID(parentID)
	if err != nil {
		return fmt.Errorf("could not retrieve block header for %x: %w", parentID, err)
	}

	// apply any state changes from service events sealed by this block's parent
	dbUpdates, err := m.handleEpochServiceEvents(candidate)
	if err != nil {
		return fmt.Errorf("could not process service events: %w", err)
	}

	// Both the header itself and its payload are in compliance with the protocol state.
	// We can now store the candidate block, as well as adding its final seal
	// to the seal index and initializing its children index.
	err = operation.RetryOnConflictTx(m.db, transaction.Update, func(tx *transaction.Tx) error {
		// insert the block into the database AND cache
		err := m.blocks.StoreTx(candidate)(tx)
		if err != nil {
			return fmt.Errorf("could not store candidate block: %w", err)
		}

		// index the latest sealed block in this fork
		err = transaction.WithTx(operation.IndexLatestSealAtBlock(blockID, latestSealID))(tx)
		if err != nil {
			return fmt.Errorf("could not index candidate seal: %w", err)
		}

		// index the child block for recovery
		err = transaction.WithTx(procedure.IndexNewBlock(blockID, candidate.Header.ParentID))(tx)
		if err != nil {
			return fmt.Errorf("could not index new block: %w", err)
		}

		// apply any optional DB operations from service events
		for _, apply := range dbUpdates {
			err := apply(tx)
			if err != nil {
				return fmt.Errorf("could not apply operation: %w", err)
			}
		}

<<<<<<< HEAD
=======
		// trigger BlockProcessable for parent blocks above root height
		if parent.Height > m.rootHeight {
			// TODO deliver protocol events async https://github.com/dapperlabs/flow-go/issues/6317
			m.consumer.BlockProcessable(parent)
		}

>>>>>>> fd71d161
		return nil
	})
	if err != nil {
		return fmt.Errorf("could not execute state extension: %w", err)
	}

<<<<<<< HEAD
	if insertingBlockTriggersEpochFallback {
		// emit protocol events after database transaction succeeds
		m.consumer.EpochEmergencyFallbackTriggered()
		m.metrics.EpochEmergencyFallbackTriggered()
	}

=======
>>>>>>> fd71d161
	return nil
}

// Finalize marks the specified block as finalized.
// This method only finalizes one block at a time.
// Hence, the parent of `blockID` has to be the last finalized block.
func (m *FollowerState) Finalize(ctx context.Context, blockID flow.Identifier) error {

	// preliminaries: start tracer and retrieve full block
	span, _ := m.tracer.StartSpanFromContext(ctx, trace.ProtoStateMutatorFinalize)
	defer span.End()
	block, err := m.blocks.ByID(blockID)
	if err != nil {
		return fmt.Errorf("could not retrieve full block that should be finalized: %w", err)
	}
	header := block.Header

	// keep track of metrics updates and protocol events to emit:
	// * metrics are updated after a successful database update
	// * protocol events are emitted atomically with the database update
	// TODO deliver protocol events async https://github.com/dapperlabs/flow-go/issues/6317
	var metrics []func()
	var events []func()

	// Verify that the parent block is the latest finalized block.
	// this must be the case, as the `Finalize` method only finalizes one block
	// at a time and hence the parent of `blockID` must already be finalized.
	var finalized uint64
	err = m.db.View(operation.RetrieveFinalizedHeight(&finalized))
	if err != nil {
		return fmt.Errorf("could not retrieve finalized height: %w", err)
	}
	var finalID flow.Identifier
	err = m.db.View(operation.LookupBlockHeight(finalized, &finalID))
	if err != nil {
		return fmt.Errorf("could not retrieve final header: %w", err)
	}
	if header.ParentID != finalID {
		return fmt.Errorf("can only finalize child of last finalized block")
	}

	// We also want to update the last sealed height. Retrieve the block
	// seal indexed for the block and retrieve the block that was sealed by it.
	last, err := m.seals.HighestInFork(blockID)
	if err != nil {
		return fmt.Errorf("could not look up sealed header: %w", err)
	}
	sealed, err := m.headers.ByBlockID(last.BlockID)
	if err != nil {
		return fmt.Errorf("could not retrieve sealed header: %w", err)
	}

	// We update metrics and emit protocol events for epoch state changes when
	// the block corresponding to the state change is finalized
	epochStatus, err := m.epoch.statuses.ByBlockID(blockID)
	if err != nil {
		return fmt.Errorf("could not retrieve epoch state: %w", err)
	}
	currentEpochSetup, err := m.epoch.setups.ByID(epochStatus.CurrentEpoch.SetupID)
	if err != nil {
		return fmt.Errorf("could not retrieve setup event for current epoch: %w", err)
	}
	epochFallbackTriggered, err := m.isEpochEmergencyFallbackTriggered()
	if err != nil {
		return fmt.Errorf("could not check persisted epoch emergency fallback flag: %w", err)
	}

	// if epoch fallback was not previously triggered, check whether this block triggers it
	if !epochFallbackTriggered {
		epochFallbackTriggered, err = m.epochFallbackTriggeredByFinalizedBlock(header, epochStatus, currentEpochSetup)
		if err != nil {
			return fmt.Errorf("could not check whether finalized block triggers epoch fallback: %w", err)
		}
		if epochFallbackTriggered {
			// emit the protocol event only the first time epoch fallback is triggered
			events = append(events, m.consumer.EpochEmergencyFallbackTriggered)
			metrics = append(metrics, m.metrics.EpochEmergencyFallbackTriggered)
		}
	}

	// Determine metric updates and protocol events related to epoch phase
	// changes and epoch transitions.
	// If epoch emergency fallback is triggered, the current epoch continues until
	// the next spork - so skip these updates.
	if !epochFallbackTriggered {
		epochPhaseMetrics, epochPhaseEvents, err := m.epochPhaseMetricsAndEventsOnBlockFinalized(header, epochStatus)
		if err != nil {
			return fmt.Errorf("could not determine epoch phase metrics/events for finalized block: %w", err)
		}
		metrics = append(metrics, epochPhaseMetrics...)
		events = append(events, epochPhaseEvents...)

		epochTransitionMetrics, epochTransitionEvents, err := m.epochTransitionMetricsAndEventsOnBlockFinalized(header, currentEpochSetup)
		if err != nil {
			return fmt.Errorf("could not determine epoch transition metrics/events for finalized block: %w", err)
		}
		metrics = append(metrics, epochTransitionMetrics...)
		events = append(events, epochTransitionEvents...)
	}

	// Persist updates in database
	// * Add this block to the height-indexed set of finalized blocks.
	// * Update the largest finalized height to this block's height.
	// * Update the largest height of sealed and finalized block.
	//   This value could actually stay the same if it has no seals in
	//   its payload, in which case the parent's seal is the same.
	// * set the epoch fallback flag, if it is triggered
	err = operation.RetryOnConflict(m.db.Update, func(tx *badger.Txn) error {
		err = operation.IndexBlockHeight(header.Height, blockID)(tx)
		if err != nil {
			return fmt.Errorf("could not insert number mapping: %w", err)
		}
		err = operation.UpdateFinalizedHeight(header.Height)(tx)
		if err != nil {
			return fmt.Errorf("could not update finalized height: %w", err)
		}
		err = operation.UpdateSealedHeight(sealed.Height)(tx)
		if err != nil {
			return fmt.Errorf("could not update sealed height: %w", err)
		}
		if epochFallbackTriggered {
			err = operation.SetEpochEmergencyFallbackTriggered(blockID)(tx)
			if err != nil {
				return fmt.Errorf("could not set epoch fallback flag: %w", err)
			}
		}

		// When a block is finalized, we commit the result for each seal it contains. The sealing logic
		// guarantees that only a single, continuous execution fork is sealed. Here, we index for
		// each block ID the ID of its _finalized_ seal.
		for _, seal := range block.Payload.Seals {
			err = operation.IndexFinalizedSealByBlockID(seal.BlockID, seal.ID())(tx)
			if err != nil {
				return fmt.Errorf("could not index the seal by the sealed block ID: %w", err)
			}
		}

		return nil
	})
	if err != nil {
		return fmt.Errorf("could not persist finalization operations for block (%x): %w", blockID, err)
	}

	// Emit protocol events after database transaction succeeds. Event delivery is guaranteed, 
	// _except_ in case of a crash. Hence, when recovering from a crash, consumers need to deduce
	// from the state whether they have missed events and re-execute the respective actions. 
	m.consumer.BlockFinalized(header)
	for _, emit := range events {
		emit()
	}

	// update sealed/finalized block metrics
	m.metrics.FinalizedHeight(header.Height)
	m.metrics.SealedHeight(sealed.Height)
	m.metrics.BlockFinalized(block)
	for _, seal := range block.Payload.Seals {
		sealedBlock, err := m.blocks.ByID(seal.BlockID)
		if err != nil {
			return fmt.Errorf("could not retrieve sealed block (%x): %w", seal.BlockID, err)
		}
		m.metrics.BlockSealed(sealedBlock)
	}

	// apply all queued metrics
	for _, updateMetric := range metrics {
		updateMetric()
	}

	return nil
}

// epochFallbackTriggeredByFinalizedBlock checks whether finalizing the input block
// would trigger epoch emergency fallback mode. In particular, we trigger epoch
// fallback mode while finalizing block B in either of the following cases:
//  1. B is the head of a fork in which epoch fallback was tentatively triggered,
//     due to incorporating an invalid service event.
//  2. (a) B is the first finalized block with view greater than or equal to the epoch
//     commitment deadline for the current epoch AND
//     (b) the next epoch has not been committed as of B.
//
// This function should only be called when epoch fallback *has not already been triggered*.
// See protocol.Params for more details on the epoch commitment deadline.
//
// No errors are expected during normal operation.
func (m *FollowerState) epochFallbackTriggeredByFinalizedBlock(block *flow.Header, epochStatus *flow.EpochStatus, currentEpochSetup *flow.EpochSetup) (bool, error) {
	// 1. Epoch fallback is tentatively triggered on this fork
	if epochStatus.InvalidServiceEventIncorporated {
		return true, nil
	}

	// 2.(a) determine whether block B is past the epoch commitment deadline
	safetyThreshold, err := m.Params().EpochCommitSafetyThreshold()
	if err != nil {
		return false, fmt.Errorf("could not get epoch commit safety threshold: %w", err)
	}
	blockExceedsDeadline := block.View+safetyThreshold >= currentEpochSetup.FinalView

	// 2.(b) determine whether the next epoch is committed w.r.t. block B
	currentEpochPhase, err := epochStatus.Phase()
	if err != nil {
		return false, fmt.Errorf("could not get current epoch phase: %w", err)
	}
	isNextEpochCommitted := currentEpochPhase == flow.EpochPhaseCommitted

	blockTriggersEpochFallback := blockExceedsDeadline && !isNextEpochCommitted
	return blockTriggersEpochFallback, nil
}

// epochTransitionMetricsAndEventsOnBlockFinalized determines metrics to update
// and protocol events to emit, if this block is the first of a new epoch.
//
// Protocol events and updating metrics happen when we finalize the _first_
// block of the new Epoch (same convention as for Epoch-Phase-Changes).
// Approach: We retrieve the parent block's epoch information.
// When this block's view exceeds the parent epoch's final view, this block
// represents the first block of the next epoch. Therefore we update metrics
// related to the epoch transition here.
//
// This function should only be called when epoch fallback *has not already been triggered*.
// No errors are expected during normal operation.
func (m *FollowerState) epochTransitionMetricsAndEventsOnBlockFinalized(block *flow.Header, currentEpochSetup *flow.EpochSetup) (
	metrics []func(),
	events []func(),
	err error,
) {

	parentBlocksEpoch := m.AtBlockID(block.ParentID).Epochs().Current()
	parentEpochFinalView, err := parentBlocksEpoch.FinalView()
	if err != nil {
		return nil, nil, fmt.Errorf("could not get parent epoch final view: %w", err)
	}

	if block.View > parentEpochFinalView {
		// sanity check: new currentEpochSetup extends parent epoch
		parentEpochCounter, err := parentBlocksEpoch.Counter()
		if err != nil {
			return nil, nil, fmt.Errorf("could not retrieve parent epoch counter: %w", err)
		}
		if parentEpochCounter+1 != currentEpochSetup.Counter {
			return nil, nil, fmt.Errorf("sanity check failed: counter for new current epoch is not consecutive with parent epoch (expected %d+1 = %d)",
				parentEpochCounter, currentEpochSetup.Counter)
		}

		events = append(events, func() { m.consumer.EpochTransition(currentEpochSetup.Counter, block) })

		// set current epoch counter corresponding to new epoch
		metrics = append(metrics, func() { m.metrics.CurrentEpochCounter(currentEpochSetup.Counter) })
		// set epoch phase - since we are starting a new epoch we begin in the staking phase
		metrics = append(metrics, func() { m.metrics.CurrentEpochPhase(flow.EpochPhaseStaking) })
		// set current epoch view values
		metrics = append(
			metrics,
			func() { m.metrics.CurrentEpochFinalView(currentEpochSetup.FinalView) },
			func() { m.metrics.CurrentDKGPhase1FinalView(currentEpochSetup.DKGPhase1FinalView) },
			func() { m.metrics.CurrentDKGPhase2FinalView(currentEpochSetup.DKGPhase2FinalView) },
			func() { m.metrics.CurrentDKGPhase3FinalView(currentEpochSetup.DKGPhase3FinalView) },
		)
	}

	return
}

// epochPhaseMetricsAndEventsOnBlockFinalized determines metrics to update
// and protocol events to emit, if this block is the first of a new epoch phase.
//
// Protocol events and metric updates happen when we finalize the block at
// which a service event causing an epoch phase change comes into effect.
// See handleEpochServiceEvents for details.
//
// Convention:
//
//	A <-- ... <-- P(Seal_A) <----- B
//	              ↑                ↑
//	block sealing service event    first block of new Epoch phase
//	for epoch-phase transition     (e.g. EpochSetup phase)
//	(e.g. EpochSetup event)
//
// Per convention, protocol events for epoch phase changes are emitted when
// the first block of the new phase (eg. EpochSetup phase) is _finalized_.
// Meaning that the new phase has started.
//
// This function should only be called when epoch fallback *has not already been triggered*.
// No errors are expected during normal operation.
func (m *FollowerState) epochPhaseMetricsAndEventsOnBlockFinalized(block *flow.Header, epochStatus *flow.EpochStatus) (
	metrics []func(),
	events []func(),
	err error,
) {

	parent, err := m.blocks.ByID(block.ParentID)
	if err != nil {
		return nil, nil, fmt.Errorf("could not get parent (id=%x): %w", block.ParentID, err)
	}

	// track service event driven metrics and protocol events that should be emitted
	for _, seal := range parent.Payload.Seals {

		result, err := m.results.ByID(seal.ResultID)
		if err != nil {
			return nil, nil, fmt.Errorf("could not retrieve result (id=%x) for seal (id=%x): %w", seal.ResultID, seal.ID(), err)
		}
		for _, event := range result.ServiceEvents {
			switch ev := event.Event.(type) {
			case *flow.EpochSetup:
				// update current epoch phase
				events = append(events, func() { m.metrics.CurrentEpochPhase(flow.EpochPhaseSetup) })
				// track epoch phase transition (staking->setup)
				events = append(events, func() { m.consumer.EpochSetupPhaseStarted(ev.Counter-1, block) })
			case *flow.EpochCommit:
				// update current epoch phase
				events = append(events, func() { m.metrics.CurrentEpochPhase(flow.EpochPhaseCommitted) })
				// track epoch phase transition (setup->committed)
				events = append(events, func() { m.consumer.EpochCommittedPhaseStarted(ev.Counter-1, block) })
				// track final view of committed epoch
				nextEpochSetup, err := m.epoch.setups.ByID(epochStatus.NextEpoch.SetupID)
				if err != nil {
					return nil, nil, fmt.Errorf("could not retrieve setup event for next epoch: %w", err)
				}
				events = append(events, func() { m.metrics.CommittedEpochFinalView(nextEpochSetup.FinalView) })
			default:
				return nil, nil, fmt.Errorf("invalid service event type in payload (%T)", event)
			}
		}
	}

	return
}

// epochStatus computes the EpochStatus for the given block *before* applying
// any service event state changes which come into effect with this block.
//
// Specifically, we must determine whether block is the first block of a new
// epoch in its respective fork. We do this by comparing the block's view to
// the Epoch data from its parent. If the block's view is _larger_ than the
// final View of the parent's epoch, the block starts a new Epoch.
//
// Possible outcomes:
//  1. Block is in same Epoch as parent (block.View < epoch.FinalView)
//     -> the parent's EpochStatus.CurrentEpoch also applies for the current block
//  2. Block enters the next Epoch (block.View ≥ epoch.FinalView)
//     a) HAPPY PATH: Epoch fallback is not triggered, we enter the next epoch:
//     -> the parent's EpochStatus.NextEpoch is the current block's EpochStatus.CurrentEpoch
//     b) FALLBACK PATH: Epoch fallback is triggered, we continue the current epoch:
//     -> the parent's EpochStatus.CurrentEpoch also applies for the current block
//
// As the parent was a valid extension of the chain, by induction, the parent
// satisfies all consistency requirements of the protocol.
//
// Returns the EpochStatus for the input block.
// No error returns are expected under normal operations
func (m *FollowerState) epochStatus(block *flow.Header, epochFallbackTriggered bool) (*flow.EpochStatus, error) {
	parentStatus, err := m.epoch.statuses.ByBlockID(block.ParentID)
	if err != nil {
		return nil, fmt.Errorf("could not retrieve epoch state for parent: %w", err)
	}
	parentSetup, err := m.epoch.setups.ByID(parentStatus.CurrentEpoch.SetupID)
	if err != nil {
		return nil, fmt.Errorf("could not retrieve EpochSetup event for parent: %w", err)
	}

	// Case 1 or 2b (still in parent block's epoch or epoch fallback triggered):
	if block.View <= parentSetup.FinalView || epochFallbackTriggered {
		// IMPORTANT: copy the status to avoid modifying the parent status in the cache
		return parentStatus.Copy(), nil
	}

	// Case 2a (first block of new epoch):
	// sanity check: parent's epoch Preparation should be completed and have EpochSetup and EpochCommit events
	if parentStatus.NextEpoch.SetupID == flow.ZeroID {
		return nil, fmt.Errorf("missing setup event for starting next epoch")
	}
	if parentStatus.NextEpoch.CommitID == flow.ZeroID {
		return nil, fmt.Errorf("missing commit event for starting next epoch")
	}
	epochStatus, err := flow.NewEpochStatus(
		parentStatus.CurrentEpoch.SetupID, parentStatus.CurrentEpoch.CommitID,
		parentStatus.NextEpoch.SetupID, parentStatus.NextEpoch.CommitID,
		flow.ZeroID, flow.ZeroID,
	)
	return epochStatus, err

}

// handleEpochServiceEvents handles applying state changes which occur as a result
// of service events being included in a block payload:
// * inserting incorporated service events
// * updating EpochStatus for the candidate block
//
// Consider a chain where a service event is emitted during execution of block A.
// Block B contains a receipt for A. Block C contains a seal for block A. Block
// D contains a QC for C.
//
// A <- B(RA) <- C(SA) <- D
//
// Service events are included within execution results, which are stored
// opaquely as part of the block payload in block B. We only validate and insert
// the typed service event to storage once we have received a valid QC for the
// block containing the seal for A. This occurs once we mark block D as valid
// with MarkValid. Because of this, any change to the protocol state introduced
// by a service event emitted in A would only become visible when querying D or
// later (D's children).
// TODO(active-pacemaker) update docs here (remove reference to MarkValid) https://github.com/dapperlabs/flow-go/issues/6254
//
// This method will only apply service-event-induced state changes when the
// input block has the form of block D (ie. has a parent, which contains a seal
// for a block in which a service event was emitted).
//
// Return values:
//   - dbUpdates - If the service events are valid, or there are no service events,
//     this method returns a slice of Badger operations to apply while storing the block.
//     This includes an operation to index the epoch status for every block, and
//     operations to insert service events for blocks that include them.
//
// No errors are expected during normal operation.
func (m *FollowerState) handleEpochServiceEvents(candidate *flow.Block) (dbUpdates []func(*transaction.Tx) error, err error) {
	epochFallbackTriggered, err := m.isEpochEmergencyFallbackTriggered()
	if err != nil {
		return nil, fmt.Errorf("could not retrieve epoch fallback status: %w", err)
	}
	epochStatus, err := m.epochStatus(candidate.Header, epochFallbackTriggered)
	if err != nil {
		return nil, fmt.Errorf("could not determine epoch status for candidate block: %w", err)
	}
	activeSetup, err := m.epoch.setups.ByID(epochStatus.CurrentEpoch.SetupID)
	if err != nil {
		return nil, fmt.Errorf("could not retrieve current epoch setup event: %w", err)
	}

	// always persist the candidate's epoch status
	// note: We are scheduling the operation to store the Epoch status using the _pointer_ variable `epochStatus`.
	// The struct `epochStatus` points to will still be modified below.
	blockID := candidate.ID()
	dbUpdates = append(dbUpdates, m.epoch.statuses.StoreTx(blockID, epochStatus))

	// never process service events after epoch fallback is triggered
	if epochStatus.InvalidServiceEventIncorporated || epochFallbackTriggered {
		return dbUpdates, nil
	}

	// We apply service events from blocks which are sealed by this block's PARENT.
	// The parent's payload might contain epoch preparation service events for the next
	// epoch. In this case, we need to update the tentative protocol state.
	// We need to validate whether all information is available in the protocol
	// state to go to the next epoch when needed. In cases where there is a bug
	// in the smart contract, it could be that this happens too late and the
	// chain finalization should halt.
	parent, err := m.blocks.ByID(candidate.Header.ParentID)
	if err != nil {
		return nil, fmt.Errorf("could not get parent (id=%x): %w", candidate.Header.ParentID, err)
	}
	for _, seal := range parent.Payload.Seals {
		result, err := m.results.ByID(seal.ResultID)
		if err != nil {
			return nil, fmt.Errorf("could not get result (id=%x) for seal (id=%x): %w", seal.ResultID, seal.ID(), err)
		}

		for _, event := range result.ServiceEvents {

			switch ev := event.Event.(type) {
			case *flow.EpochSetup:
				// validate the service event
				err := isValidExtendingEpochSetup(ev, activeSetup, epochStatus)
				if err != nil {
					if protocol.IsInvalidServiceEventError(err) {
						// we have observed an invalid service event, which triggers epoch fallback mode
						epochStatus.InvalidServiceEventIncorporated = true
						return dbUpdates, nil
					}
					return nil, fmt.Errorf("unexpected error validating EpochSetup service event: %w", err)
				}

				// prevents multiple setup events for same Epoch (including multiple setup events in payload of same block)
				epochStatus.NextEpoch.SetupID = ev.ID()

				// we'll insert the setup event when we insert the block
				dbUpdates = append(dbUpdates, m.epoch.setups.StoreTx(ev))

			case *flow.EpochCommit:
				// if we receive an EpochCommit event, we must have already observed an EpochSetup event
				// => otherwise, we have observed an EpochCommit without corresponding EpochSetup, which triggers epoch fallback mode
				if epochStatus.NextEpoch.SetupID == flow.ZeroID {
					epochStatus.InvalidServiceEventIncorporated = true
					return dbUpdates, nil
				}

				// if we have observed an EpochSetup event, we must be able to retrieve it from the database
				// => otherwise, this is a symptom of bug or data corruption since this component sets the SetupID field
				extendingSetup, err := m.epoch.setups.ByID(epochStatus.NextEpoch.SetupID)
				if err != nil {
					if errors.Is(err, storage.ErrNotFound) {
						return nil, fmt.Errorf("unexpected failure to retrieve EpochSetup (id=%x) stored in EpochStatus for block %x: %w",
							epochStatus.NextEpoch.SetupID, blockID, err)
					}
					return nil, fmt.Errorf("unexpected error retrieving next epoch setup: %w", err)
				}

				// validate the service event
				err = isValidExtendingEpochCommit(ev, extendingSetup, activeSetup, epochStatus)
				if err != nil {
					if protocol.IsInvalidServiceEventError(err) {
						// we have observed an invalid service event, which triggers epoch fallback mode
						epochStatus.InvalidServiceEventIncorporated = true
						return dbUpdates, nil
					}
					return nil, fmt.Errorf("unexpected error validating EpochCommit service event: %w", err)
				}

				// prevents multiple setup events for same Epoch (including multiple setup events in payload of same block)
				epochStatus.NextEpoch.CommitID = ev.ID()

				// we'll insert the commit event when we insert the block
				dbUpdates = append(dbUpdates, m.epoch.commits.StoreTx(ev))

			default:
				return nil, fmt.Errorf("invalid service event type (type_name=%s, go_type=%T)", event.Type, ev)
			}
		}
	}
	return
<<<<<<< HEAD
}

// MarkValid marks the block as valid in protocol state, and triggers
// `BlockProcessable` event to notify that its parent block is processable.
//
// Why is the parent block processable, not the block itself?
// because a block having a child block means it has been verified
// by the majority of consensus participants.
// Hence, if a block has passed the header validity check, its parent block
// must have passed both the header validity check and the body validity check.
// So that consensus followers can skip the block body validity checks and wait
// for its child to arrive, and if the child passes the header validity check, it means
// the consensus participants have done a complete check on its parent block,
// so consensus followers can trust consensus nodes did the right job, and start
// processing the parent block.
//
// NOTE: since a parent can have multiple children, `BlockProcessable` event
// could be triggered multiple times for the same block.
// NOTE: BlockProcessable should not be blocking, otherwise, it will block the follower
func (m *FollowerState) MarkValid(blockID flow.Identifier) error {
	header, err := m.headers.ByBlockID(blockID)
	if err != nil {
		return fmt.Errorf("could not retrieve block header for %x: %w", blockID, err)
	}
	parentID := header.ParentID
	var isParentValid bool
	err = m.db.View(operation.RetrieveBlockValidity(parentID, &isParentValid))
	if err != nil {
		return fmt.Errorf("could not retrieve validity of parent block (%x): %w", parentID, err)
	}
	if !isParentValid {
		return fmt.Errorf("can only mark block as valid whose parent is valid")
	}

	parent, err := m.headers.ByBlockID(parentID)
	if err != nil {
		return fmt.Errorf("could not retrieve block header for %x: %w", parentID, err)
	}
	// root blocks and blocks below the root block are considered as "processed",
	// so we don't want to trigger `BlockProcessable` event for them.
	var rootHeight uint64
	err = m.db.View(operation.RetrieveRootHeight(&rootHeight))
	if err != nil {
		return fmt.Errorf("could not retrieve root block's height: %w", err)
	}

	err = operation.RetryOnConflict(m.db.Update, func(tx *badger.Txn) error {
		// insert block validity for this block
		err = operation.SkipDuplicates(operation.InsertBlockValidity(blockID, true))(tx)
		if err != nil {
			return fmt.Errorf("could not insert validity for block (id=%x, height=%d): %w", blockID, header.Height, err)
		}

		return nil
	})
	if err != nil {
		return fmt.Errorf("could not mark block as valid (%x): %w", blockID, err)
	}

	// skip emitting BlockProcessable for root block, as it is always processable
	if parent.Height > rootHeight {
		// emit protocol events after database transaction succeeds
		// event delivery is not guaranteed, consumer needs to fetch missing events.
		m.consumer.BlockProcessable(parent)
	}

	return nil
=======
>>>>>>> fd71d161
}<|MERGE_RESOLUTION|>--- conflicted
+++ resolved
@@ -466,30 +466,17 @@
 			}
 		}
 
-<<<<<<< HEAD
-=======
-		// trigger BlockProcessable for parent blocks above root height
-		if parent.Height > m.rootHeight {
-			// TODO deliver protocol events async https://github.com/dapperlabs/flow-go/issues/6317
-			m.consumer.BlockProcessable(parent)
-		}
-
->>>>>>> fd71d161
 		return nil
 	})
 	if err != nil {
 		return fmt.Errorf("could not execute state extension: %w", err)
 	}
 
-<<<<<<< HEAD
-	if insertingBlockTriggersEpochFallback {
-		// emit protocol events after database transaction succeeds
-		m.consumer.EpochEmergencyFallbackTriggered()
-		m.metrics.EpochEmergencyFallbackTriggered()
-	}
-
-=======
->>>>>>> fd71d161
+	// trigger BlockProcessable for parent blocks above root height
+	if parent.Height > m.rootHeight {
+		m.consumer.BlockProcessable(parent)
+	}
+
 	return nil
 }
 
@@ -633,9 +620,9 @@
 		return fmt.Errorf("could not persist finalization operations for block (%x): %w", blockID, err)
 	}
 
-	// Emit protocol events after database transaction succeeds. Event delivery is guaranteed, 
+	// Emit protocol events after database transaction succeeds. Event delivery is guaranteed,
 	// _except_ in case of a crash. Hence, when recovering from a crash, consumers need to deduce
-	// from the state whether they have missed events and re-execute the respective actions. 
+	// from the state whether they have missed events and re-execute the respective actions.
 	m.consumer.BlockFinalized(header)
 	for _, emit := range events {
 		emit()
@@ -1009,74 +996,4 @@
 		}
 	}
 	return
-<<<<<<< HEAD
-}
-
-// MarkValid marks the block as valid in protocol state, and triggers
-// `BlockProcessable` event to notify that its parent block is processable.
-//
-// Why is the parent block processable, not the block itself?
-// because a block having a child block means it has been verified
-// by the majority of consensus participants.
-// Hence, if a block has passed the header validity check, its parent block
-// must have passed both the header validity check and the body validity check.
-// So that consensus followers can skip the block body validity checks and wait
-// for its child to arrive, and if the child passes the header validity check, it means
-// the consensus participants have done a complete check on its parent block,
-// so consensus followers can trust consensus nodes did the right job, and start
-// processing the parent block.
-//
-// NOTE: since a parent can have multiple children, `BlockProcessable` event
-// could be triggered multiple times for the same block.
-// NOTE: BlockProcessable should not be blocking, otherwise, it will block the follower
-func (m *FollowerState) MarkValid(blockID flow.Identifier) error {
-	header, err := m.headers.ByBlockID(blockID)
-	if err != nil {
-		return fmt.Errorf("could not retrieve block header for %x: %w", blockID, err)
-	}
-	parentID := header.ParentID
-	var isParentValid bool
-	err = m.db.View(operation.RetrieveBlockValidity(parentID, &isParentValid))
-	if err != nil {
-		return fmt.Errorf("could not retrieve validity of parent block (%x): %w", parentID, err)
-	}
-	if !isParentValid {
-		return fmt.Errorf("can only mark block as valid whose parent is valid")
-	}
-
-	parent, err := m.headers.ByBlockID(parentID)
-	if err != nil {
-		return fmt.Errorf("could not retrieve block header for %x: %w", parentID, err)
-	}
-	// root blocks and blocks below the root block are considered as "processed",
-	// so we don't want to trigger `BlockProcessable` event for them.
-	var rootHeight uint64
-	err = m.db.View(operation.RetrieveRootHeight(&rootHeight))
-	if err != nil {
-		return fmt.Errorf("could not retrieve root block's height: %w", err)
-	}
-
-	err = operation.RetryOnConflict(m.db.Update, func(tx *badger.Txn) error {
-		// insert block validity for this block
-		err = operation.SkipDuplicates(operation.InsertBlockValidity(blockID, true))(tx)
-		if err != nil {
-			return fmt.Errorf("could not insert validity for block (id=%x, height=%d): %w", blockID, header.Height, err)
-		}
-
-		return nil
-	})
-	if err != nil {
-		return fmt.Errorf("could not mark block as valid (%x): %w", blockID, err)
-	}
-
-	// skip emitting BlockProcessable for root block, as it is always processable
-	if parent.Height > rootHeight {
-		// emit protocol events after database transaction succeeds
-		// event delivery is not guaranteed, consumer needs to fetch missing events.
-		m.consumer.BlockProcessable(parent)
-	}
-
-	return nil
-=======
->>>>>>> fd71d161
 }