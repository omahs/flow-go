// (c) 2019 Dapper Labs - ALL RIGHTS RESERVED

package badger

import (
	"context"
	"errors"
	"fmt"

	"github.com/dgraph-io/badger/v2"

	"github.com/onflow/flow-go/engine"
	"github.com/onflow/flow-go/model/flow"
	"github.com/onflow/flow-go/module"
	"github.com/onflow/flow-go/module/signature"
	"github.com/onflow/flow-go/module/trace"
	"github.com/onflow/flow-go/state"
	"github.com/onflow/flow-go/state/protocol"
	"github.com/onflow/flow-go/storage"
	"github.com/onflow/flow-go/storage/badger/operation"
	"github.com/onflow/flow-go/storage/badger/procedure"
	"github.com/onflow/flow-go/storage/badger/transaction"
)

// FollowerState implements a lighter version of a mutable protocol state.
// When extending the state, it performs hardly any checks on the block payload.
// Instead, the FollowerState relies on the consensus nodes to run the full
// payload check. Consequently, a block B should only be considered valid, if
// a child block with a valid header is known. The child block's header
// includes quorum certificate, which proves that a super-majority of consensus
// nodes consider block B as valid.
//
// The FollowerState allows non-consensus nodes to execute fork-aware queries
// against the protocol state, while minimizing the amount of payload checks
// the non-consensus nodes have to perform.
type FollowerState struct {
	*State

	index      storage.Index
	payloads   storage.Payloads
	tracer     module.Tracer
	consumer   protocol.Consumer
	blockTimer protocol.BlockTimer
	cfg        Config
}

// MutableState implements a mutable protocol state. When extending the
// state with a new block, it checks the _entire_ block payload.
type MutableState struct {
	*FollowerState
	receiptValidator module.ReceiptValidator
	sealValidator    module.SealValidator
}

// NewFollowerState initializes a light-weight version of a mutable protocol
// state. This implementation is suitable only for NON-Consensus nodes.
func NewFollowerState(
	state *State,
	index storage.Index,
	payloads storage.Payloads,
	tracer module.Tracer,
	consumer protocol.Consumer,
	blockTimer protocol.BlockTimer,
) (*FollowerState, error) {
	followerState := &FollowerState{
		State:      state,
		index:      index,
		payloads:   payloads,
		tracer:     tracer,
		consumer:   consumer,
		blockTimer: blockTimer,
		cfg:        DefaultConfig(),
	}
	return followerState, nil
}

// NewFullConsensusState initializes a new mutable protocol state backed by a
// badger database. When extending the state with a new block, it checks the
// _entire_ block payload. Consensus nodes should use the FullConsensusState,
// while other node roles can use the lighter FollowerState.
func NewFullConsensusState(
	state *State,
	index storage.Index,
	payloads storage.Payloads,
	tracer module.Tracer,
	consumer protocol.Consumer,
	blockTimer protocol.BlockTimer,
	receiptValidator module.ReceiptValidator,
	sealValidator module.SealValidator,
) (*MutableState, error) {
	followerState, err := NewFollowerState(state, index, payloads, tracer, consumer, blockTimer)
	if err != nil {
		return nil, fmt.Errorf("initialization of Mutable Follower State failed: %w", err)
	}
	return &MutableState{
		FollowerState:    followerState,
		receiptValidator: receiptValidator,
		sealValidator:    sealValidator,
	}, nil
}

// Extend extends the protocol state of a CONSENSUS FOLLOWER. While it checks
// the validity of the header; it does _not_ check the validity of the payload.
// Instead, the consensus follower relies on the consensus participants to
// validate the full payload. Therefore, a follower a QC (i.e. a child block) as
// proof that a block is valid.
func (m *FollowerState) Extend(ctx context.Context, candidate *flow.Block) error {

	span, ctx := m.tracer.StartSpanFromContext(ctx, trace.ProtoStateMutatorHeaderExtend)
	defer span.End()

	// check if the block header is a valid extension of the finalized state
	err := m.headerExtend(candidate)
	if err != nil {
		return fmt.Errorf("header does not compliance the chain state: %w", err)
	}

	// find the last seal at the parent block
	last, err := m.lastSealed(candidate)
	if err != nil {
		return fmt.Errorf("seal in parent block does not compliance the chain state: %w", err)
	}

	// insert the block and index the last seal for the block
	err = m.insert(ctx, candidate, last)
	if err != nil {
		return fmt.Errorf("failed to insert the block: %w", err)
	}

	return nil
}

// Extend extends the protocol state of a CONSENSUS PARTICIPANT. It checks
// the validity of the _entire block_ (header and full payload).
func (m *MutableState) Extend(ctx context.Context, candidate *flow.Block) error {

	span, ctx := m.tracer.StartSpanFromContext(ctx, trace.ProtoStateMutatorExtend)
	defer span.End()

	// check if the block header is a valid extension of the finalized state
	err := m.headerExtend(candidate)
	if err != nil {
		return fmt.Errorf("header does not compliance the chain state: %w", err)
	}

	// check if the guarantees in the payload is a valid extension of the finalized state
	err = m.guaranteeExtend(ctx, candidate)
	if err != nil {
		return fmt.Errorf("guarantee does not compliance the chain state: %w", err)
	}

	// check if the receipts in the payload are valid
	err = m.receiptExtend(ctx, candidate)
	if err != nil {
		return fmt.Errorf("payload receipts not compliant with chain state: %w", err)
	}

	// check if the seals in the payload is a valid extension of the finalized state
	lastSeal, err := m.sealExtend(ctx, candidate)
	if err != nil {
		return fmt.Errorf("seal in parent block does not compliance the chain state: %w", err)
	}

	// insert the block and index the last seal for the block
	err = m.insert(ctx, candidate, lastSeal)
	if err != nil {
		return fmt.Errorf("failed to insert the block: %w", err)
	}

	return nil
}

// headerExtend verifies the validity of the block header (excluding verification of the
// consensus rules). Specifically, we check that the block connects to the last finalized block.
func (m *FollowerState) headerExtend(candidate *flow.Block) error {
	// FIRST: We do some initial cheap sanity checks, like checking the payload
	// hash is consistent

	header := candidate.Header
	payload := candidate.Payload
	if payload.Hash() != header.PayloadHash {
		return state.NewInvalidExtensionError("payload integrity check failed")
	}

	// SECOND: Next, we can check whether the block is a valid descendant of the
	// parent. It should have the same chain ID and a height that is one bigger.

	parent, err := m.headers.ByBlockID(header.ParentID)
	if err != nil {
		return state.NewInvalidExtensionErrorf("could not retrieve parent: %s", err)
	}
	if header.ChainID != parent.ChainID {
		return state.NewInvalidExtensionErrorf("candidate built for invalid chain (candidate: %s, parent: %s)",
			header.ChainID, parent.ChainID)
	}
	if header.ParentView != parent.View {
		return state.NewInvalidExtensionErrorf("candidate build with inconsistent parent view (candidate: %d, parent %d)",
			header.ParentView, parent.View)
	}
	if header.Height != parent.Height+1 {
		return state.NewInvalidExtensionErrorf("candidate built with invalid height (candidate: %d, parent: %d)",
			header.Height, parent.Height)
	}

	// check validity of block timestamp using parent's timestamp
	err = m.blockTimer.Validate(parent.Timestamp, candidate.Header.Timestamp)
	if err != nil {
		if protocol.IsInvalidBlockTimestampError(err) {
			return state.NewInvalidExtensionErrorf("candidate contains invalid timestamp: %w", err)
		}
		return fmt.Errorf("validating block's time stamp failed with unexpected error: %w", err)
	}

	// THIRD: Once we have established the block is valid within itself, and the
	// block is valid in relation to its parent, we can check whether it is
	// valid in the context of the entire state. For this, the block needs to
	// directly connect, through its ancestors, to the last finalized block.

	var finalizedHeight uint64
	err = m.db.View(operation.RetrieveFinalizedHeight(&finalizedHeight))
	if err != nil {
		return fmt.Errorf("could not retrieve finalized height: %w", err)
	}
	var finalID flow.Identifier
	err = m.db.View(operation.LookupBlockHeight(finalizedHeight, &finalID))
	if err != nil {
		return fmt.Errorf("could not lookup finalized block: %w", err)
	}

	ancestorID := header.ParentID
	for ancestorID != finalID {
		ancestor, err := m.headers.ByBlockID(ancestorID)
		if err != nil {
			return fmt.Errorf("could not retrieve ancestor (%x): %w", ancestorID, err)
		}
		if ancestor.Height < finalizedHeight {
			// this happens when the candidate block is on a fork that does not include all the
			// finalized blocks.
			// for instance:
			// A (Finalized) <- B (Finalized) <- C (Finalized) <- D <- E <- F
			//                  ^- G             ^- H             ^- I
			// block G is not a valid block, because it does not include C which has been finalized.
			// block H and I are a valid, because its their includes C.
			return state.NewOutdatedExtensionErrorf(
				"candidate block (height: %d) conflicts with finalized state (ancestor: %d final: %d)",
				header.Height, ancestor.Height, finalizedHeight)
		}
		ancestorID = ancestor.ParentID
	}

	return nil
}

// guaranteeExtend verifies the validity of the collection guarantees that are
// included in the block. Specifically, we check for expired collections and
// duplicated collections (also including ancestor blocks).
func (m *MutableState) guaranteeExtend(ctx context.Context, candidate *flow.Block) error {

	span, _ := m.tracer.StartSpanFromContext(ctx, trace.ProtoStateMutatorExtendCheckGuarantees)
	defer span.End()

	header := candidate.Header
	payload := candidate.Payload

	// we only look as far back for duplicates as the transaction expiry limit;
	// if a guarantee was included before that, we will disqualify it on the
	// basis of the reference block anyway
	limit := header.Height - m.cfg.transactionExpiry
	if limit > header.Height { // overflow check
		limit = 0
	}

	if limit < m.rootHeight {
		limit = m.rootHeight
	}

	// build a list of all previously used guarantees on this part of the chain
	ancestorID := header.ParentID
	lookup := make(map[flow.Identifier]struct{})
	for {
		ancestor, err := m.headers.ByBlockID(ancestorID)
		if err != nil {
			return fmt.Errorf("could not retrieve ancestor header (%x): %w", ancestorID, err)
		}
		index, err := m.index.ByBlockID(ancestorID)
		if err != nil {
			return fmt.Errorf("could not retrieve ancestor index (%x): %w", ancestorID, err)
		}
		for _, collID := range index.CollectionIDs {
			lookup[collID] = struct{}{}
		}
		if ancestor.Height <= limit {
			break
		}
		ancestorID = ancestor.ParentID
	}

	// check each guarantee included in the payload for duplication and expiry
	for _, guarantee := range payload.Guarantees {

		// if the guarantee was already included before, error
		_, duplicated := lookup[guarantee.ID()]
		if duplicated {
			return state.NewInvalidExtensionErrorf("payload includes duplicate guarantee (%x)", guarantee.ID())
		}

		// get the reference block to check expiry
		ref, err := m.headers.ByBlockID(guarantee.ReferenceBlockID)
		if err != nil {
			if errors.Is(err, storage.ErrNotFound) {
				return state.NewInvalidExtensionErrorf("could not get reference block %x: %w", guarantee.ReferenceBlockID, err)
			}
			return fmt.Errorf("could not get reference block (%x): %w", guarantee.ReferenceBlockID, err)
		}

		// if the guarantee references a block with expired height, error
		if ref.Height < limit {
			return state.NewInvalidExtensionErrorf("payload includes expired guarantee (height: %d, limit: %d)",
				ref.Height, limit)
		}

		// check the guarantors are correct
		_, err = protocol.FindGuarantors(m, guarantee)
		if err != nil {
			if signature.IsInvalidSignerIndicesError(err) ||
				errors.Is(err, protocol.ErrNextEpochNotCommitted) ||
				errors.Is(err, protocol.ErrClusterNotFound) {
				return state.NewInvalidExtensionErrorf("guarantee %v contains invalid guarantors: %w", guarantee.ID(), err)
			}
			return fmt.Errorf("could not find guarantor for guarantee %v: %w", guarantee.ID(), err)
		}
	}

	return nil
}

// sealExtend checks the compliance of the payload seals. Returns last seal that form a chain for
// candidate block.
func (m *MutableState) sealExtend(ctx context.Context, candidate *flow.Block) (*flow.Seal, error) {

	span, _ := m.tracer.StartSpanFromContext(ctx, trace.ProtoStateMutatorExtendCheckSeals)
	defer span.End()

	lastSeal, err := m.sealValidator.Validate(candidate)
	if err != nil {
		return nil, state.NewInvalidExtensionErrorf("seal validation error: %w", err)
	}

	return lastSeal, nil
}

// receiptExtend checks the compliance of the receipt payload.
//   - Receipts should pertain to blocks on the fork
//   - Receipts should not appear more than once on a fork
//   - Receipts should pass the ReceiptValidator check
//   - No seal has been included for the respective block in this particular fork
//
// We require the receipts to be sorted by block height (within a payload).
func (m *MutableState) receiptExtend(ctx context.Context, candidate *flow.Block) error {

	span, _ := m.tracer.StartSpanFromContext(ctx, trace.ProtoStateMutatorExtendCheckReceipts)
	defer span.End()

	err := m.receiptValidator.ValidatePayload(candidate)
	if err != nil {
		// TODO: this might be not an error, potentially it can be solved by requesting more data and processing this receipt again
		if errors.Is(err, storage.ErrNotFound) {
			return state.NewInvalidExtensionErrorf("some entities referenced by receipts are missing: %w", err)
		}
		if engine.IsInvalidInputError(err) {
			return state.NewInvalidExtensionErrorf("payload includes invalid receipts: %w", err)
		}
		return fmt.Errorf("unexpected payload validation error %w", err)
	}

	return nil
}

// lastSealed returns the highest sealed block from the fork with head `candidate`.
// For instance, here is the chain state: block 100 is the head, block 97 is finalized,
// and 95 is the last sealed block at the state of block 100.
// 95 (sealed) <- 96 <- 97 (finalized) <- 98 <- 99 <- 100
// Now, if block 101 is extending block 100, and its payload has a seal for 96, then it will
// be the last sealed for block 101.
func (m *FollowerState) lastSealed(candidate *flow.Block) (*flow.Seal, error) {
	header := candidate.Header
	payload := candidate.Payload

	// getting the last sealed block
	last, err := m.seals.HighestInFork(header.ParentID)
	if err != nil {
		return nil, fmt.Errorf("could not retrieve parent seal (%x): %w", header.ParentID, err)
	}

	// if the payload of the block has seals, then the last seal is the seal for the highest
	// block
	if len(payload.Seals) > 0 {
		var highestHeader *flow.Header
		for i, seal := range payload.Seals {
			header, err := m.headers.ByBlockID(seal.BlockID)
			if err != nil {
				return nil, state.NewInvalidExtensionErrorf("could not retrieve the header %v for seal: %w", seal.BlockID, err)
			}

			if i == 0 || header.Height > highestHeader.Height {
				highestHeader = header
				last = seal
			}
		}
	}

	return last, nil
}

// insert stores the candidate block in the database.
// The `candidate` block _must be valid_ (otherwise, the state will be corrupted).
// dbUpdates contains other database operations which must be applied atomically
// with inserting the block.
func (m *FollowerState) insert(ctx context.Context, candidate *flow.Block, last *flow.Seal) error {

	span, _ := m.tracer.StartSpanFromContext(ctx, trace.ProtoStateMutatorExtendDBInsert)
	defer span.End()

	blockID := candidate.ID()
	parentID := candidate.Header.ParentID
	latestSealID := last.ID()

	parent, err := m.headers.ByBlockID(parentID)
	if err != nil {
		return fmt.Errorf("could not retrieve block header for %x: %w", parentID, err)
	}

	// apply any state changes from service events sealed by this block's parent
	dbUpdates, err := m.handleEpochServiceEvents(candidate)
	if err != nil {
		return fmt.Errorf("could not process service events: %w", err)
	}

	// Both the header itself and its payload are in compliance with the protocol state.
	// We can now store the candidate block, as well as adding its final seal
	// to the seal index and initializing its children index.
	err = operation.RetryOnConflictTx(m.db, transaction.Update, func(tx *transaction.Tx) error {
		// insert the block into the database AND cache
		err := m.blocks.StoreTx(candidate)(tx)
		if err != nil {
			return fmt.Errorf("could not store candidate block: %w", err)
		}

		// index the latest sealed block in this fork
		err = transaction.WithTx(operation.IndexLatestSealAtBlock(blockID, latestSealID))(tx)
		if err != nil {
			return fmt.Errorf("could not index candidate seal: %w", err)
		}

		// index the child block for recovery
		err = transaction.WithTx(procedure.IndexNewBlock(blockID, candidate.Header.ParentID))(tx)
		if err != nil {
			return fmt.Errorf("could not index new block: %w", err)
		}

		// apply any optional DB operations from service events
		for _, apply := range dbUpdates {
			err := apply(tx)
			if err != nil {
				return fmt.Errorf("could not apply operation: %w", err)
			}
		}

<<<<<<< HEAD
=======
		// TODO deliver protocol events async https://github.com/dapperlabs/flow-go/issues/6317
		if insertingBlockTriggersEpochFallback {
			m.consumer.EpochEmergencyFallbackTriggered()
		}

		// trigger BlockProcessable for parent blocks above root height
		if parent.Height > m.rootHeight {
			// TODO deliver protocol events async https://github.com/dapperlabs/flow-go/issues/6317
			m.consumer.BlockProcessable(parent)
		}

>>>>>>> 6728ab23
		return nil
	})
	if err != nil {
		return fmt.Errorf("could not execute state extension: %w", err)
	}

	return nil
}

// Finalize marks the specified block as finalized.
// This method only finalizes one block at a time.
// Hence, the parent of `blockID` has to be the last finalized block.
func (m *FollowerState) Finalize(ctx context.Context, blockID flow.Identifier) error {

	// preliminaries: start tracer and retrieve full block
	span, _ := m.tracer.StartSpanFromContext(ctx, trace.ProtoStateMutatorFinalize)
	defer span.End()
	block, err := m.blocks.ByID(blockID)
	if err != nil {
		return fmt.Errorf("could not retrieve full block that should be finalized: %w", err)
	}
	header := block.Header

	// keep track of metrics updates and protocol events to emit:
	// * metrics are updated after a successful database update
	// * protocol events are emitted atomically with the database update
	// TODO deliver protocol events async https://github.com/dapperlabs/flow-go/issues/6317
	var metrics []func()
	var events []func()

	// Verify that the parent block is the latest finalized block.
	// this must be the case, as the `Finalize` method only finalizes one block
	// at a time and hence the parent of `blockID` must already be finalized.
	var finalized uint64
	err = m.db.View(operation.RetrieveFinalizedHeight(&finalized))
	if err != nil {
		return fmt.Errorf("could not retrieve finalized height: %w", err)
	}
	var finalID flow.Identifier
	err = m.db.View(operation.LookupBlockHeight(finalized, &finalID))
	if err != nil {
		return fmt.Errorf("could not retrieve final header: %w", err)
	}
	if header.ParentID != finalID {
		return fmt.Errorf("can only finalize child of last finalized block")
	}

	// We also want to update the last sealed height. Retrieve the block
	// seal indexed for the block and retrieve the block that was sealed by it.
	last, err := m.seals.HighestInFork(blockID)
	if err != nil {
		return fmt.Errorf("could not look up sealed header: %w", err)
	}
	sealed, err := m.headers.ByBlockID(last.BlockID)
	if err != nil {
		return fmt.Errorf("could not retrieve sealed header: %w", err)
	}

	// We update metrics and emit protocol events for epoch state changes when
	// the block corresponding to the state change is finalized
	epochStatus, err := m.epoch.statuses.ByBlockID(blockID)
	if err != nil {
		return fmt.Errorf("could not retrieve epoch state: %w", err)
	}
	currentEpochSetup, err := m.epoch.setups.ByID(epochStatus.CurrentEpoch.SetupID)
	if err != nil {
		return fmt.Errorf("could not retrieve setup event for current epoch: %w", err)
	}
	epochFallbackTriggered, err := m.isEpochEmergencyFallbackTriggered()
	if err != nil {
		return fmt.Errorf("could not check persisted epoch emergency fallback flag: %w", err)
	}

	// if epoch fallback was not previously triggered, check whether this block triggers it
	if !epochFallbackTriggered {
		epochFallbackTriggered, err = m.epochFallbackTriggeredByFinalizedBlock(header, epochStatus, currentEpochSetup)
		if err != nil {
			return fmt.Errorf("could not check whether finalized block triggers epoch fallback: %w", err)
		}
		if epochFallbackTriggered {
			// emit the protocol event only the first time epoch fallback is triggered
			events = append(events, m.consumer.EpochEmergencyFallbackTriggered)
			metrics = append(metrics, m.metrics.EpochEmergencyFallbackTriggered)
		}
	}

	// Determine metric updates and protocol events related to epoch phase
	// changes and epoch transitions.
	// If epoch emergency fallback is triggered, the current epoch continues until
	// the next spork - so skip these updates.
	if !epochFallbackTriggered {
		epochPhaseMetrics, epochPhaseEvents, err := m.epochPhaseMetricsAndEventsOnBlockFinalized(header, epochStatus)
		if err != nil {
			return fmt.Errorf("could not determine epoch phase metrics/events for finalized block: %w", err)
		}
		metrics = append(metrics, epochPhaseMetrics...)
		events = append(events, epochPhaseEvents...)

		epochTransitionMetrics, epochTransitionEvents, err := m.epochTransitionMetricsAndEventsOnBlockFinalized(header, currentEpochSetup)
		if err != nil {
			return fmt.Errorf("could not determine epoch transition metrics/events for finalized block: %w", err)
		}
		metrics = append(metrics, epochTransitionMetrics...)
		events = append(events, epochTransitionEvents...)
	}

	// Persist updates in database
	// * Add this block to the height-indexed set of finalized blocks.
	// * Update the largest finalized height to this block's height.
	// * Update the largest height of sealed and finalized block.
	//   This value could actually stay the same if it has no seals in
	//   its payload, in which case the parent's seal is the same.
	// * set the epoch fallback flag, if it is triggered
	err = operation.RetryOnConflict(m.db.Update, func(tx *badger.Txn) error {
		err = operation.IndexBlockHeight(header.Height, blockID)(tx)
		if err != nil {
			return fmt.Errorf("could not insert number mapping: %w", err)
		}
		err = operation.UpdateFinalizedHeight(header.Height)(tx)
		if err != nil {
			return fmt.Errorf("could not update finalized height: %w", err)
		}
		err = operation.UpdateSealedHeight(sealed.Height)(tx)
		if err != nil {
			return fmt.Errorf("could not update sealed height: %w", err)
		}
		if epochFallbackTriggered {
			err = operation.SetEpochEmergencyFallbackTriggered(blockID)(tx)
			if err != nil {
				return fmt.Errorf("could not set epoch fallback flag: %w", err)
			}
		}

		// When a block is finalized, we commit the result for each seal it contains. The sealing logic
		// guarantees that only a single, continuous execution fork is sealed. Here, we index for
		// each block ID the ID of its _finalized_ seal.
		for _, seal := range block.Payload.Seals {
			err = operation.IndexFinalizedSealByBlockID(seal.BlockID, seal.ID())(tx)
			if err != nil {
				return fmt.Errorf("could not index the seal by the sealed block ID: %w", err)
			}
		}

		// emit protocol events within the scope of the Badger transaction to
		// guarantee at-least-once delivery
		// TODO deliver protocol events async https://github.com/dapperlabs/flow-go/issues/6317
		m.consumer.BlockFinalized(header)
		for _, emit := range events {
			emit()
		}
		return nil
	})
	if err != nil {
		return fmt.Errorf("could not persist finalization operations for block (%x): %w", blockID, err)
	}

	// update sealed/finalized block metrics
	m.metrics.FinalizedHeight(header.Height)
	m.metrics.SealedHeight(sealed.Height)
	m.metrics.BlockFinalized(block)
	for _, seal := range block.Payload.Seals {
		sealedBlock, err := m.blocks.ByID(seal.BlockID)
		if err != nil {
			return fmt.Errorf("could not retrieve sealed block (%x): %w", seal.BlockID, err)
		}
		m.metrics.BlockSealed(sealedBlock)
	}

	// apply all queued metrics
	for _, updateMetric := range metrics {
		updateMetric()
	}

	return nil
}

// epochFallbackTriggeredByFinalizedBlock checks whether finalizing the input block
// would trigger epoch emergency fallback mode. In particular, we trigger epoch
// fallback mode while finalizing block B in either of the following cases:
//  1. B is the head of a fork in which epoch fallback was tentatively triggered,
//     due to incorporating an invalid service event.
//  2. (a) B is the first finalized block with view greater than or equal to the epoch
//     commitment deadline for the current epoch AND
//     (b) the next epoch has not been committed as of B.
//
// This function should only be called when epoch fallback *has not already been triggered*.
// See protocol.Params for more details on the epoch commitment deadline.
//
// No errors are expected during normal operation.
func (m *FollowerState) epochFallbackTriggeredByFinalizedBlock(block *flow.Header, epochStatus *flow.EpochStatus, currentEpochSetup *flow.EpochSetup) (bool, error) {
	// 1. Epoch fallback is tentatively triggered on this fork
	if epochStatus.InvalidServiceEventIncorporated {
		return true, nil
	}

	// 2.(a) determine whether block B is past the epoch commitment deadline
	safetyThreshold, err := m.Params().EpochCommitSafetyThreshold()
	if err != nil {
		return false, fmt.Errorf("could not get epoch commit safety threshold: %w", err)
	}
	blockExceedsDeadline := block.View+safetyThreshold >= currentEpochSetup.FinalView

	// 2.(b) determine whether the next epoch is committed w.r.t. block B
	currentEpochPhase, err := epochStatus.Phase()
	if err != nil {
		return false, fmt.Errorf("could not get current epoch phase: %w", err)
	}
	isNextEpochCommitted := currentEpochPhase == flow.EpochPhaseCommitted

	blockTriggersEpochFallback := blockExceedsDeadline && !isNextEpochCommitted
	return blockTriggersEpochFallback, nil
}

// epochTransitionMetricsAndEventsOnBlockFinalized determines metrics to update
// and protocol events to emit, if this block is the first of a new epoch.
//
// Protocol events and updating metrics happen when we finalize the _first_
// block of the new Epoch (same convention as for Epoch-Phase-Changes).
// Approach: We retrieve the parent block's epoch information.
// When this block's view exceeds the parent epoch's final view, this block
// represents the first block of the next epoch. Therefore we update metrics
// related to the epoch transition here.
//
// This function should only be called when epoch fallback *has not already been triggered*.
// No errors are expected during normal operation.
func (m *FollowerState) epochTransitionMetricsAndEventsOnBlockFinalized(block *flow.Header, currentEpochSetup *flow.EpochSetup) (
	metrics []func(),
	events []func(),
	err error,
) {

	parentBlocksEpoch := m.AtBlockID(block.ParentID).Epochs().Current()
	parentEpochFinalView, err := parentBlocksEpoch.FinalView()
	if err != nil {
		return nil, nil, fmt.Errorf("could not get parent epoch final view: %w", err)
	}

	if block.View > parentEpochFinalView {
		// sanity check: new currentEpochSetup extends parent epoch
		parentEpochCounter, err := parentBlocksEpoch.Counter()
		if err != nil {
			return nil, nil, fmt.Errorf("could not retrieve parent epoch counter: %w", err)
		}
		if parentEpochCounter+1 != currentEpochSetup.Counter {
			return nil, nil, fmt.Errorf("sanity check failed: counter for new current epoch is not consecutive with parent epoch (expected %d+1 = %d)",
				parentEpochCounter, currentEpochSetup.Counter)
		}

		events = append(events, func() { m.consumer.EpochTransition(currentEpochSetup.Counter, block) })

		// set current epoch counter corresponding to new epoch
		metrics = append(metrics, func() { m.metrics.CurrentEpochCounter(currentEpochSetup.Counter) })
		// set epoch phase - since we are starting a new epoch we begin in the staking phase
		metrics = append(metrics, func() { m.metrics.CurrentEpochPhase(flow.EpochPhaseStaking) })
		// set current epoch view values
		metrics = append(
			metrics,
			func() { m.metrics.CurrentEpochFinalView(currentEpochSetup.FinalView) },
			func() { m.metrics.CurrentDKGPhase1FinalView(currentEpochSetup.DKGPhase1FinalView) },
			func() { m.metrics.CurrentDKGPhase2FinalView(currentEpochSetup.DKGPhase2FinalView) },
			func() { m.metrics.CurrentDKGPhase3FinalView(currentEpochSetup.DKGPhase3FinalView) },
		)
	}

	return
}

// epochPhaseMetricsAndEventsOnBlockFinalized determines metrics to update
// and protocol events to emit, if this block is the first of a new epoch phase.
//
// Protocol events and metric updates happen when we finalize the block at
// which a service event causing an epoch phase change comes into effect.
// See handleEpochServiceEvents for details.
//
// Convention:
//
//	A <-- ... <-- P(Seal_A) <----- B
//	              ↑                ↑
//	block sealing service event    first block of new Epoch phase
//	for epoch-phase transition     (e.g. EpochSetup phase)
//	(e.g. EpochSetup event)
//
// Per convention, protocol events for epoch phase changes are emitted when
// the first block of the new phase (eg. EpochSetup phase) is _finalized_.
// Meaning that the new phase has started.
//
// This function should only be called when epoch fallback *has not already been triggered*.
// No errors are expected during normal operation.
func (m *FollowerState) epochPhaseMetricsAndEventsOnBlockFinalized(block *flow.Header, epochStatus *flow.EpochStatus) (
	metrics []func(),
	events []func(),
	err error,
) {

	parent, err := m.blocks.ByID(block.ParentID)
	if err != nil {
		return nil, nil, fmt.Errorf("could not get parent (id=%x): %w", block.ParentID, err)
	}

	// track service event driven metrics and protocol events that should be emitted
	for _, seal := range parent.Payload.Seals {

		result, err := m.results.ByID(seal.ResultID)
		if err != nil {
			return nil, nil, fmt.Errorf("could not retrieve result (id=%x) for seal (id=%x): %w", seal.ResultID, seal.ID(), err)
		}
		for _, event := range result.ServiceEvents {
			switch ev := event.Event.(type) {
			case *flow.EpochSetup:
				// update current epoch phase
				events = append(events, func() { m.metrics.CurrentEpochPhase(flow.EpochPhaseSetup) })
				// track epoch phase transition (staking->setup)
				events = append(events, func() { m.consumer.EpochSetupPhaseStarted(ev.Counter-1, block) })
			case *flow.EpochCommit:
				// update current epoch phase
				events = append(events, func() { m.metrics.CurrentEpochPhase(flow.EpochPhaseCommitted) })
				// track epoch phase transition (setup->committed)
				events = append(events, func() { m.consumer.EpochCommittedPhaseStarted(ev.Counter-1, block) })
				// track final view of committed epoch
				nextEpochSetup, err := m.epoch.setups.ByID(epochStatus.NextEpoch.SetupID)
				if err != nil {
					return nil, nil, fmt.Errorf("could not retrieve setup event for next epoch: %w", err)
				}
				events = append(events, func() { m.metrics.CommittedEpochFinalView(nextEpochSetup.FinalView) })
			default:
				return nil, nil, fmt.Errorf("invalid service event type in payload (%T)", event)
			}
		}
	}

	return
}

// epochStatus computes the EpochStatus for the given block *before* applying
// any service event state changes which come into effect with this block.
//
// Specifically, we must determine whether block is the first block of a new
// epoch in its respective fork. We do this by comparing the block's view to
// the Epoch data from its parent. If the block's view is _larger_ than the
// final View of the parent's epoch, the block starts a new Epoch.
//
// Possible outcomes:
//  1. Block is in same Epoch as parent (block.View < epoch.FinalView)
//     -> the parent's EpochStatus.CurrentEpoch also applies for the current block
//  2. Block enters the next Epoch (block.View ≥ epoch.FinalView)
//     a) HAPPY PATH: Epoch fallback is not triggered, we enter the next epoch:
//     -> the parent's EpochStatus.NextEpoch is the current block's EpochStatus.CurrentEpoch
//     b) FALLBACK PATH: Epoch fallback is triggered, we continue the current epoch:
//     -> the parent's EpochStatus.CurrentEpoch also applies for the current block
//
// As the parent was a valid extension of the chain, by induction, the parent
// satisfies all consistency requirements of the protocol.
//
// Returns the EpochStatus for the input block.
// No error returns are expected under normal operations
func (m *FollowerState) epochStatus(block *flow.Header, epochFallbackTriggered bool) (*flow.EpochStatus, error) {
	parentStatus, err := m.epoch.statuses.ByBlockID(block.ParentID)
	if err != nil {
		return nil, fmt.Errorf("could not retrieve epoch state for parent: %w", err)
	}
	parentSetup, err := m.epoch.setups.ByID(parentStatus.CurrentEpoch.SetupID)
	if err != nil {
		return nil, fmt.Errorf("could not retrieve EpochSetup event for parent: %w", err)
	}

	// Case 1 or 2b (still in parent block's epoch or epoch fallback triggered):
	if block.View <= parentSetup.FinalView || epochFallbackTriggered {
		// IMPORTANT: copy the status to avoid modifying the parent status in the cache
		return parentStatus.Copy(), nil
	}

	// Case 2a (first block of new epoch):
	// sanity check: parent's epoch Preparation should be completed and have EpochSetup and EpochCommit events
	if parentStatus.NextEpoch.SetupID == flow.ZeroID {
		return nil, fmt.Errorf("missing setup event for starting next epoch")
	}
	if parentStatus.NextEpoch.CommitID == flow.ZeroID {
		return nil, fmt.Errorf("missing commit event for starting next epoch")
	}
	epochStatus, err := flow.NewEpochStatus(
		parentStatus.CurrentEpoch.SetupID, parentStatus.CurrentEpoch.CommitID,
		parentStatus.NextEpoch.SetupID, parentStatus.NextEpoch.CommitID,
		flow.ZeroID, flow.ZeroID,
	)
	return epochStatus, err

}

// handleEpochServiceEvents handles applying state changes which occur as a result
// of service events being included in a block payload:
// * inserting incorporated service events
// * updating EpochStatus for the candidate block
//
// Consider a chain where a service event is emitted during execution of block A.
// Block B contains a receipt for A. Block C contains a seal for block A. Block
// D contains a QC for C.
//
// A <- B(RA) <- C(SA) <- D
//
// Service events are included within execution results, which are stored
// opaquely as part of the block payload in block B. We only validate and insert
// the typed service event to storage once we have received a valid QC for the
// block containing the seal for A. This occurs once we mark block D as valid
// with MarkValid. Because of this, any change to the protocol state introduced
// by a service event emitted in A would only become visible when querying D or
// later (D's children).
// TODO(active-pacemaker) update docs here (remove reference to MarkValid) https://github.com/dapperlabs/flow-go/issues/6254
//
// This method will only apply service-event-induced state changes when the
// input block has the form of block D (ie. has a parent, which contains a seal
// for a block in which a service event was emitted).
//
// Return values:
//   - dbUpdates - If the service events are valid, or there are no service events,
//     this method returns a slice of Badger operations to apply while storing the block.
//     This includes an operation to index the epoch status for every block, and
//     operations to insert service events for blocks that include them.
//
// No errors are expected during normal operation.
func (m *FollowerState) handleEpochServiceEvents(candidate *flow.Block) (dbUpdates []func(*transaction.Tx) error, err error) {
	epochFallbackTriggered, err := m.isEpochEmergencyFallbackTriggered()
	if err != nil {
		return nil, fmt.Errorf("could not retrieve epoch fallback status: %w", err)
	}
	epochStatus, err := m.epochStatus(candidate.Header, epochFallbackTriggered)
	if err != nil {
		return nil, fmt.Errorf("could not determine epoch status for candidate block: %w", err)
	}
	activeSetup, err := m.epoch.setups.ByID(epochStatus.CurrentEpoch.SetupID)
	if err != nil {
		return nil, fmt.Errorf("could not retrieve current epoch setup event: %w", err)
	}

	// always persist the candidate's epoch status
	// note: We are scheduling the operation to store the Epoch status using the _pointer_ variable `epochStatus`.
	// The struct `epochStatus` points to will still be modified below.
	blockID := candidate.ID()
	dbUpdates = append(dbUpdates, m.epoch.statuses.StoreTx(blockID, epochStatus))

	// never process service events after epoch fallback is triggered
	if epochStatus.InvalidServiceEventIncorporated || epochFallbackTriggered {
		return dbUpdates, nil
	}

	// We apply service events from blocks which are sealed by this block's PARENT.
	// The parent's payload might contain epoch preparation service events for the next
	// epoch. In this case, we need to update the tentative protocol state.
	// We need to validate whether all information is available in the protocol
	// state to go to the next epoch when needed. In cases where there is a bug
	// in the smart contract, it could be that this happens too late and the
	// chain finalization should halt.
	parent, err := m.blocks.ByID(candidate.Header.ParentID)
	if err != nil {
		return nil, fmt.Errorf("could not get parent (id=%x): %w", candidate.Header.ParentID, err)
	}
	for _, seal := range parent.Payload.Seals {
		result, err := m.results.ByID(seal.ResultID)
		if err != nil {
			return nil, fmt.Errorf("could not get result (id=%x) for seal (id=%x): %w", seal.ResultID, seal.ID(), err)
		}

		for _, event := range result.ServiceEvents {

			switch ev := event.Event.(type) {
			case *flow.EpochSetup:
				// validate the service event
				err := isValidExtendingEpochSetup(ev, activeSetup, epochStatus)
				if err != nil {
					if protocol.IsInvalidServiceEventError(err) {
						// we have observed an invalid service event, which triggers epoch fallback mode
						epochStatus.InvalidServiceEventIncorporated = true
						return dbUpdates, nil
					}
					return nil, fmt.Errorf("unexpected error validating EpochSetup service event: %w", err)
				}

				// prevents multiple setup events for same Epoch (including multiple setup events in payload of same block)
				epochStatus.NextEpoch.SetupID = ev.ID()

				// we'll insert the setup event when we insert the block
				dbUpdates = append(dbUpdates, m.epoch.setups.StoreTx(ev))

			case *flow.EpochCommit:
				// if we receive an EpochCommit event, we must have already observed an EpochSetup event
				// => otherwise, we have observed an EpochCommit without corresponding EpochSetup, which triggers epoch fallback mode
				if epochStatus.NextEpoch.SetupID == flow.ZeroID {
					epochStatus.InvalidServiceEventIncorporated = true
					return dbUpdates, nil
				}

				// if we have observed an EpochSetup event, we must be able to retrieve it from the database
				// => otherwise, this is a symptom of bug or data corruption since this component sets the SetupID field
				extendingSetup, err := m.epoch.setups.ByID(epochStatus.NextEpoch.SetupID)
				if err != nil {
					if errors.Is(err, storage.ErrNotFound) {
						return nil, fmt.Errorf("unexpected failure to retrieve EpochSetup (id=%x) stored in EpochStatus for block %x: %w",
							epochStatus.NextEpoch.SetupID, blockID, err)
					}
					return nil, fmt.Errorf("unexpected error retrieving next epoch setup: %w", err)
				}

				// validate the service event
				err = isValidExtendingEpochCommit(ev, extendingSetup, activeSetup, epochStatus)
				if err != nil {
					if protocol.IsInvalidServiceEventError(err) {
						// we have observed an invalid service event, which triggers epoch fallback mode
						epochStatus.InvalidServiceEventIncorporated = true
						return dbUpdates, nil
					}
					return nil, fmt.Errorf("unexpected error validating EpochCommit service event: %w", err)
				}

				// prevents multiple setup events for same Epoch (including multiple setup events in payload of same block)
				epochStatus.NextEpoch.CommitID = ev.ID()

				// we'll insert the commit event when we insert the block
				dbUpdates = append(dbUpdates, m.epoch.commits.StoreTx(ev))

			default:
				return nil, fmt.Errorf("invalid service event type (type_name=%s, go_type=%T)", event.Type, ev)
			}
		}
	}
	return
}<|MERGE_RESOLUTION|>--- conflicted
+++ resolved
@@ -466,20 +466,12 @@
 			}
 		}
 
-<<<<<<< HEAD
-=======
-		// TODO deliver protocol events async https://github.com/dapperlabs/flow-go/issues/6317
-		if insertingBlockTriggersEpochFallback {
-			m.consumer.EpochEmergencyFallbackTriggered()
-		}
-
 		// trigger BlockProcessable for parent blocks above root height
 		if parent.Height > m.rootHeight {
 			// TODO deliver protocol events async https://github.com/dapperlabs/flow-go/issues/6317
 			m.consumer.BlockProcessable(parent)
 		}
 
->>>>>>> 6728ab23
 		return nil
 	})
 	if err != nil {
