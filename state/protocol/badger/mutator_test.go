--- conflicted
+++ resolved
@@ -710,18 +710,8 @@
 
 		// create block2 and block3
 		block2 := unittest.BlockWithParentFixture(head)
-<<<<<<< HEAD
-		block2.SetPayload(flow.EmptyPayload())
+		block2.SetPayload(unittest.PayloadFixture(unittest.WithProtocolStateID(rootProtocolStateID)))
 		receipt := unittest.ReceiptForBlockFixture(block2) // receipt for block 2
-=======
-		block2.SetPayload(unittest.PayloadFixture(unittest.WithProtocolStateID(rootProtocolStateID)))
-		err = state.Extend(context.Background(), block2)
-		require.NoError(t, err)
-
-		// Add a receipt for block 2
-		receipt := unittest.ExecutionReceiptFixture()
-
->>>>>>> f9c12d63
 		block3 := unittest.BlockWithParentFixture(block2.Header)
 		block3.SetPayload(flow.Payload{
 			Receipts:        []*flow.ExecutionReceiptMeta{receipt.Meta()},
