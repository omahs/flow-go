// (c) 2019 Dapper Labs - ALL RIGHTS RESERVED

package badger

import (
	"errors"
	"fmt"

	"github.com/dgraph-io/badger/v2"

	"github.com/onflow/flow-go/consensus/hotstuff"
	"github.com/onflow/flow-go/model/flow"
	"github.com/onflow/flow-go/module"
	statepkg "github.com/onflow/flow-go/state"
	"github.com/onflow/flow-go/state/protocol"
	"github.com/onflow/flow-go/state/protocol/invalid"
	"github.com/onflow/flow-go/storage"
	"github.com/onflow/flow-go/storage/badger/operation"
	"github.com/onflow/flow-go/storage/badger/transaction"
)

type State struct {
	metrics module.ComplianceMetrics
	db      *badger.DB
	headers storage.Headers
	blocks  storage.Blocks
	results storage.ExecutionResults
	seals   storage.Seals
	epoch   struct {
		setups   storage.EpochSetups
		commits  storage.EpochCommits
		statuses storage.EpochStatuses
	}
<<<<<<< HEAD
	versionBeacons storage.VersionBeacons
=======
	// cache the root height because it cannot change over the lifecycle of a protocol state instance
	rootHeight uint64
	// cache the spork root block height because it cannot change over the lifecycle of a protocol state instance
	sporkRootBlockHeight uint64
>>>>>>> cff2bb9b
}

type BootstrapConfig struct {
	// SkipNetworkAddressValidation flags allows skipping all the network address related validations not needed for
	// an unstaked node
	SkipNetworkAddressValidation bool
}

func defaultBootstrapConfig() *BootstrapConfig {
	return &BootstrapConfig{
		SkipNetworkAddressValidation: false,
	}
}

type BootstrapConfigOptions func(conf *BootstrapConfig)

func SkipNetworkAddressValidation(conf *BootstrapConfig) {
	conf.SkipNetworkAddressValidation = true
}

func Bootstrap(
	metrics module.ComplianceMetrics,
	db *badger.DB,
	headers storage.Headers,
	seals storage.Seals,
	results storage.ExecutionResults,
	blocks storage.Blocks,
	setups storage.EpochSetups,
	commits storage.EpochCommits,
	statuses storage.EpochStatuses,
	versionBeacons storage.VersionBeacons,
	root protocol.Snapshot,
	options ...BootstrapConfigOptions,
) (*State, error) {

	config := defaultBootstrapConfig()
	for _, opt := range options {
		opt(config)
	}

	isBootstrapped, err := IsBootstrapped(db)
	if err != nil {
		return nil, fmt.Errorf("failed to determine whether database contains bootstrapped state: %w", err)
	}
	if isBootstrapped {
		return nil, fmt.Errorf("expected empty database")
	}

	state := newState(metrics, db, headers, seals, results, blocks, setups, commits, statuses, versionBeacons)

	if err := IsValidRootSnapshot(root, !config.SkipNetworkAddressValidation); err != nil {
		return nil, fmt.Errorf("cannot bootstrap invalid root snapshot: %w", err)
	}

	segment, err := root.SealingSegment()
	if err != nil {
		return nil, fmt.Errorf("could not get sealing segment: %w", err)
	}

	err = operation.RetryOnConflictTx(db, transaction.Update, func(tx *transaction.Tx) error {
		// sealing segment is in ascending height order, so the tail is the
		// oldest ancestor and head is the newest child in the segment
		// TAIL <- ... <- HEAD
		highest := segment.Highest() // reference block of the snapshot
		lowest := segment.Sealed()   // last sealed block

		// 1) bootstrap the sealing segment
		err = state.bootstrapSealingSegment(segment, highest)(tx)
		if err != nil {
			return fmt.Errorf("could not bootstrap sealing chain segment blocks: %w", err)
		}

		// 2) insert the root quorum certificate into the database
		qc, err := root.QuorumCertificate()
		if err != nil {
			return fmt.Errorf("could not get root qc: %w", err)
		}
		err = transaction.WithTx(operation.InsertRootQuorumCertificate(qc))(tx)
		if err != nil {
			return fmt.Errorf("could not insert root qc: %w", err)
		}

		// 3) initialize the current protocol state height/view pointers
		err = transaction.WithTx(state.bootstrapStatePointers(root))(tx)
		if err != nil {
			return fmt.Errorf("could not bootstrap height/view pointers: %w", err)
		}

		// 4) initialize values related to the epoch logic
		err = state.bootstrapEpoch(root.Epochs(), segment, !config.SkipNetworkAddressValidation)(tx)
		if err != nil {
			return fmt.Errorf("could not bootstrap epoch values: %w", err)
		}

		// 4½) initialize version beacon
		err = state.boostrapVersionBeacon(root)(tx)
		if err != nil {
			return fmt.Errorf("could not bootstrap version beacon: %w", err)
		}

		// 5) initialize spork params
		err = transaction.WithTx(state.bootstrapSporkInfo(root))(tx)
		if err != nil {
			return fmt.Errorf("could not bootstrap spork info: %w", err)
		}

		// 6) set metric values
		err = state.updateEpochMetrics(root)
		if err != nil {
			return fmt.Errorf("could not update epoch metrics: %w", err)
		}
		state.metrics.BlockSealed(lowest)
		state.metrics.SealedHeight(lowest.Header.Height)
		state.metrics.FinalizedHeight(highest.Header.Height)
		for _, block := range segment.Blocks {
			state.metrics.BlockFinalized(block)
		}

		return nil
	})
	if err != nil {
		return nil, fmt.Errorf("bootstrapping failed: %w", err)
	}

	// populate the protocol state cache
	err = state.populateCache()
	if err != nil {
		return nil, fmt.Errorf("failed to populate cache: %w", err)
	}

	return state, nil
}

// bootstrapSealingSegment inserts all blocks and associated metadata for the
// protocol state root snapshot to disk.
func (state *State) bootstrapSealingSegment(segment *flow.SealingSegment, head *flow.Block) func(tx *transaction.Tx) error {
	return func(tx *transaction.Tx) error {

		for _, result := range segment.ExecutionResults {
			err := transaction.WithTx(operation.SkipDuplicates(operation.InsertExecutionResult(result)))(tx)
			if err != nil {
				return fmt.Errorf("could not insert execution result: %w", err)
			}
			err = transaction.WithTx(operation.IndexExecutionResult(result.BlockID, result.ID()))(tx)
			if err != nil {
				return fmt.Errorf("could not index execution result: %w", err)
			}
		}

		// insert the first seal (in case the segment's first block contains no seal)
		if segment.FirstSeal != nil {
			err := transaction.WithTx(operation.InsertSeal(segment.FirstSeal.ID(), segment.FirstSeal))(tx)
			if err != nil {
				return fmt.Errorf("could not insert first seal: %w", err)
			}
		}

		for _, block := range segment.ExtraBlocks {
			blockID := block.ID()
			height := block.Header.Height
			err := state.blocks.StoreTx(block)(tx)
			if err != nil {
				return fmt.Errorf("could not insert root block: %w", err)
			}
			err = transaction.WithTx(operation.IndexBlockHeight(height, blockID))(tx)
			if err != nil {
				return fmt.Errorf("could not index root block segment (id=%x): %w", blockID, err)
			}
		}

		for i, block := range segment.Blocks {
			blockID := block.ID()
			height := block.Header.Height

			err := state.blocks.StoreTx(block)(tx)
			if err != nil {
				return fmt.Errorf("could not insert root block: %w", err)
			}
			err = transaction.WithTx(operation.IndexBlockHeight(height, blockID))(tx)
			if err != nil {
				return fmt.Errorf("could not index root block segment (id=%x): %w", blockID, err)
			}

			// index the latest seal as of this block
			latestSealID, ok := segment.LatestSeals[blockID]
			if !ok {
				return fmt.Errorf("missing latest seal for sealing segment block (id=%s)", blockID)
			}
			// sanity check: make sure the seal exists
			var latestSeal flow.Seal
			err = transaction.WithTx(operation.RetrieveSeal(latestSealID, &latestSeal))(tx)
			if err != nil {
				return fmt.Errorf("could not verify latest seal for block (id=%x) exists: %w", blockID, err)
			}
			err = transaction.WithTx(operation.IndexLatestSealAtBlock(blockID, latestSealID))(tx)
			if err != nil {
				return fmt.Errorf("could not index block seal: %w", err)
			}

			// for all but the first block in the segment, index the parent->child relationship
			if i > 0 {
				err = transaction.WithTx(operation.InsertBlockChildren(block.Header.ParentID, []flow.Identifier{blockID}))(tx)
				if err != nil {
					return fmt.Errorf("could not insert child index for block (id=%x): %w", blockID, err)
				}
			}
		}

		// insert an empty child index for the final block in the segment
		err := transaction.WithTx(operation.InsertBlockChildren(head.ID(), nil))(tx)
		if err != nil {
			return fmt.Errorf("could not insert child index for head block (id=%x): %w", head.ID(), err)
		}

		return nil
	}
}

// bootstrapStatePointers instantiates special pointers used to by the protocol
// state to keep track of special block heights and views.
func (state *State) bootstrapStatePointers(root protocol.Snapshot) func(*badger.Txn) error {
	return func(tx *badger.Txn) error {
		segment, err := root.SealingSegment()
		if err != nil {
			return fmt.Errorf("could not get sealing segment: %w", err)
		}
		highest := segment.Highest()
		lowest := segment.Sealed()
		// find the finalized seal that seals the lowest block, meaning seal.BlockID == lowest.ID()
		seal, err := segment.FinalizedSeal()
		if err != nil {
			return fmt.Errorf("could not get finalized seal from sealing segment: %w", err)
		}

		safetyData := &hotstuff.SafetyData{
			LockedOneChainView:      highest.Header.View,
			HighestAcknowledgedView: highest.Header.View,
		}

		// Per convention, all blocks in the sealing segment must be finalized. Therefore, a QC must
		// exist for the `highest` block in the sealing segment. The QC for `highest` should be
		// contained in the `root` Snapshot and returned by `root.QuorumCertificate()`. Otherwise,
		// the Snapshot is incomplete, because consensus nodes require this QC. To reduce the chance of
		// accidental misconfiguration undermining consensus liveness, we do the following sanity checks:
		//  * `rootQC` should not be nil
		//  * `rootQC` should be for `highest` block, i.e. its view and blockID should match
		rootQC, err := root.QuorumCertificate()
		if err != nil {
			return fmt.Errorf("could not get root QC: %w", err)
		}
		if rootQC == nil {
			return fmt.Errorf("QC for highest (finalized) block in sealing segment cannot be nil")
		}
		if rootQC.View != highest.Header.View {
			return fmt.Errorf("root QC's view %d does not match the highest block in sealing segment (view %d)", rootQC.View, highest.Header.View)
		}
		if rootQC.BlockID != highest.Header.ID() {
			return fmt.Errorf("root QC is for block %v, which does not match the highest block %v in sealing segment", rootQC.BlockID, highest.Header.ID())
		}

		livenessData := &hotstuff.LivenessData{
			CurrentView: highest.Header.View + 1,
			NewestQC:    rootQC,
		}

		// insert initial views for HotStuff
		err = operation.InsertSafetyData(highest.Header.ChainID, safetyData)(tx)
		if err != nil {
			return fmt.Errorf("could not insert safety data: %w", err)
		}
		err = operation.InsertLivenessData(highest.Header.ChainID, livenessData)(tx)
		if err != nil {
			return fmt.Errorf("could not insert liveness data: %w", err)
		}

		// insert height pointers
		err = operation.InsertRootHeight(highest.Header.Height)(tx)
		if err != nil {
			return fmt.Errorf("could not insert root height: %w", err)
		}
		err = operation.InsertFinalizedHeight(highest.Header.Height)(tx)
		if err != nil {
			return fmt.Errorf("could not insert finalized height: %w", err)
		}
		err = operation.InsertSealedHeight(lowest.Header.Height)(tx)
		if err != nil {
			return fmt.Errorf("could not insert sealed height: %w", err)
		}
		err = operation.IndexFinalizedSealByBlockID(seal.BlockID, seal.ID())(tx)
		if err != nil {
			return fmt.Errorf("could not index sealed block: %w", err)
		}

		return nil
	}
}

// bootstrapEpoch bootstraps the protocol state database with information about
// the previous, current, and next epochs as of the root snapshot.
//
// The root snapshot's sealing segment must not straddle any epoch transitions
// or epoch phase transitions.
func (state *State) bootstrapEpoch(epochs protocol.EpochQuery, segment *flow.SealingSegment, verifyNetworkAddress bool) func(*transaction.Tx) error {
	return func(tx *transaction.Tx) error {
		previous := epochs.Previous()
		current := epochs.Current()
		next := epochs.Next()

		// build the status as we go
		status := new(flow.EpochStatus)
		var setups []*flow.EpochSetup
		var commits []*flow.EpochCommit

		// insert previous epoch if it exists
		_, err := previous.Counter()
		if err == nil {
			// if there is a previous epoch, both setup and commit events must exist
			setup, err := protocol.ToEpochSetup(previous)
			if err != nil {
				return fmt.Errorf("could not get previous epoch setup event: %w", err)
			}
			commit, err := protocol.ToEpochCommit(previous)
			if err != nil {
				return fmt.Errorf("could not get previous epoch commit event: %w", err)
			}

			if err := verifyEpochSetup(setup, verifyNetworkAddress); err != nil {
				return fmt.Errorf("invalid setup: %w", err)
			}

			if err := isValidEpochCommit(commit, setup); err != nil {
				return fmt.Errorf("invalid commit")
			}

			setups = append(setups, setup)
			commits = append(commits, commit)
			status.PreviousEpoch.SetupID = setup.ID()
			status.PreviousEpoch.CommitID = commit.ID()
		} else if !errors.Is(err, protocol.ErrNoPreviousEpoch) {
			return fmt.Errorf("could not retrieve previous epoch: %w", err)
		}

		// insert current epoch - both setup and commit events must exist
		setup, err := protocol.ToEpochSetup(current)
		if err != nil {
			return fmt.Errorf("could not get current epoch setup event: %w", err)
		}
		commit, err := protocol.ToEpochCommit(current)
		if err != nil {
			return fmt.Errorf("could not get current epoch commit event: %w", err)
		}

		if err := verifyEpochSetup(setup, verifyNetworkAddress); err != nil {
			return fmt.Errorf("invalid setup: %w", err)
		}

		if err := isValidEpochCommit(commit, setup); err != nil {
			return fmt.Errorf("invalid commit")
		}

		setups = append(setups, setup)
		commits = append(commits, commit)
		status.CurrentEpoch.SetupID = setup.ID()
		status.CurrentEpoch.CommitID = commit.ID()

		// insert next epoch, if it exists
		_, err = next.Counter()
		if err == nil {
			// either only the setup event, or both the setup and commit events must exist
			setup, err := protocol.ToEpochSetup(next)
			if err != nil {
				return fmt.Errorf("could not get next epoch setup event: %w", err)
			}

			if err := verifyEpochSetup(setup, verifyNetworkAddress); err != nil {
				return fmt.Errorf("invalid setup: %w", err)
			}

			setups = append(setups, setup)
			status.NextEpoch.SetupID = setup.ID()
			commit, err := protocol.ToEpochCommit(next)
			if err != nil && !errors.Is(err, protocol.ErrNextEpochNotCommitted) {
				return fmt.Errorf("could not get next epoch commit event: %w", err)
			}
			if err == nil {
				if err := isValidEpochCommit(commit, setup); err != nil {
					return fmt.Errorf("invalid commit")
				}
				commits = append(commits, commit)
				status.NextEpoch.CommitID = commit.ID()
			}
		} else if !errors.Is(err, protocol.ErrNextEpochNotSetup) {
			return fmt.Errorf("could not get next epoch: %w", err)
		}

		// sanity check: ensure epoch status is valid
		err = status.Check()
		if err != nil {
			return fmt.Errorf("bootstrapping resulting in invalid epoch status: %w", err)
		}

		// insert all epoch setup/commit service events
		for _, setup := range setups {
			err = state.epoch.setups.StoreTx(setup)(tx)
			if err != nil {
				return fmt.Errorf("could not store epoch setup event: %w", err)
			}
		}
		for _, commit := range commits {
			err = state.epoch.commits.StoreTx(commit)(tx)
			if err != nil {
				return fmt.Errorf("could not store epoch commit event: %w", err)
			}
		}

		// NOTE: as specified in the godoc, this code assumes that each block
		// in the sealing segment in within the same phase within the same epoch.
		for _, block := range segment.AllBlocks() {
			blockID := block.ID()
			err = state.epoch.statuses.StoreTx(blockID, status)(tx)
			if err != nil {
				return fmt.Errorf("could not store epoch status for block (id=%x): %w", blockID, err)
			}
		}

		return nil
	}
}

// boostrapVersionBeacon bootstraps version beacon, by adding the latest beacon
// to an index, if present.
func (state *State) boostrapVersionBeacon(snapshot protocol.Snapshot) func(*transaction.Tx) error {
	return func(tx *transaction.Tx) error {
		versionBeacon, vbHeight, err := snapshot.VersionBeacon()
		if err != nil {
			// if there is no beacon, do nothing
			if errors.Is(err, statepkg.ErrNoVersionBeacon) {
				return nil
			}
			return err
		}

		return transaction.WithTx(operation.IndexVersionBeaconByHeight(versionBeacon, vbHeight))(tx)
	}
}

// bootstrapSporkInfo bootstraps the protocol state with information about the
// spork which is used to disambiguate Flow networks.
func (state *State) bootstrapSporkInfo(root protocol.Snapshot) func(*badger.Txn) error {
	return func(tx *badger.Txn) error {
		params := root.Params()

		sporkID, err := params.SporkID()
		if err != nil {
			return fmt.Errorf("could not get spork ID: %w", err)
		}
		err = operation.InsertSporkID(sporkID)(tx)
		if err != nil {
			return fmt.Errorf("could not insert spork ID: %w", err)
		}

		sporkRootBlockHeight, err := params.SporkRootBlockHeight()
		if err != nil {
			return fmt.Errorf("could not get spork root block height: %w", err)
		}
		err = operation.InsertSporkRootBlockHeight(sporkRootBlockHeight)(tx)
		if err != nil {
			return fmt.Errorf("could not insert spork root block height: %w", err)
		}

		version, err := params.ProtocolVersion()
		if err != nil {
			return fmt.Errorf("could not get protocol version: %w", err)
		}
		err = operation.InsertProtocolVersion(version)(tx)
		if err != nil {
			return fmt.Errorf("could not insert protocol version: %w", err)
		}

		threshold, err := params.EpochCommitSafetyThreshold()
		if err != nil {
			return fmt.Errorf("could not get epoch commit safety threshold: %w", err)
		}
		err = operation.InsertEpochCommitSafetyThreshold(threshold)(tx)
		if err != nil {
			return fmt.Errorf("could not insert epoch commit safety threshold: %w", err)
		}

		return nil
	}
}

func OpenState(
	metrics module.ComplianceMetrics,
	db *badger.DB,
	headers storage.Headers,
	seals storage.Seals,
	results storage.ExecutionResults,
	blocks storage.Blocks,
	setups storage.EpochSetups,
	commits storage.EpochCommits,
	statuses storage.EpochStatuses,
	versionBeacons storage.VersionBeacons,
) (*State, error) {
	isBootstrapped, err := IsBootstrapped(db)
	if err != nil {
		return nil, fmt.Errorf("failed to determine whether database contains bootstrapped state: %w", err)
	}
	if !isBootstrapped {
		return nil, fmt.Errorf("expected database to contain bootstrapped state")
	}
	state := newState(metrics, db, headers, seals, results, blocks, setups, commits, statuses, versionBeacons)

	// report last finalized and sealed block height
	finalSnapshot := state.Final()
	head, err := finalSnapshot.Head()
	if err != nil {
		return nil, fmt.Errorf("unexpected error to get finalized block: %w", err)
	}
	metrics.FinalizedHeight(head.Height)

	sealed, err := state.Sealed().Head()
	if err != nil {
		return nil, fmt.Errorf("could not get latest sealed block: %w", err)
	}
	metrics.SealedHeight(sealed.Height)

	// update all epoch related metrics
	err = state.updateEpochMetrics(finalSnapshot)
	if err != nil {
		return nil, fmt.Errorf("failed to update epoch metrics: %w", err)
	}
	// populate the protocol state cache
	err = state.populateCache()
	if err != nil {
		return nil, fmt.Errorf("failed to populate cache: %w", err)
	}

	return state, nil
}

func (state *State) Params() protocol.Params {
	return Params{state: state}
}

func (state *State) Sealed() protocol.Snapshot {
	// retrieve the latest sealed height
	var sealed uint64
	err := state.db.View(operation.RetrieveSealedHeight(&sealed))
	if err != nil {
		// sealed height must always be set, all errors here are critical
		return invalid.NewSnapshotf("could not retrieve sealed height: %w", err)
	}
	return state.AtHeight(sealed)
}

func (state *State) Final() protocol.Snapshot {
	// retrieve the latest finalized height
	var finalized uint64
	err := state.db.View(operation.RetrieveFinalizedHeight(&finalized))
	if err != nil {
		// finalized height must always be set, so all errors here are critical
		return invalid.NewSnapshot(fmt.Errorf("could not retrieve finalized height: %w", err))
	}
	return state.AtHeight(finalized)
}

func (state *State) AtHeight(height uint64) protocol.Snapshot {
	// retrieve the block ID for the finalized height
	var blockID flow.Identifier
	err := state.db.View(operation.LookupBlockHeight(height, &blockID))
	if err != nil {
		if errors.Is(err, storage.ErrNotFound) {
			return invalid.NewSnapshotf("unknown finalized height %d: %w", height, statepkg.ErrUnknownSnapshotReference)
		}
		// critical storage error
		return invalid.NewSnapshotf("could not look up block by height: %w", err)
	}
	return state.AtBlockID(blockID)
}

func (state *State) AtBlockID(blockID flow.Identifier) protocol.Snapshot {
	// TODO should return invalid.NewSnapshot(ErrUnknownSnapshotReference) if block doesn't exist
	return NewSnapshot(state, blockID)
}

// newState initializes a new state backed by the provided a badger database,
// mempools and service components.
// The parameter `expectedBootstrappedState` indicates whether or not the database
// is expected to contain a an already bootstrapped state or not
func newState(
	metrics module.ComplianceMetrics,
	db *badger.DB,
	headers storage.Headers,
	seals storage.Seals,
	results storage.ExecutionResults,
	blocks storage.Blocks,
	setups storage.EpochSetups,
	commits storage.EpochCommits,
	statuses storage.EpochStatuses,
	versionBeacons storage.VersionBeacons,
) *State {
	return &State{
		metrics: metrics,
		db:      db,
		headers: headers,
		results: results,
		seals:   seals,
		blocks:  blocks,
		epoch: struct {
			setups   storage.EpochSetups
			commits  storage.EpochCommits
			statuses storage.EpochStatuses
		}{
			setups:   setups,
			commits:  commits,
			statuses: statuses,
		},
		versionBeacons: versionBeacons,
	}
}

// IsBootstrapped returns whether the database contains a bootstrapped state
func IsBootstrapped(db *badger.DB) (bool, error) {
	var finalized uint64
	err := db.View(operation.RetrieveFinalizedHeight(&finalized))
	if errors.Is(err, storage.ErrNotFound) {
		return false, nil
	}
	if err != nil {
		return false, fmt.Errorf("retrieving finalized height failed: %w", err)
	}
	return true, nil
}

// updateEpochMetrics update the `consensus_compliance_current_epoch_counter` and the
// `consensus_compliance_current_epoch_phase` metric
func (state *State) updateEpochMetrics(snap protocol.Snapshot) error {

	// update epoch counter
	counter, err := snap.Epochs().Current().Counter()
	if err != nil {
		return fmt.Errorf("could not get current epoch counter: %w", err)
	}
	state.metrics.CurrentEpochCounter(counter)

	// update epoch phase
	phase, err := snap.Phase()
	if err != nil {
		return fmt.Errorf("could not get current epoch counter: %w", err)
	}
	state.metrics.CurrentEpochPhase(phase)

	// update committed epoch final view
	err = state.updateCommittedEpochFinalView(snap)
	if err != nil {
		return fmt.Errorf("could not update committed epoch final view")
	}

	currentEpochFinalView, err := snap.Epochs().Current().FinalView()
	if err != nil {
		return fmt.Errorf("could not update current epoch final view: %w", err)
	}
	state.metrics.CurrentEpochFinalView(currentEpochFinalView)

	dkgPhase1FinalView, dkgPhase2FinalView, dkgPhase3FinalView, err := protocol.DKGPhaseViews(snap.Epochs().Current())
	if err != nil {
		return fmt.Errorf("could not get dkg phase final view: %w", err)
	}

	state.metrics.CurrentDKGPhase1FinalView(dkgPhase1FinalView)
	state.metrics.CurrentDKGPhase2FinalView(dkgPhase2FinalView)
	state.metrics.CurrentDKGPhase3FinalView(dkgPhase3FinalView)

	// EECC - check whether the epoch emergency fallback flag has been set
	// in the database. If so, skip updating any epoch-related metrics.
	epochFallbackTriggered, err := state.isEpochEmergencyFallbackTriggered()
	if err != nil {
		return fmt.Errorf("could not check epoch emergency fallback flag: %w", err)
	}
	if epochFallbackTriggered {
		state.metrics.EpochEmergencyFallbackTriggered()
	}

	return nil
}

// populateCache is used after opening or bootstrapping the state to populate the cache.
func (state *State) populateCache() error {
	var rootHeight uint64
	err := state.db.View(operation.RetrieveRootHeight(&rootHeight))
	if err != nil {
		return fmt.Errorf("could not read root block to populate cache: %w", err)
	}
	state.rootHeight = rootHeight

	sporkRootBlockHeight, err := state.Params().SporkRootBlockHeight()
	if err != nil {
		return fmt.Errorf("could not read spork root block height: %w", err)
	}
	state.sporkRootBlockHeight = sporkRootBlockHeight
	return nil
}

// updateCommittedEpochFinalView updates the `committed_epoch_final_view` metric
// based on the current epoch phase of the input snapshot. It should be called
// at startup and during transitions between EpochSetup and EpochCommitted phases.
//
// For example, suppose we have epochs N and N+1.
// If we are in epoch N's Staking or Setup Phase, then epoch N's final view should be the value of the metric.
// If we are in epoch N's Committed Phase, then epoch N+1's final view should be the value of the metric.
func (state *State) updateCommittedEpochFinalView(snap protocol.Snapshot) error {

	phase, err := snap.Phase()
	if err != nil {
		return fmt.Errorf("could not get epoch phase: %w", err)
	}

	// update metric based of epoch phase
	switch phase {
	case flow.EpochPhaseStaking, flow.EpochPhaseSetup:

		// if we are in Staking or Setup phase, then set the metric value to the current epoch's final view
		finalView, err := snap.Epochs().Current().FinalView()
		if err != nil {
			return fmt.Errorf("could not get current epoch final view from snapshot: %w", err)
		}
		state.metrics.CommittedEpochFinalView(finalView)
	case flow.EpochPhaseCommitted:

		// if we are in Committed phase, then set the metric value to the next epoch's final view
		finalView, err := snap.Epochs().Next().FinalView()
		if err != nil {
			return fmt.Errorf("could not get next epoch final view from snapshot: %w", err)
		}
		state.metrics.CommittedEpochFinalView(finalView)
	default:
		return fmt.Errorf("invalid phase: %s", phase)
	}

	return nil
}

// isEpochEmergencyFallbackTriggered checks whether epoch fallback has been globally triggered.
// Returns:
// * (true, nil) if epoch fallback is triggered
// * (false, nil) if epoch fallback is not triggered (including if the flag is not set)
// * (false, err) if an unexpected error occurs
func (state *State) isEpochEmergencyFallbackTriggered() (bool, error) {
	var triggered bool
	err := state.db.View(operation.CheckEpochEmergencyFallbackTriggered(&triggered))
	return triggered, err
}<|MERGE_RESOLUTION|>--- conflicted
+++ resolved
@@ -31,14 +31,12 @@
 		commits  storage.EpochCommits
 		statuses storage.EpochStatuses
 	}
-<<<<<<< HEAD
-	versionBeacons storage.VersionBeacons
-=======
 	// cache the root height because it cannot change over the lifecycle of a protocol state instance
 	rootHeight uint64
 	// cache the spork root block height because it cannot change over the lifecycle of a protocol state instance
 	sporkRootBlockHeight uint64
->>>>>>> cff2bb9b
+
+	versionBeacons storage.VersionBeacons
 }
 
 type BootstrapConfig struct {
