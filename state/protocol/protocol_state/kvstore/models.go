package kvstore

import (
	"fmt"

	clone "github.com/huandu/go-clone/generic" //nolint:goimports

	"github.com/onflow/flow-go/model/flow"
	"github.com/onflow/flow-go/module/irrecoverable"
	"github.com/onflow/flow-go/state/protocol"
	"github.com/onflow/flow-go/state/protocol/protocol_state"
)

// This file contains the concrete types that define the structure of the underlying key-value store
// for a particular Protocol State version.
// Essentially enumerating the set of keys and values that are supported.
// When a key is added or removed, this requires a new protocol state version.
// To use new version of the protocol state, create a new versioned model in models.go (eg. modelv3 if latest model is modelv2)
// ATTENTION: All models should be public with public fields otherwise the encoding/decoding will not work.

// UpgradableModel is a utility struct that must be embedded in all model versions to provide
// a common interface for managing protocol version upgrades.
type UpgradableModel struct {
	VersionUpgrade *protocol.ViewBasedActivator[uint64]
}

// SetVersionUpgrade sets the protocol upgrade version. This method is used
// to update the Protocol State version when a flow.ProtocolStateVersionUpgrade is processed.
// It contains the new version and the view at which it has to be applied.
func (model *UpgradableModel) SetVersionUpgrade(activator *protocol.ViewBasedActivator[uint64]) {
	model.VersionUpgrade = activator
}

// GetVersionUpgrade returns the upgrade version of protocol.
// VersionUpgrade is a view-based activator that specifies the version which has to be applied
// and the view from which it has to be applied. It may return the current protocol version
// with a past view if the upgrade has already been activated.
func (model *UpgradableModel) GetVersionUpgrade() *protocol.ViewBasedActivator[uint64] {
	return model.VersionUpgrade
}

// This file contains the concrete types that define the structure of the
// underlying key-value store for a particular Protocol State version.
// Essentially enumerating the set of keys and values that are supported.
//
// When a key is added or removed, this requires a new protocol state version:
//  - Create a new versioned model in models.go (eg. modelv3 if latest model is modelv2)
//  - Update the KVStoreReader and KVStoreAPI interfaces to include any new keys

// Modelv0 is v0 of the Protocol State key-value store.
// This model version is not intended to ever be the latest version supported by
// any software version. Since it is important that the store support managing
// different model version, this is here so that we can test the implementation
// with multiple supported KV model versions from the beginning.
type Modelv0 struct {
	UpgradableModel
	EpochStateID               flow.Identifier
	EpochExtensionViewCount    uint64
	EpochCommitSafetyThreshold uint64
}

var _ protocol_state.KVStoreAPI = (*Modelv0)(nil)
var _ protocol_state.KVStoreMutator = (*Modelv0)(nil)

// ID returns an identifier for this key-value store snapshot by hashing internal fields and version number.
func (model *Modelv0) ID() flow.Identifier {
	return makeVersionedModelID(model)
}

// Replicate instantiates a Protocol State Snapshot of the given `protocolVersion`.
// It clones existing snapshot and performs a migration if `protocolVersion = 1`.
// Expected errors during normal operations:
//   - ErrIncompatibleVersionChange if replicating the Parent Snapshot into a Snapshot
//     with the specified `protocolVersion` is not supported.
func (model *Modelv0) Replicate(protocolVersion uint64) (protocol_state.KVStoreMutator, error) {
	version := model.GetProtocolStateVersion()
	if version == protocolVersion {
		// no need for migration, return a complete copy
		return clone.Clone(model), nil
	} else if protocolVersion != 1 {
		return nil, fmt.Errorf("unsupported replication version %d, expect %d: %w",
			protocolVersion, 1, ErrIncompatibleVersionChange)
	}

	// perform actual replication to the next version
	v1 := &Modelv1{
		Modelv0: clone.Clone(*model),
	}
	return v1, nil
}

// VersionedEncode encodes the key-value store, returning the version separately
// from the encoded bytes.
// No errors are expected during normal operation.
func (model *Modelv0) VersionedEncode() (uint64, []byte, error) {
	return versionedEncode(model.GetProtocolStateVersion(), model)
}

// GetProtocolStateVersion returns the version of the Protocol State Snapshot
// that is backing the `Reader` interface. It is the protocol version that originally
// created the Protocol State Snapshot. Changes in the protocol state version
// correspond to changes in the set of key-value pairs which are supported,
// and which model is used for serialization.
func (model *Modelv0) GetProtocolStateVersion() uint64 {
	return 0
}

// GetEpochStateID returns the state ID of the epoch state.
// This is part of the most basic model and is used to commit the epoch state to the KV store.
func (model *Modelv0) GetEpochStateID() flow.Identifier {
	return model.EpochStateID
}

// SetEpochStateID sets the state ID of the epoch state.
// This method is used to commit the epoch state to the KV store when the state of the epoch is updated.
func (model *Modelv0) SetEpochStateID(id flow.Identifier) {
	model.EpochStateID = id
}

// SetEpochExtensionViewCount sets the number of views for a hypothetical epoch extension.
// Expected errors during normal operations:
//   - kvstore.ErrInvalidValue - if the view count is less than FinalizationSafetyThreshold*2.
func (model *Modelv0) SetEpochExtensionViewCount(viewCount uint64) error {
<<<<<<< HEAD
	if viewCount < model.EpochCommitSafetyThreshold*2 {
		return fmt.Errorf("invalid view count %d, expect at least %d: %w", viewCount, model.EpochCommitSafetyThreshold*2, ErrInvalidValue)
=======
	// Strictly speaking it should be perfectly fine to use a value viewCount >= model.EpochCommitSafetyThreshold.
	// By using a sligtly higher value(factor of 2) we ensure that extension is big enough in practice to give operators a bigger
	// window in which a valid epoch recover event could be submitted.
	if viewCount < model.EpochCommitSafetyThreshold*2 { 
		return fmt.Errorf("invalid view count %d, expect at least %d", viewCount, model.EpochCommitSafetyThreshold*2)
>>>>>>> 5d423508
	}
	model.EpochExtensionViewCount = viewCount
	return nil
}

// GetEpochExtensionViewCount returns the number of views for a hypothetical epoch extension. Note
// that this value can change at runtime (through a service event). When a new extension is added,
// the view count is used right at this point in the protocol state's evolution. In other words,
// different extensions can have different view counts.
func (model *Modelv0) GetEpochExtensionViewCount() uint64 {
	return model.EpochExtensionViewCount
}

func (model *Modelv0) GetEpochCommitSafetyThreshold() uint64 {
	return model.EpochCommitSafetyThreshold
}

// Modelv1 is v1 of the Protocol State key-value store.
// This represents the first model version which will be considered "latest" by any
// deployed software version.
type Modelv1 struct {
	Modelv0
}

var _ protocol_state.KVStoreAPI = (*Modelv1)(nil)
var _ protocol_state.KVStoreMutator = (*Modelv1)(nil)

// ID returns an identifier for this key-value store snapshot by hashing internal fields and version number.
func (model *Modelv1) ID() flow.Identifier {
	return makeVersionedModelID(model)
}

// Replicate instantiates a Protocol State Snapshot of the given `protocolVersion`.
// It clones existing snapshot if `protocolVersion = 1`, other versions are not supported yet.
// Expected errors during normal operations:
//   - ErrIncompatibleVersionChange if replicating the Parent Snapshot into a Snapshot
//     with the specified `protocolVersion` is not supported.
func (model *Modelv1) Replicate(protocolVersion uint64) (protocol_state.KVStoreMutator, error) {
	version := model.GetProtocolStateVersion()
	if version == protocolVersion {
		// no need for migration, return a complete copy
		return clone.Clone(model), nil
	} else {
		return nil, fmt.Errorf("unsupported replication version %d: %w",
			protocolVersion, ErrIncompatibleVersionChange)
	}
}

// VersionedEncode encodes the key-value store, returning the version separately
// from the encoded bytes.
// No errors are expected during normal operation.
func (model *Modelv1) VersionedEncode() (uint64, []byte, error) {
	return versionedEncode(model.GetProtocolStateVersion(), model)
}

// GetProtocolStateVersion returns the version of the Protocol State Snapshot
// that is backing the `Reader` interface. It is the protocol version that originally
// created the Protocol State Snapshot. Changes in the protocol state version
// correspond to changes in the set of key-value pairs which are supported,
// and which model is used for serialization.
func (model *Modelv1) GetProtocolStateVersion() uint64 {
	return 1
}

// NewDefaultKVStore constructs a default Key-Value Store of the *latest* protocol version for bootstrapping.
// Currently, the KV store is largely empty.
// TODO: Shortcut in bootstrapping; we will probably have to start with a non-empty KV store in the future;
// Potentially we may need to carry over the KVStore during a spork (with possible migrations).
func NewDefaultKVStore(finalizationSafetyThreshold, epochExtensionViewCount uint64, epochStateID flow.Identifier) (protocol_state.KVStoreAPI, error) {
	modelv0, err := newKVStoreV0(finalizationSafetyThreshold, epochExtensionViewCount, epochStateID)
	if err != nil {
		return nil, fmt.Errorf("could not construct v0 kvstore: %w", err)
	}
	return &Modelv1{
		Modelv0: *modelv0,
	}, nil
}

// NewKVStoreV0 constructs a KVStore using the v0 model. This is used to test
// version upgrades, from v0 to v1.
func newKVStoreV0(finalizationSafetyThreshold, epochExtensionViewCount uint64, epochStateID flow.Identifier) (*Modelv0, error) {
	model := &Modelv0{
		UpgradableModel:            UpgradableModel{},
		EpochStateID:               epochStateID,
		EpochCommitSafetyThreshold: finalizationSafetyThreshold,
	}
	// use a setter to ensure the default value is valid and is not accidentally lower than the safety threshold.
	err := model.SetEpochExtensionViewCount(epochExtensionViewCount)
	if err != nil {
		return nil, irrecoverable.NewExceptionf("could not set default epoch extension view count: %s", err.Error())
	}
	return model, nil
}

// NewKVStoreV0 constructs a KVStore using the v0 model. This is used to test
// version upgrades, from v0 to v1.
func NewKVStoreV0(finalizationSafetyThreshold, epochExtensionViewCount uint64, epochStateID flow.Identifier) (protocol_state.KVStoreAPI, error) {
	return newKVStoreV0(finalizationSafetyThreshold, epochExtensionViewCount, epochStateID)
}

// versionedModel generically represents a versioned protocol state model.
type versionedModel interface {
	GetProtocolStateVersion() uint64
	*Modelv0 | *Modelv1
}

// makeVersionedModelID produces an Identifier which includes both the model's
// internal fields and its version. This guarantees that two models with different
// versions but otherwise identical fields will have different IDs, a requirement
// of the protocol.KVStoreReader API.
func makeVersionedModelID[T versionedModel](model T) flow.Identifier {
	return flow.MakeID(struct {
		Version uint64
		Model   T
	}{
		Version: model.GetProtocolStateVersion(),
		Model:   model,
	})
}<|MERGE_RESOLUTION|>--- conflicted
+++ resolved
@@ -121,16 +121,11 @@
 // Expected errors during normal operations:
 //   - kvstore.ErrInvalidValue - if the view count is less than FinalizationSafetyThreshold*2.
 func (model *Modelv0) SetEpochExtensionViewCount(viewCount uint64) error {
-<<<<<<< HEAD
-	if viewCount < model.EpochCommitSafetyThreshold*2 {
-		return fmt.Errorf("invalid view count %d, expect at least %d: %w", viewCount, model.EpochCommitSafetyThreshold*2, ErrInvalidValue)
-=======
 	// Strictly speaking it should be perfectly fine to use a value viewCount >= model.EpochCommitSafetyThreshold.
 	// By using a sligtly higher value(factor of 2) we ensure that extension is big enough in practice to give operators a bigger
 	// window in which a valid epoch recover event could be submitted.
-	if viewCount < model.EpochCommitSafetyThreshold*2 { 
-		return fmt.Errorf("invalid view count %d, expect at least %d", viewCount, model.EpochCommitSafetyThreshold*2)
->>>>>>> 5d423508
+	if viewCount < model.EpochCommitSafetyThreshold*2 {
+		return fmt.Errorf("invalid view count %d, expect at least %d: %w", viewCount, model.EpochCommitSafetyThreshold*2, ErrInvalidValue)
 	}
 	model.EpochExtensionViewCount = viewCount
 	return nil
