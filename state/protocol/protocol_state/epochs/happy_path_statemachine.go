--- conflicted
+++ resolved
@@ -31,13 +31,8 @@
 // NewHappyPathStateMachine creates a new HappyPathStateMachine.
 // An exception is returned in case the `EpochFallbackTriggered` flag is set in the `parentState`. This means that
 // the protocol state evolution has reached an undefined state from the perspective of the happy path state machine.
-<<<<<<< HEAD
-func NewHappyPathStateMachine(view uint64, parentState *flow.RichProtocolStateEntry) (*HappyPathStateMachine, error) {
+func NewHappyPathStateMachine(view uint64, parentState *flow.RichEpochProtocolStateEntry) (*HappyPathStateMachine, error) {
 	if parentState.EpochFallbackTriggered {
-=======
-func NewHappyPathStateMachine(view uint64, parentState *flow.RichEpochProtocolStateEntry) (*HappyPathStateMachine, error) {
-	if parentState.InvalidEpochTransitionAttempted {
->>>>>>> 61b1f267
 		return nil, irrecoverable.NewExceptionf("cannot create happy path protocol state machine at view (%d) for a parent state"+
 			"which is in Epoch Fallback Mode", view)
 	}
@@ -63,11 +58,7 @@
 //     CAUTION: the HappyPathStateMachine is left with a potentially dysfunctional state when this error occurs. Do NOT call the Build method
 //     after such error and discard the HappyPathStateMachine!
 func (u *HappyPathStateMachine) ProcessEpochSetup(epochSetup *flow.EpochSetup) (bool, error) {
-<<<<<<< HEAD
 	err := protocol.IsValidExtendingEpochSetup(epochSetup, u.parentState)
-=======
-	err := protocol.IsValidExtendingEpochSetup(epochSetup, u.parentState.EpochProtocolStateEntry, u.parentState.CurrentEpochSetup)
->>>>>>> 61b1f267
 	if err != nil {
 		return false, fmt.Errorf("invalid epoch setup event: %w", err)
 	}
@@ -148,7 +139,6 @@
 	return true, nil
 }
 
-<<<<<<< HEAD
 // ProcessEpochRecover returns the sentinel error `protocol.InvalidServiceEventError`, which
 // indicates that `EpochRecover` are not expected on the happy path of epoch lifecycle.
 func (u *HappyPathStateMachine) ProcessEpochRecover(*flow.EpochRecover) (bool, error) {
@@ -203,33 +193,6 @@
 			NodeID:  nextEpochIdentitySkeleton.NodeID,
 			Ejected: false, // according to invariant (II.i)
 		})
-=======
-// TransitionToNextEpoch updates the notion of 'current epoch', 'previous' and 'next epoch' in the protocol
-// state. An epoch transition is only allowed when:
-// - next epoch has been set up,
-// - next epoch has been committed,
-// - invalid state transition has not been attempted (this is ensured by constructor),
-// - candidate block is in the next epoch.
-// No errors are expected during normal operations.
-func (u *HappyPathStateMachine) TransitionToNextEpoch() error {
-	nextEpoch := u.state.NextEpoch
-	// Check if there is next epoch protocol state
-	if nextEpoch == nil {
-		return fmt.Errorf("protocol state has not been setup yet")
-	}
-	// Check if there is a commit event for next epoch
-	if nextEpoch.CommitID == flow.ZeroID {
-		return fmt.Errorf("protocol state has not been committed yet")
-	}
-	// Check if we are at the next epoch, only then a transition is allowed
-	if u.view < u.parentState.NextEpochSetup.FirstView {
-		return fmt.Errorf("protocol state transition is only allowed when enterring next epoch")
-	}
-	u.state = &flow.EpochProtocolStateEntry{
-		PreviousEpoch:                   &u.state.CurrentEpoch,
-		CurrentEpoch:                    *u.state.NextEpoch,
-		InvalidEpochTransitionAttempted: false,
->>>>>>> 61b1f267
 	}
 	return nextEpochActiveIdentities, nil
 }