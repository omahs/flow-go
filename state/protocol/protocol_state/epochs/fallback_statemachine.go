package epochs

import (
	"fmt"

	"github.com/onflow/flow-go/model/flow"
	"github.com/onflow/flow-go/state/protocol"
)

// DefaultEpochExtensionViewCount is a default length of epoch extension in views, approximately 1 day.
// TODO(EFM, #6020): replace this with value from KV store or protocol.GlobalParams
const DefaultEpochExtensionViewCount = 100_000

// FallbackStateMachine is a special structure that encapsulates logic for processing service events
// when protocol is in epoch fallback mode. The FallbackStateMachine ignores EpochSetup and EpochCommit
// events but still processes ejection events.
//
// Whenever invalid epoch state transition has been observed only epochFallbackStateMachines must be created for subsequent views.
// TODO(EFM, #6019): this structure needs to be updated to stop using parent state.
type FallbackStateMachine struct {
	baseStateMachine
	params protocol.GlobalParams
}

var _ StateMachine = (*FallbackStateMachine)(nil)

<<<<<<< HEAD
// NewFallbackStateMachine constructs a state machine for epoch fallback. It automatically sets
// EpochFallbackTriggered to true, thereby recording that we have entered epoch fallback mode.
// No errors are expected during normal operations.
func NewFallbackStateMachine(params protocol.GlobalParams, view uint64, parentState *flow.RichProtocolStateEntry) (*FallbackStateMachine, error) {
	state := parentState.ProtocolStateEntry.Copy()
	nextEpochCommitted := state.EpochPhase() == flow.EpochPhaseCommitted
	// we are entering fallback mode, this logic needs to be executed only once
	if !state.EpochFallbackTriggered {
		// the next epoch has not been committed, but possibly setup, make sure it is cleared
		if !nextEpochCommitted {
			state.NextEpoch = nil
		}
		state.EpochFallbackTriggered = true
	}

	sm := &FallbackStateMachine{
=======
// NewFallbackStateMachine constructs a state machine for epoch fallback, it automatically sets
// InvalidEpochTransitionAttempted to true, thereby recording that we have entered epoch fallback mode.
func NewFallbackStateMachine(view uint64, parentState *flow.RichEpochProtocolStateEntry) *FallbackStateMachine {
	state := parentState.EpochProtocolStateEntry.Copy()
	state.InvalidEpochTransitionAttempted = true
	return &FallbackStateMachine{
>>>>>>> 61b1f267
		baseStateMachine: baseStateMachine{
			parentState: parentState,
			state:       state,
			view:        view,
		},
		params: params,
	}

	if !nextEpochCommitted && view+params.EpochCommitSafetyThreshold() >= parentState.CurrentEpochFinalView() {
		// we have reached safety threshold and we are still in the fallback mode
		// prepare a new extension for the current epoch.
		err := sm.extendCurrentEpoch(flow.EpochExtension{
			FirstView:     parentState.CurrentEpochFinalView() + 1,
			FinalView:     parentState.CurrentEpochFinalView() + DefaultEpochExtensionViewCount, // TODO(EFM, #6020): replace with EpochExtensionLength
			TargetEndTime: 0,                                                                    // TODO(EFM, #6020): calculate and set target end time
		})
		if err != nil {
			return nil, err
		}
	}

	return sm, nil
}

// extendCurrentEpoch appends an epoch extension to the current epoch from underlying state.
// Internally, it performs sanity checks to ensure that the epoch extension is contiguous with the current epoch.
// It also ensures that the next epoch is not present, as epoch extensions are only allowed for the current epoch.
// No errors are expected during normal operation.
func (m *FallbackStateMachine) extendCurrentEpoch(epochExtension flow.EpochExtension) error {
	state := m.state
	if len(state.CurrentEpoch.EpochExtensions) > 0 {
		lastExtension := state.CurrentEpoch.EpochExtensions[len(state.CurrentEpoch.EpochExtensions)-1]
		if lastExtension.FinalView+1 != epochExtension.FirstView {
			return fmt.Errorf("epoch extension is not contiguous with the last extension")
		}
	} else {
		if epochExtension.FirstView != m.parentState.CurrentEpochSetup.FinalView+1 {
			return fmt.Errorf("first epoch extension is not contiguous with current epoch")
		}
	}

	if state.NextEpoch != nil {
		return fmt.Errorf("cannot extend current epoch when next epoch is present")
	}

	state.CurrentEpoch.EpochExtensions = append(state.CurrentEpoch.EpochExtensions, epochExtension)
	return nil
}

// ProcessEpochSetup processes epoch setup service events, for epoch fallback we are ignoring this event.
func (m *FallbackStateMachine) ProcessEpochSetup(_ *flow.EpochSetup) (bool, error) {
	// won't process if we are in fallback mode
	return false, nil
}

// ProcessEpochCommit processes epoch commit service events, for epoch fallback we are ignoring this event.
func (m *FallbackStateMachine) ProcessEpochCommit(_ *flow.EpochCommit) (bool, error) {
	// won't process if we are in fallback mode
	return false, nil
}

// ProcessEpochRecover updates the internally-maintained interim Epoch state with data from epoch recover
// event in an attempt to recover from Epoch Fallback Mode [EFM] and get back on happy path.
// Specifically, after successfully processing this event, we will have a next epoch (as specified by the
// EpochRecover event) in the protocol state, which is in the committed phase. Subsequently, the epoch
// protocol can proceed following the happy path. Therefore, we set `EpochFallbackTriggered` back to false.
//
// The boolean return indicates if the input event triggered a transition in the state machine or not.
// For the EpochRecover event, we return false if and only if there is an error. The reason is that
// either the `EpochRecover` event is rejected (leading to `InvalidServiceEventError`) or there is an
// exception processing the event. Otherwise, an `EpochRecover` event must always lead to a state change.
// TODO(EFM, #6018): this function needs to be updated to handle errors internally.
func (m *FallbackStateMachine) ProcessEpochRecover(epochRecover *flow.EpochRecover) (bool, error) {
	if m.view+m.params.EpochCommitSafetyThreshold() >= m.parentState.CurrentEpochFinalView() {
		return false, protocol.NewInvalidServiceEventErrorf("could not process epoch recover, safety threshold reached")
	}

	err := protocol.IsValidExtendingEpochSetup(&epochRecover.EpochSetup, m.parentState)
	if err != nil {
		return false, fmt.Errorf("invalid epoch recovery event(setup): %w", err)
	}

	err = protocol.IsValidEpochCommit(&epochRecover.EpochCommit, &epochRecover.EpochSetup)
	if err != nil {
		return false, fmt.Errorf("invalid epoch recovery event(commit): %w", err)
	}

	nextEpochParticipants, err := buildNextEpochActiveParticipants(
		m.parentState.CurrentEpoch.ActiveIdentities.Lookup(),
		m.parentState.CurrentEpochSetup,
		&epochRecover.EpochSetup)
	if err != nil {
		return false, fmt.Errorf("failed to build next epoch active participants: %w", err)
	}

	m.state.NextEpoch = &flow.EpochStateContainer{
		SetupID:          epochRecover.EpochSetup.ID(),
		CommitID:         epochRecover.EpochCommit.ID(),
		ActiveIdentities: nextEpochParticipants,
		EpochExtensions:  nil,
	}
	m.state.EpochFallbackTriggered = false
	return true, nil
}<|MERGE_RESOLUTION|>--- conflicted
+++ resolved
@@ -24,12 +24,11 @@
 
 var _ StateMachine = (*FallbackStateMachine)(nil)
 
-<<<<<<< HEAD
 // NewFallbackStateMachine constructs a state machine for epoch fallback. It automatically sets
 // EpochFallbackTriggered to true, thereby recording that we have entered epoch fallback mode.
 // No errors are expected during normal operations.
-func NewFallbackStateMachine(params protocol.GlobalParams, view uint64, parentState *flow.RichProtocolStateEntry) (*FallbackStateMachine, error) {
-	state := parentState.ProtocolStateEntry.Copy()
+func NewFallbackStateMachine(params protocol.GlobalParams, view uint64, parentState *flow.RichEpochProtocolStateEntry) (*FallbackStateMachine, error) {
+	state := parentState.EpochProtocolStateEntry.Copy()
 	nextEpochCommitted := state.EpochPhase() == flow.EpochPhaseCommitted
 	// we are entering fallback mode, this logic needs to be executed only once
 	if !state.EpochFallbackTriggered {
@@ -41,14 +40,6 @@
 	}
 
 	sm := &FallbackStateMachine{
-=======
-// NewFallbackStateMachine constructs a state machine for epoch fallback, it automatically sets
-// InvalidEpochTransitionAttempted to true, thereby recording that we have entered epoch fallback mode.
-func NewFallbackStateMachine(view uint64, parentState *flow.RichEpochProtocolStateEntry) *FallbackStateMachine {
-	state := parentState.EpochProtocolStateEntry.Copy()
-	state.InvalidEpochTransitionAttempted = true
-	return &FallbackStateMachine{
->>>>>>> 61b1f267
 		baseStateMachine: baseStateMachine{
 			parentState: parentState,
 			state:       state,
