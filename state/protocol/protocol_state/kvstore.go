package protocol_state

import (
	"github.com/onflow/flow-go/model/flow"
	"github.com/onflow/flow-go/state/protocol"
)

// This file contains versioned read and read-write interfaces to the Protocol State's
// key-value store and are used by the Protocol State Machine.
//
// When a key is added or removed, this requires a new protocol state version:
//  - Create a new versioned model in ./kvstore/models.go (eg. modelv3 if latest model is modelv2)
//  - Update the KVStoreReader and KVStoreAPI interfaces to include any new keys

// KVStoreReader is the latest read-only interface to the Protocol State key-value store
// at a particular block.
//
// Caution:
// Engineers evolving this interface must ensure that it is backwards-compatible
// with all versions of Protocol State Snapshots that can be retrieved from the local
// database, which should exactly correspond to the versioned model types defined in
// ./kvstore/models.go
type KVStoreReader interface {
	// ID returns an identifier for this key-value store snapshot by hashing internal fields.
	ID() flow.Identifier

	// v0

	VersionedEncodable

	// GetProtocolStateVersion returns the Protocol State Version that created the specific
	// Snapshot backing this interface instance. Slightly simplified, the Protocol State
	// Version defines the key-value store's data model (specifically, the set of all keys
	// and the respective type for each corresponding value).
	// Generally, changes in the protocol state version correspond to changes in the set
	// of key-value pairs which are supported, and which model is used for serialization.
	// The protocol state version is updated by UpdateKVStoreVersion service events.
	GetProtocolStateVersion() uint64

	// GetVersionUpgrade returns the upgrade version of protocol.
	// VersionUpgrade is a view-based activator that specifies the version which has to be applied
	// and the view from which on it has to be applied. It may return the current protocol version
	// with a past view if the upgrade has already been activated.
	GetVersionUpgrade() *ViewBasedActivator[uint64]

	// GetEpochStateID returns the state ID of the epoch state.
	// This is part of the most basic model and is used to commit the epoch state to the KV store.
	GetEpochStateID() flow.Identifier

	// v1

	// GetInvalidEpochTransitionAttempted returns a flag indicating whether epoch
	// fallback mode has been tentatively triggered on this fork.
	// Errors:
	//  - ErrKeyNotSupported if the respective entry does not exist in the
	//    Protocol State Snapshot that is backing the `Reader` interface.
	GetInvalidEpochTransitionAttempted() (bool, error)
}

// KVStoreAPI is the latest interface to the Protocol State key-value store which implements 'Prototype'
// pattern for replicating protocol state between versions.
//
// Caution:
// Engineers evolving this interface must ensure that it is backwards-compatible
// with all versions of Protocol State Snapshots that can be retrieved from the local
// database, which should exactly correspond to the versioned model types defined in
// ./kvstore/models.go
type KVStoreAPI interface {
	KVStoreReader

	// Replicate instantiates a Protocol State Snapshot of the given `protocolVersion`.
	// We reference to the Protocol State Snapshot, whose `Replicate` method is called
	// as the 'Parent Snapshot'.
	// If the `protocolVersion` matches the version of the Parent Snapshot, `Replicate` behaves
	// exactly like a deep copy. If `protocolVersion` is newer, the data model corresponding
	// to the newer version is used and values from the Parent Snapshot are replicated into
	// the new data model. In all cases, the new Snapshot can be mutated without changing the
	// Parent Snapshot.
	//
	// Caution:
	// Implementors of this function decide on their own how to perform the migration from parent protocol version
	// to the given `protocolVersion`. It is required that outcome of `Replicate` is a valid KV store model which can be
	// incorporated in the protocol state without extra operations.
	// Expected errors during normal operations:
	//  - ErrIncompatibleVersionChange if replicating the Parent Snapshot into a Snapshot
	//    with the specified `protocolVersion` is not supported.
	Replicate(protocolVersion uint64) (KVStoreMutator, error)
}

// KVStoreMutator is the latest read-writer interface to the Protocol State key-value store.
//
// Caution:
// Engineers evolving this interface must ensure that it is backwards-compatible
// with all versions of Protocol State Snapshots that can be retrieved from the local
// database, which should exactly correspond to the versioned model types defined in
// ./kvstore/models.go
type KVStoreMutator interface {
	KVStoreReader

	// v0

	// SetVersionUpgrade sets the protocol upgrade version. This method is used
	// to update the Protocol State version when a flow.ProtocolStateVersionUpgrade is processed.
	// It contains the new version and the view at which it has to be applied.
	SetVersionUpgrade(version *ViewBasedActivator[uint64])

	// SetEpochStateID sets the state ID of the epoch state.
	// This method is used to commit the epoch state to the KV store when the state of the epoch is updated.
	SetEpochStateID(stateID flow.Identifier)

	// v1

	// SetInvalidEpochTransitionAttempted sets the epoch fallback mode flag.
	// Errors:
	//  - ErrKeyNotSupported if the key does not exist in the current model version.
	SetInvalidEpochTransitionAttempted(attempted bool) error
}

// OrthogonalStoreStateMachine represents a state machine that exclusively evolves its state Pi.
// The state's specific type Pi is kept as a generic. Generally, Pi is the type corresponding
// to one specific key in the Key-Value store.
//
// Orthogonal State Machines:
// Orthogonality means that state machines can operate completely independently and work on disjoint
// sub-states. By convention, they all consume the same inputs (incl. the ordered sequence of
// Service Events sealed in one block). In other words, each state machine S0, S1,… has full visibility
// into the inputs, but each draws their on independent conclusions (maintain their own exclusive state).
// There is no information exchange between the state machines; one state machines cannot read the state
// of another.
// We emphasize that this architecture choice does not prevent us of from implementing sequential state
// machines for certain use-cases. For example: state machine A provides its output as input to another
// state machine B. Here, the order of running the state machines matter. This order-dependency is not
// supported by the Protocol State, which executed the state machines in an arbitrary order. Therefore,
// if we need state machines to be executed in some order, we have bundle them into one composite state
// machine (conceptually a processing pipeline) by hand. The composite state machine's execution as a
// whole can then be managed by the Protocol State, because the composite state machine is orthogonal
// to all other remaining state machines.
// Requiring all State Machines to be orthogonal is a deliberate design choice. Thereby the default is
// favouring modularity and strong logical independence. This is very beneficial for managing complexity
// in the long term.
//
// Key-Value-Store:
// The Flow protocol defines the Key-Value-Store's state 𝒫 as the composition of disjoint sub-states
// P0, P1, …, Pj. Formally, we write 𝒫 = P0 ⊗ P1 ⊗ … ⊗ Pj, where '⊗' denotes the product state. We
// loosely associate each P0, P1,… with one specific key-value entry in the store. Correspondingly,
// we have conceptually independent state machines S0, S1,… operating each on their own respective
// sub-state P0, P1,… . A one-to-one correspondence between kv-entry and state machine should be the
// default, but is not strictly required. However, the strong requirement is that no entry is operated
// on my more than one state machine.
//
// Formally we write:
//   - The overall protocol state 𝒫 is composed of disjoint substates 𝒫 = P0 ⊗ P1 ⊗  ... ⊗ Pj
//   - For each state Pi, we have a dedicated state machine Si that exclusively operates on Pi
//   - The state machines can be formalized as orthogonal regions of the composite state machine
//     𝒮 = S0 ⊗ S1 ⊗  ... ⊗ Sj. (Technically, we represent the state machine by its state-transition
//     function. All other details of the state machine are implicit.)
//   - The state machine 𝒮 being in state 𝒫 and observing the input ξ = x0·x1·x2·..·xz will output
//     state 𝒫'. To emphasize that a certain state machine 𝒮 exclusively operates on state 𝒫, we write
//     𝒮[𝒫] = S0[P0] ⊗ S1[P1] ⊗ ... ⊗ Sj[Pj]
//     Observing the events ξ the output state 𝒫' is
//     𝒫' = 𝒮[𝒫](ξ) = S0[P0](ξ) ⊗ S1[P1](ξ) ⊗ ... ⊗ Sj[Pj](ξ) = P'0 ⊗ P'1 ⊗  ... ⊗ P'j
//     Where each state machine Si individually generated the output state Si[Pi](ξ) = P'i
//
// Input ξ:
// Conceptually, the consensus leader first executes these state machines during their block building
// process. At this point, the ID of the final block is unknown. Nevertheless, some part of the payload
// construction already happened, because at the sealed execution results are used as an input below.
// There is a large degree of freedom what part of the block we permit as possible inputs to the state
// machines. At the moment, the primary purpose is for the execution environment (with results undergone
// verification and sealing) to send Service Events to the protocol layer. Therefore, the current
// convention is:
//  1. At time of state machine construction (for each block), the Protocol State framework provides:
//     • candidateView: view of the block currently under construction
//     • parentID: parent block's ID (generally used by state machines to read their respective sub-state)
//  2. The Service Events sealed in the candidate block (under construction)
//     are given to each state machine via the `EvolveState(..)` call.
//     CAUTION: `EvolveState(..)` MUST be called for all candidate blocks, even if there are no seals
//     (or an empty payload).
//
// The Protocol State is the framework, which orchestrates the orthogonal state machines,
// feeds them with inputs, post-processes the outputs and overall manages state machines' life-cycle
// from block to block. New key-value pairs and corresponding state machines can easily be added
// by implementing the following interface (state machine) and adding a new entry to the KV store.
type OrthogonalStoreStateMachine[Pi any] interface {

	// Build returns:
	//   - database updates necessary for persisting the updated protocol sub-state and its *dependencies*.
	//     It may contain updates for the sub-state itself and for any dependency that is affected by the update.
	//     Deferred updates must be applied in a transaction to ensure atomicity.
	Build() protocol.DeferredBlockPersistOps

	// EvolveState applies the state change(s) on sub-state P for the candidate block (under construction).
	// Information that potentially changes the Epoch state (compared to the parent block's state):
	//   - Service Events sealed in the candidate block
	//   - the candidate block's view (already provided at construction time)
	//
	// CAUTION: EvolveState MUST be called for all candidate blocks, even if `sealedServiceEvents` is empty!
	// This is because also the absence of expected service events by a certain view can also result in the
<<<<<<< HEAD
	// Epoch state changing (for example not having received the EpochCommit event for the next epoch, but
	// approaching the end of the current epoch).
=======
	// Epoch state changing. (For example, not having received the EpochCommit event for the next epoch, but
	// approaching the end of the current epoch.)
>>>>>>> 27a79f1e
	//
	// No errors are expected during normal operations.
	EvolveState(sealedServiceEvents []flow.ServiceEvent) error

	// View returns the view associated with this state machine.
	// The view of the state machine equals the view of the block carrying the respective updates.
	View() uint64

<<<<<<< HEAD
	// ParentState returns parent state that is associated with this state machine.
	ParentState() Pi
=======
	// ParentState returns parent state associated with this state machine.
	ParentState() P
>>>>>>> 27a79f1e
}

// KeyValueStoreStateMachine is a type alias for a state machine that operates on an instance of KVStoreReader.
// StateMutator uses this type to store and perform operations on orthogonal state machines.
type KeyValueStoreStateMachine = OrthogonalStoreStateMachine[KVStoreReader]

// KeyValueStoreStateMachineFactory is an abstract factory interface for creating KeyValueStoreStateMachine instances.
// It is used separate creation of state machines from their usage, which allows less coupling and superior testability.
// For each concrete type injected in State Mutator a dedicated abstract factory has to be created.
type KeyValueStoreStateMachineFactory interface {
	// Create creates a new instance of an underlying type that operates on KV Store and is created for a specific candidate block.
	// No errors are expected during normal operations.
	Create(candidateView uint64, parentID flow.Identifier, parentState KVStoreReader, mutator KVStoreMutator) (KeyValueStoreStateMachine, error)
}<|MERGE_RESOLUTION|>--- conflicted
+++ resolved
@@ -116,8 +116,8 @@
 	SetInvalidEpochTransitionAttempted(attempted bool) error
 }
 
-// OrthogonalStoreStateMachine represents a state machine that exclusively evolves its state Pi.
-// The state's specific type Pi is kept as a generic. Generally, Pi is the type corresponding
+// OrthogonalStoreStateMachine represents a state machine that exclusively evolves its state P.
+// The state's specific type P is kept as a generic. Generally, P is the type corresponding
 // to one specific key in the Key-Value store.
 //
 // Orthogonal State Machines:
@@ -181,7 +181,7 @@
 // feeds them with inputs, post-processes the outputs and overall manages state machines' life-cycle
 // from block to block. New key-value pairs and corresponding state machines can easily be added
 // by implementing the following interface (state machine) and adding a new entry to the KV store.
-type OrthogonalStoreStateMachine[Pi any] interface {
+type OrthogonalStoreStateMachine[P any] interface {
 
 	// Build returns:
 	//   - database updates necessary for persisting the updated protocol sub-state and its *dependencies*.
@@ -196,13 +196,8 @@
 	//
 	// CAUTION: EvolveState MUST be called for all candidate blocks, even if `sealedServiceEvents` is empty!
 	// This is because also the absence of expected service events by a certain view can also result in the
-<<<<<<< HEAD
-	// Epoch state changing (for example not having received the EpochCommit event for the next epoch, but
-	// approaching the end of the current epoch).
-=======
 	// Epoch state changing. (For example, not having received the EpochCommit event for the next epoch, but
 	// approaching the end of the current epoch.)
->>>>>>> 27a79f1e
 	//
 	// No errors are expected during normal operations.
 	EvolveState(sealedServiceEvents []flow.ServiceEvent) error
@@ -211,13 +206,8 @@
 	// The view of the state machine equals the view of the block carrying the respective updates.
 	View() uint64
 
-<<<<<<< HEAD
-	// ParentState returns parent state that is associated with this state machine.
-	ParentState() Pi
-=======
 	// ParentState returns parent state associated with this state machine.
 	ParentState() P
->>>>>>> 27a79f1e
 }
 
 // KeyValueStoreStateMachine is a type alias for a state machine that operates on an instance of KVStoreReader.
