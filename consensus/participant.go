package consensus

import (
	"fmt"
	"time"

	"github.com/rs/zerolog"

	"github.com/onflow/flow-go/consensus/hotstuff"
	"github.com/onflow/flow-go/consensus/hotstuff/blockproducer"
	"github.com/onflow/flow-go/consensus/hotstuff/eventhandler"
	"github.com/onflow/flow-go/consensus/hotstuff/eventloop"
	"github.com/onflow/flow-go/consensus/hotstuff/forks"
	"github.com/onflow/flow-go/consensus/hotstuff/forks/finalizer"
	"github.com/onflow/flow-go/consensus/hotstuff/forks/forkchoice"
	"github.com/onflow/flow-go/consensus/hotstuff/model"
	"github.com/onflow/flow-go/consensus/hotstuff/pacemaker"
	"github.com/onflow/flow-go/consensus/hotstuff/pacemaker/timeout"
	"github.com/onflow/flow-go/consensus/hotstuff/safetyrules"
	"github.com/onflow/flow-go/consensus/hotstuff/signature"
	validatorImpl "github.com/onflow/flow-go/consensus/hotstuff/validator"
	"github.com/onflow/flow-go/consensus/hotstuff/verification"
	"github.com/onflow/flow-go/consensus/recovery"
	"github.com/onflow/flow-go/model/flow"
	"github.com/onflow/flow-go/module"
	"github.com/onflow/flow-go/storage"
)

// NewParticipant initialize the EventLoop instance with needed dependencies
func NewParticipant(
	log zerolog.Logger,
	metrics module.HotstuffMetrics,
	builder module.Builder,
	communicator hotstuff.Communicator,
	finalized *flow.Header,
	pending []*flow.Header,
	modules *HotstuffModules,
	options ...Option,
) (module.HotStuff, error) {

	// initialize the default configuration
	defTimeout := timeout.DefaultConfig
	cfg := ParticipantConfig{
		TimeoutInitial:        time.Duration(defTimeout.ReplicaTimeout) * time.Millisecond,
		TimeoutMinimum:        time.Duration(defTimeout.MinReplicaTimeout) * time.Millisecond,
		TimeoutMaximum:        time.Duration(defTimeout.MaxReplicaTimeout) * time.Millisecond,
		TimeoutIncreaseFactor: defTimeout.TimeoutIncrease,
		TimeoutDecreaseFactor: defTimeout.TimeoutDecrease,
		BlockRateDelay:        time.Duration(defTimeout.BlockRateDelayMS) * time.Millisecond,
	}

	// apply the configuration options
	for _, option := range options {
		option(&cfg)
	}

	// prune vote aggregator to initial view
	modules.Aggregator.PruneUpToView(finalized.View)

	// recover the hotstuff state, mainly to recover all pending blocks in Forks
	err := recovery.Participant(log, modules.Forks, modules.Aggregator, modules.Validator, finalized, pending)
	if err != nil {
		return nil, fmt.Errorf("could not recover hotstuff state: %w", err)
	}

	// initialize the timeout config
	timeoutConfig, err := timeout.NewConfig(
		cfg.TimeoutInitial,
		cfg.TimeoutMinimum,
		cfg.TimeoutMaximum,
		cfg.TimeoutIncreaseFactor,
		cfg.TimeoutDecreaseFactor,
		cfg.BlockRateDelay,
	)
	if err != nil {
		return nil, fmt.Errorf("could not initialize timeout config: %w", err)
	}

	// initialize the pacemaker
	controller := timeout.NewController(timeoutConfig)
<<<<<<< HEAD

=======
>>>>>>> 62524bf4
	pacemaker, err := pacemaker.New(controller, modules.Notifier, modules.Persist)
	if err != nil {
		return nil, fmt.Errorf("could not initialize flow pacemaker: %w", err)
	}

	// initialize block producer
	producer, err := blockproducer.New(modules.Signer, modules.Committee, builder)
	if err != nil {
		return nil, fmt.Errorf("could not initialize block producer: %w", err)
	}

	// initialize the voter
	voter, err := safetyrules.New(modules.Signer, modules.Persist, modules.Committee)
	if err != nil {
		return nil, fmt.Errorf("could not initialize safety rules: %w", err)
	}

	// initialize the event handler
	eventHandler, err := eventhandler.NewEventHandler(
		log,
		pacemaker,
		producer,
		modules.Forks,
		modules.Persist,
		communicator,
		modules.Committee,
		modules.Aggregator,
		voter,
		modules.Validator,
		modules.Notifier,
	)
	if err != nil {
		return nil, fmt.Errorf("could not initialize event handler: %w", err)
	}

	// initialize and return the event loop
	loop, err := eventloop.NewEventLoop(log, metrics, eventHandler, cfg.StartupTime)
	if err != nil {
		return nil, fmt.Errorf("could not initialize event loop: %w", err)
	}

	// add observer, event loop needs to receive events from distributor
	modules.QCCreatedDistributor.AddConsumer(loop.SubmitTrustedQC)

	return loop, nil
}

// NewForks creates new consensus forks manager
func NewForks(final *flow.Header, headers storage.Headers, updater module.Finalizer, notifier hotstuff.Consumer, rootHeader *flow.Header, rootQC *flow.QuorumCertificate) (hotstuff.Forks, error) {
	finalizer, err := newFinalizer(final, headers, updater, notifier, rootHeader, rootQC)
	if err != nil {
		return nil, fmt.Errorf("could not initialize finalizer: %w", err)
	}

	// initialize the fork choice
	forkchoice, err := forkchoice.NewNewestForkChoice(finalizer, notifier)
	if err != nil {
		return nil, fmt.Errorf("could not initialize fork choice: %w", err)
	}

	// initialize the Forks manager
	return forks.New(finalizer, forkchoice), nil
}

// NewValidator creates new instance of hotstuff validator needed for votes & proposal validation
func NewValidator(metrics module.HotstuffMetrics, committee hotstuff.DynamicCommittee) hotstuff.Validator {
	packer := signature.NewConsensusSigDataPacker(committee)
	verifier := verification.NewCombinedVerifier(committee, packer)

	// initialize the Validator
	validator := validatorImpl.New(committee, verifier)
	return validatorImpl.NewMetricsWrapper(validator, metrics) // wrapper for measuring time spent in Validator component
}

// newFinalizer recovers trusted root and creates new finalizer
func newFinalizer(final *flow.Header, headers storage.Headers, updater module.Finalizer, notifier hotstuff.FinalizationConsumer, rootHeader *flow.Header, rootQC *flow.QuorumCertificate) (*finalizer.Finalizer, error) {
	// recover the trusted root
	trustedRoot, err := recoverTrustedRoot(final, headers, rootHeader, rootQC)
	if err != nil {
		return nil, fmt.Errorf("could not recover trusted root: %w", err)
	}

	// initialize the finalizer
	finalizer, err := finalizer.New(trustedRoot, updater, notifier)
	if err != nil {
		return nil, fmt.Errorf("could not initialize finalizer: %w", err)
	}

	return finalizer, nil
}

// recoverTrustedRoot based on our local state returns root block and QC that can be used to initialize base state
func recoverTrustedRoot(final *flow.Header, headers storage.Headers, rootHeader *flow.Header, rootQC *flow.QuorumCertificate) (*forks.BlockQC, error) {
	if final.View < rootHeader.View {
		return nil, fmt.Errorf("finalized Block has older view than trusted root")
	}

	// if finalized view is genesis block, then use genesis block as the trustedRoot
	if final.View == rootHeader.View {
		if final.ID() != rootHeader.ID() {
			return nil, fmt.Errorf("finalized Block conflicts with trusted root")
		}
		return makeRootBlockQC(rootHeader, rootQC), nil
	}

	// get the parent for the latest finalized block
	parent, err := headers.ByBlockID(final.ParentID)
	if err != nil {
		return nil, fmt.Errorf("could not get parent for finalized: %w", err)
	}

	// find a valid child of the finalized block in order to get its QC
	children, err := headers.ByParentID(final.ID())
	if err != nil {
		// a finalized block must have a valid child, if err happens, we exit
		return nil, fmt.Errorf("could not get children for finalized block (ID: %v, view: %v): %w", final.ID(), final.View, err)
	}
	if len(children) == 0 {
		return nil, fmt.Errorf("finalized block has no children")
	}

	child := model.BlockFromFlow(children[0], final.View)

	// create the root block to use
	trustedRoot := &forks.BlockQC{
		Block: model.BlockFromFlow(final, parent.View),
		QC:    child.QC,
	}

	return trustedRoot, nil
}

func makeRootBlockQC(header *flow.Header, qc *flow.QuorumCertificate) *forks.BlockQC {
	// By convention of Forks, the trusted root block does not need to have a qc
	// (as is the case for the genesis block). For simplify of the implementation, we always omit
	// the QC of the root block. Thereby, we have one algorithm which handles all cases,
	// instead of having to distinguish between a genesis block without a qc
	// and a later-finalized root block where we can retrieve the qc.
	rootBlock := &model.Block{
		View:        header.View,
		BlockID:     header.ID(),
		ProposerID:  header.ProposerID,
		QC:          nil, // QC is omitted
		PayloadHash: header.PayloadHash,
		Timestamp:   header.Timestamp,
	}
	return &forks.BlockQC{
		QC:    qc,
		Block: rootBlock,
	}
}<|MERGE_RESOLUTION|>--- conflicted
+++ resolved
@@ -78,10 +78,6 @@
 
 	// initialize the pacemaker
 	controller := timeout.NewController(timeoutConfig)
-<<<<<<< HEAD
-
-=======
->>>>>>> 62524bf4
 	pacemaker, err := pacemaker.New(controller, modules.Notifier, modules.Persist)
 	if err != nil {
 		return nil, fmt.Errorf("could not initialize flow pacemaker: %w", err)
