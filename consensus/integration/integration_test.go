package integration_test

import (
	"context"
	"sort"
	"testing"
	"time"

	"github.com/stretchr/testify/require"

	"github.com/onflow/flow-go/model/flow"
	"github.com/onflow/flow-go/module/irrecoverable"
	"github.com/onflow/flow-go/module/util"
	"github.com/onflow/flow-go/network/channels"
	"github.com/onflow/flow-go/utils/unittest"
)

func runNodes(signalerCtx irrecoverable.SignalerContext, nodes []*Node) {
	for _, n := range nodes {
		go func(n *Node) {
			n.committee.Start(signalerCtx)
			n.voteAggregator.Start(signalerCtx)
			n.timeoutAggregator.Start(signalerCtx)
			n.compliance.Start(signalerCtx)
			n.messageHub.Start(signalerCtx)
			<-util.AllReady(n.voteAggregator, n.timeoutAggregator, n.compliance, n.sync, n.messageHub)
		}(n)
	}
}

func stopNodes(t *testing.T, cancel context.CancelFunc, nodes []*Node) {
	stoppingNodes := make([]<-chan struct{}, 0)
	cancel()
	for _, n := range nodes {
		stoppingNodes = append(stoppingNodes, util.AllDone(
			n.committee,
			n.voteAggregator,
			n.timeoutAggregator,
			n.compliance,
			n.sync,
			n.messageHub,
		))
	}
	unittest.RequireCloseBefore(t, util.AllClosed(stoppingNodes...), time.Second, "requiring nodes to stop")
}

// happy path: with 3 nodes, they can reach consensus
func Test3Nodes(t *testing.T) {
	stopper := NewStopper(5, 0)
	participantsData := createConsensusIdentities(t, 3)
	rootSnapshot := createRootSnapshot(t, participantsData)
	nodes, hub, runFor := createNodes(t, NewConsensusParticipants(participantsData), rootSnapshot, stopper)

	hub.WithFilter(blockNothing)

	runFor(30 * time.Second)

	allViews := allFinalizedViews(t, nodes)
	assertSafety(t, allViews)

	cleanupNodes(nodes)
}

// with 5 nodes, and one node completely blocked, the other 4 nodes can still reach consensus
func Test5Nodes(t *testing.T) {
	unittest.SkipUnless(t, unittest.TEST_FLAKY, "active-pacemaker, on CI channel test doesn't stop, need to revisit stop conditions")
	// 4 nodes should be able to finalize at least 3 blocks.
	stopper := NewStopper(2, 1)
	participantsData := createConsensusIdentities(t, 5)
	rootSnapshot := createRootSnapshot(t, participantsData)
	nodes, hub, runFor := createNodes(t, NewConsensusParticipants(participantsData), rootSnapshot, stopper)

	hub.WithFilter(blockNodes(nodes[0]))

<<<<<<< HEAD
	unittest.AssertClosesBefore(t, stopper.stopped, 30*time.Second, "expect to stop before timeout")
=======
	runFor(30 * time.Second)
>>>>>>> 20f880d8

	header, err := nodes[0].state.Final().Head()
	require.NoError(t, err)

	// the first node was blocked, never finalize any block
	require.Equal(t, uint64(0), header.View)

	allViews := allFinalizedViews(t, nodes[1:])
	if t.Failed() {
		for i, views := range allViews {
			t.Log("node", i, "final views: ", views)
		}
	}

	assertSafety(t, allViews)

	cleanupNodes(nodes)
}

// TODO: verify if each receiver lost 50% messages, the network can't reach consensus

func allFinalizedViews(t *testing.T, nodes []*Node) [][]uint64 {
	allViews := make([][]uint64, 0)

	// verify all nodes arrive at the same state
	for _, node := range nodes {
		views := chainViews(t, node)
		allViews = append(allViews, views)
	}

	// sort all Views by chain length
	sort.Slice(allViews, func(i, j int) bool {
		return len(allViews[i]) < len(allViews[j])
	})

	return allViews
}

func assertSafety(t *testing.T, allViews [][]uint64) {
	// find the longest chain of finalized views
	longest := allViews[len(allViews)-1]

	for _, views := range allViews {
		// each view in a chain should match with the longest chain
		for j, view := range views {
			require.Equal(t, longest[j], view, "each view in a chain must match with the view in longest chain at the same height, but didn't")
		}
	}
}

func chainViews(t *testing.T, node *Node) []uint64 {
	views := make([]uint64, 0)

	head, err := node.state.Final().Head()
	require.NoError(t, err)
	for head != nil && head.View > 0 {
		views = append(views, head.View)
		head, err = node.headers.ByBlockID(head.ParentID)
		require.NoError(t, err)
	}

	// reverse all views to runFor from lower view to higher view
	low2high := make([]uint64, 0)
	for i := len(views) - 1; i >= 0; i-- {
		low2high = append(low2high, views[i])
	}
	return low2high
}

// BlockOrDelayFunc is a function for deciding whether a message (or other event) should be
// blocked or delayed. The first return value specifies whether the event should be dropped
// entirely (return value `true`) or should be delivered (return value `false`). The second
// return value specifies the delay by which the message should be delivered.
// Implementations must be CONCURRENCY SAFE.
type BlockOrDelayFunc func(channel channels.Channel, event interface{}, sender, receiver *Node) (bool, time.Duration)

// blockNothing specifies that _all_ messages should be delivered without delay.
// I.e. this function returns always `false` (no blocking), `0` (no delay).
func blockNothing(_ channels.Channel, _ interface{}, _, _ *Node) (bool, time.Duration) {
	return false, 0
}

// blockNodes specifies that all messages sent or received by any member of the `denyList`
// should be dropped, i.e. we return `true` (block message), `0` (no delay).
// For nodes _not_ in the `denyList`,  we return `false` (no blocking), `0` (no delay).
func blockNodes(denyList ...*Node) BlockOrDelayFunc {
	blackList := make(map[flow.Identifier]*Node, len(denyList))
	for _, n := range denyList {
		blackList[n.id.ID()] = n
	}
	// no concurrency protection needed as blackList is only read but not modified
	return func(channel channels.Channel, event interface{}, sender, receiver *Node) (bool, time.Duration) {
		if _, ok := blackList[sender.id.ID()]; ok {
			return true, 0
		}
		if _, ok := blackList[receiver.id.ID()]; ok {
			return true, 0
		}
		return false, 0
	}
}<|MERGE_RESOLUTION|>--- conflicted
+++ resolved
@@ -72,11 +72,7 @@
 
 	hub.WithFilter(blockNodes(nodes[0]))
 
-<<<<<<< HEAD
-	unittest.AssertClosesBefore(t, stopper.stopped, 30*time.Second, "expect to stop before timeout")
-=======
 	runFor(30 * time.Second)
->>>>>>> 20f880d8
 
 	header, err := nodes[0].state.Final().Head()
 	require.NoError(t, err)
@@ -85,12 +81,6 @@
 	require.Equal(t, uint64(0), header.View)
 
 	allViews := allFinalizedViews(t, nodes[1:])
-	if t.Failed() {
-		for i, views := range allViews {
-			t.Log("node", i, "final views: ", views)
-		}
-	}
-
 	assertSafety(t, allViews)
 
 	cleanupNodes(nodes)
