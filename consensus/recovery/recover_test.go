package recovery

import (
	"testing"

	"github.com/stretchr/testify/require"

	"github.com/onflow/flow-go/consensus/hotstuff/model"
	"github.com/onflow/flow-go/model/flow"
	"github.com/onflow/flow-go/utils/unittest"
)

func TestRecover(t *testing.T) {
	finalized := unittest.BlockHeaderFixture()
	blocks := unittest.ChainFixtureFrom(100, finalized)
	pending := make([]*flow.Header, 0)
	for _, b := range blocks {
		pending = append(pending, b.Header)
	}

	// Recover with `pending` blocks and record what blocks are forwarded to `onProposal`
	recovered := make([]*model.Proposal, 0)
	scanner := func(block *model.Proposal) error {
		recovered = append(recovered, block)
		return nil
	}
	err := Recover(unittest.Logger(), pending, scanner)
	require.NoError(t, err)

<<<<<<< HEAD
	// make 3 invalid blocks extend from the last valid block
	invalidBlocks := unittest.ChainFixtureFrom(3, pending[len(pending)-1])
	invalid := make(map[flow.Identifier]struct{})
	for _, b := range invalidBlocks {
		invalid[b.ID()] = struct{}{}
		pending = append(pending, b.Header)
=======
	// should forward blocks in exact order, just converting flow.Header to pending block
	require.Len(t, recovered, len(pending))
	for i, r := range recovered {
		require.Equal(t, model.ProposalFromFlow(pending[i]), r)
>>>>>>> f5a23f93
	}
}

<<<<<<< HEAD
	validator := &mocks.Validator{}
	validator.On("ValidateProposal", mock.Anything).Return(func(proposal *model.Proposal) error {
		_, isInvalid := invalid[proposal.Block.BlockID]
		if isInvalid {
			return model.NewInvalidBlockErrorf(proposal, "")
		}
=======
func TestRecoverEmptyInput(t *testing.T) {
	scanner := func(block *model.Proposal) error {
		require.Fail(t, "no proposal expected")
>>>>>>> f5a23f93
		return nil
	}
	err := Recover(unittest.Logger(), []*flow.Header{}, scanner)
	require.NoError(t, err)
}

func TestCollector(t *testing.T) {
	t.Run("empty retrieve", func(t *testing.T) {
		c := NewCollector[string]()
		require.Empty(t, c.Retrieve())
	})

	t.Run("append", func(t *testing.T) {
		c := NewCollector[string]()
		strings := []string{"a", "b", "c"}
		appended := 0
		for _, s := range strings {
			c.Append(s)
			appended++
			require.Equal(t, strings[:appended], c.Retrieve())
		}
	})

<<<<<<< HEAD
	// only pending blocks are valid
	require.Len(t, recovered, len(pending)-len(invalidBlocks))
=======
	t.Run("append multiple", func(t *testing.T) {
		c := NewCollector[string]()
		strings := []string{"a", "b", "c", "d", "e"}

		c.Append(strings[0], strings[1])
		require.Equal(t, strings[:2], c.Retrieve())

		c.Append(strings[2], strings[3], strings[4])
		require.Equal(t, strings, c.Retrieve())
	})

	t.Run("safely passed by value", func(t *testing.T) {
		strings := []string{"a", "b"}
		c := NewCollector[string]()
		c.Append(strings[0])

		// pass by value
		c2 := c
		require.Equal(t, strings[:1], c2.Retrieve())

		// add to original; change could be reflected by c2:
		c.Append(strings[1])
		require.Equal(t, strings, c2.Retrieve())
	})

	t.Run("append after retrieve", func(t *testing.T) {
		c := NewCollector[string]()
		strings := []string{"a", "b", "c", "d", "e"}

		c.Append(strings[0], strings[1])
		retrieved := c.Retrieve()
		require.Equal(t, strings[:2], retrieved)

		// appending further elements shouldn't affect previously retrieved list
		c.Append(strings[2], strings[3], strings[4])
		require.Equal(t, strings[:2], retrieved)
		require.Equal(t, strings, c.Retrieve())
	})
>>>>>>> f5a23f93
}<|MERGE_RESOLUTION|>--- conflicted
+++ resolved
@@ -27,34 +27,16 @@
 	err := Recover(unittest.Logger(), pending, scanner)
 	require.NoError(t, err)
 
-<<<<<<< HEAD
-	// make 3 invalid blocks extend from the last valid block
-	invalidBlocks := unittest.ChainFixtureFrom(3, pending[len(pending)-1])
-	invalid := make(map[flow.Identifier]struct{})
-	for _, b := range invalidBlocks {
-		invalid[b.ID()] = struct{}{}
-		pending = append(pending, b.Header)
-=======
 	// should forward blocks in exact order, just converting flow.Header to pending block
 	require.Len(t, recovered, len(pending))
 	for i, r := range recovered {
 		require.Equal(t, model.ProposalFromFlow(pending[i]), r)
->>>>>>> f5a23f93
 	}
 }
 
-<<<<<<< HEAD
-	validator := &mocks.Validator{}
-	validator.On("ValidateProposal", mock.Anything).Return(func(proposal *model.Proposal) error {
-		_, isInvalid := invalid[proposal.Block.BlockID]
-		if isInvalid {
-			return model.NewInvalidBlockErrorf(proposal, "")
-		}
-=======
 func TestRecoverEmptyInput(t *testing.T) {
 	scanner := func(block *model.Proposal) error {
 		require.Fail(t, "no proposal expected")
->>>>>>> f5a23f93
 		return nil
 	}
 	err := Recover(unittest.Logger(), []*flow.Header{}, scanner)
@@ -78,10 +60,6 @@
 		}
 	})
 
-<<<<<<< HEAD
-	// only pending blocks are valid
-	require.Len(t, recovered, len(pending)-len(invalidBlocks))
-=======
 	t.Run("append multiple", func(t *testing.T) {
 		c := NewCollector[string]()
 		strings := []string{"a", "b", "c", "d", "e"}
@@ -120,5 +98,4 @@
 		require.Equal(t, strings[:2], retrieved)
 		require.Equal(t, strings, c.Retrieve())
 	})
->>>>>>> f5a23f93
 }