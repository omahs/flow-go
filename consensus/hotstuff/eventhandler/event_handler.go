--- conflicted
+++ resolved
@@ -167,34 +167,11 @@
 		return nil
 	}
 
-<<<<<<< HEAD
 	// store the block.
 	err := e.forks.AddProposal(proposal)
 	if err != nil {
 		return fmt.Errorf("cannot add proposal to forks (%x): %w", block.BlockID, err)
 	}
-=======
-	// we skip validation for our last own proposal
-	if proposal.Block.BlockID != e.ownProposal {
-
-		// validate the block. exit if the proposal is invalid
-		err := e.validator.ValidateProposal(proposal)
-		if model.IsInvalidBlockError(err) {
-			perr := e.voteAggregator.InvalidBlock(proposal)
-			if mempool.IsBelowPrunedThresholdError(perr) {
-				log.Warn().Err(err).Msgf("invalid block proposal, but vote aggregator has pruned this height: %v", perr)
-				return nil
-			}
-
-			if perr != nil {
-				return fmt.Errorf("vote aggregator could not process invalid block proposal %v, err %v: %w",
-					block.BlockID, err, perr)
-			}
-
-			log.Warn().Err(err).Msg("invalid block proposal")
-			return nil
-		}
->>>>>>> 2b80cef9
 
 	_, err = e.paceMaker.ProcessQC(proposal.Block.QC)
 	if err != nil {
@@ -334,7 +311,7 @@
 
 // proposeForNewView will only be called when we may able to propose a block, after processing a new event.
 // * after entering a new view as a result of processing a QC or TC, then we may propose for the newly entered view
-// * after receiving a proposal (but not changing view), if that proposal is referenced by our highest known QC, 
+// * after receiving a proposal (but not changing view), if that proposal is referenced by our highest known QC,
 //    and the proposal was previously unknown, then we can propose a block in the current view
 // It reads the current view, and generates a proposal if we are the leader.
 // No errors are expected during normal operation.
