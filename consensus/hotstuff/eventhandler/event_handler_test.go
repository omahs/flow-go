package eventhandler

import (
	"fmt"
	"os"
	"testing"
	"time"

	"github.com/rs/zerolog"
	"github.com/rs/zerolog/log"
	"github.com/stretchr/testify/mock"
	"github.com/stretchr/testify/require"
	"github.com/stretchr/testify/suite"

	"github.com/onflow/flow-go/consensus/hotstuff"
	"github.com/onflow/flow-go/consensus/hotstuff/helper"
	"github.com/onflow/flow-go/consensus/hotstuff/mocks"
	"github.com/onflow/flow-go/consensus/hotstuff/model"
	"github.com/onflow/flow-go/consensus/hotstuff/notifications"
	"github.com/onflow/flow-go/consensus/hotstuff/pacemaker"
	"github.com/onflow/flow-go/consensus/hotstuff/pacemaker/timeout"
	"github.com/onflow/flow-go/model/flow"
)

const (
	startRepTimeout        float64 = 400.0 // Milliseconds
	minRepTimeout          float64 = 100.0 // Milliseconds
	maxRepTimeout          float64 = 600.0 // Milliseconds
	multiplicativeIncrease float64 = 1.5   // multiplicative factor
	multiplicativeDecrease float64 = 0.85  // multiplicative factor
)

// TestPaceMaker is a real pacemaker module with logging for view changes
type TestPaceMaker struct {
	hotstuff.PaceMaker
	t require.TestingT
}

var _ hotstuff.PaceMaker = (*TestPaceMaker)(nil)

func NewTestPaceMaker(t require.TestingT, timeoutController *timeout.Controller,
	notifier hotstuff.Consumer,
	persist hotstuff.Persister,
) *TestPaceMaker {
	p, err := pacemaker.New(timeoutController, notifier, persist)
	if err != nil {
		panic(err)
	}
	return &TestPaceMaker{p, t}
}

func (p *TestPaceMaker) ProcessQC(qc *flow.QuorumCertificate) (*model.NewViewEvent, error) {
	oldView := p.CurView()
	newView, err := p.PaceMaker.ProcessQC(qc)
	log.Info().Msgf("pacemaker.ProcessQC old view: %v, new view: %v\n", oldView, p.CurView())
	return newView, err
}

func (p *TestPaceMaker) ProcessTC(tc *flow.TimeoutCertificate) (*model.NewViewEvent, error) {
	oldView := p.CurView()
	newView, err := p.PaceMaker.ProcessTC(tc)
	log.Info().Msgf("pacemaker.ProcessTC old view: %v, new view: %v\n", oldView, p.CurView())
	return newView, err
}

func (p *TestPaceMaker) NewestQC() *flow.QuorumCertificate {
	return p.PaceMaker.NewestQC()
}

func (p *TestPaceMaker) LastViewTC() *flow.TimeoutCertificate {
	return p.PaceMaker.LastViewTC()
}

// using a real pacemaker for testing event handler
func initPaceMaker(t require.TestingT, livenessData *hotstuff.LivenessData) hotstuff.PaceMaker {
	notifier := &mocks.Consumer{}
	tc, err := timeout.NewConfig(
		time.Duration(startRepTimeout*1e6),
		time.Duration(minRepTimeout*1e6),
		time.Duration(maxRepTimeout*1e6),
		multiplicativeIncrease,
		multiplicativeDecrease,
		0)
	require.NoError(t, err)
	persist := &mocks.Persister{}
	persist.On("PutLivenessData", mock.Anything).Return(nil).Maybe()
	persist.On("GetLivenessData").Return(livenessData, nil).Once()
	pm := NewTestPaceMaker(t, timeout.NewController(tc), notifier, persist)
	notifier.On("OnStartingTimeout", mock.Anything).Return()
	notifier.On("OnQcTriggeredViewChange", mock.Anything, mock.Anything).Return()
	notifier.On("OnTcTriggeredViewChange", mock.Anything, mock.Anything).Return()
	notifier.On("OnReachedTimeout", mock.Anything).Return()
	pm.Start()
	return pm
}

type Committee struct {
	mocks.DynamicCommittee
	// to mock I'm the leader of a certain view, add the view into the keys of leaders field
	leaders map[uint64]struct{}
}

func NewCommittee() *Committee {
	return &Committee{
		leaders: make(map[uint64]struct{}),
	}
}

func (c *Committee) LeaderForView(view uint64) (flow.Identifier, error) {
	_, isLeader := c.leaders[view]
	if isLeader {
		return flow.Identifier{0x01}, nil
	}
	return flow.Identifier{0x00}, nil
}

func (c *Committee) Self() flow.Identifier {
	return flow.Identifier{0x01}
}

// The SafetyRules mock will not vote for any block unless the block's ID exists in votable field's key
// TODO(active-pacemaker): update this data structure when updating tests
type SafetyRules struct {
	votable       map[flow.Identifier]struct{}
	lastVotedView uint64
	t             require.TestingT
}

func NewVoter(t require.TestingT, lastVotedView uint64) *SafetyRules {
	return &SafetyRules{
		votable:       make(map[flow.Identifier]struct{}),
		lastVotedView: lastVotedView,
		t:             t,
	}
}

// safetyRules will not vote for any block, unless the blockID exists in votable map
func (v *SafetyRules) ProduceVote(block *model.Proposal, curView uint64) (*model.Vote, error) {
	_, ok := v.votable[block.Block.BlockID]
	if !ok {
		return nil, model.NewNoVoteErrorf("block not found")
	}
	return createVote(block.Block), nil
}

func (v *SafetyRules) ProduceTimeout(curView uint64, newestQC *flow.QuorumCertificate, lastViewTC *flow.TimeoutCertificate) (*model.TimeoutObject, error) {
	return helper.TimeoutObjectFixture(helper.WithTimeoutObjectView(curView), func(timeout *model.TimeoutObject) {
		timeout.NewestQC = newestQC
		timeout.LastViewTC = lastViewTC
	}), nil
}

// Forks mock allows to customize the Add QC and AddBlock function by specifying the addQC and addProposal callbacks
type Forks struct {
	mocks.Forks
	// blocks stores all the blocks that have been added to the forks
	blocks    map[flow.Identifier]*model.Proposal
	finalized uint64
	t         require.TestingT
<<<<<<< HEAD
	// addBlock is to customize the logic to change finalized view
	addBlock func(block *model.Block) error
=======
	qc        *flow.QuorumCertificate
	// addQC is to customize the logic to change finalized view
	addQC func(qc *flow.QuorumCertificate) error
	// addProposal is to customize the logic to change finalized view
	addProposal func(block *model.Proposal) error
>>>>>>> 629c4fe9
}

func NewForks(t require.TestingT, finalized uint64) *Forks {
	f := &Forks{
		blocks:    make(map[flow.Identifier]*model.Proposal),
		finalized: finalized,
		t:         t,
	}

<<<<<<< HEAD
	f.addBlock = func(block *model.Block) error {
		f.blocks[block.BlockID] = block
=======
	f.addQC = func(qc *flow.QuorumCertificate) error {
		if f.qc == nil || qc.View > f.qc.View {
			f.qc = qc
		}
		return nil
	}
	f.addProposal = func(proposal *model.Proposal) error {
		block := proposal.Block
		f.blocks[block.BlockID] = proposal
>>>>>>> 629c4fe9
		if block.QC == nil {
			panic(fmt.Sprintf("block has no QC: %v", block.View))
		}
		return nil
	}

	return f
}

func (f *Forks) AddProposal(proposal *model.Proposal) error {
	log.Info().Msgf("forks.AddProposal received Proposal for view: %v, qc: %v\n", proposal.Block.View, proposal.Block.QC.View)
	return f.addProposal(proposal)
}

func (f *Forks) AddQC(qc *flow.QuorumCertificate) error {
	return nil
}

func (f *Forks) FinalizedView() uint64 {
	return f.finalized
}

func (f *Forks) GetProposal(blockID flow.Identifier) (*model.Proposal, bool) {
	b, ok := f.blocks[blockID]
	var view uint64
	if ok {
		view = b.Block.View
	}
	log.Info().Msgf("forks.GetProposal found: %v, view: %v\n", ok, view)
	return b, ok
}

func (f *Forks) GetProposalsForView(view uint64) []*model.Proposal {
	blocks := make([]*model.Proposal, 0)
	for _, b := range f.blocks {
		if b.Block.View == view {
			blocks = append(blocks, b)
		}
	}
	log.Info().Msgf("forks.GetProposalsForView found %v block(s) for view %v\n", len(blocks), view)
	return blocks
}

<<<<<<< HEAD
func (f *Forks) MakeForkChoice(curView uint64) (*flow.QuorumCertificate, *model.Block, error) {
	panic("should not be called, to be removed")
}

=======
>>>>>>> 629c4fe9
// BlockProducer mock will always make a valid block
type BlockProducer struct{}

func (b *BlockProducer) MakeBlockProposal(qc *flow.QuorumCertificate, view uint64, lastViewTC *flow.TimeoutCertificate) (*model.Proposal, error) {
	return &model.Proposal{
		Block:      helper.MakeBlock(helper.WithBlockView(view), helper.WithBlockQC(qc)),
		LastViewTC: lastViewTC,
	}, nil
}

func TestEventHandler(t *testing.T) {
	suite.Run(t, new(EventHandlerSuite))
}

// EventHandlerSuite contains mocked state for testing event handler under different scenarios.
type EventHandlerSuite struct {
	suite.Suite

	eventhandler *EventHandler

	paceMaker         hotstuff.PaceMaker
	forks             *Forks
	persist           *mocks.Persister
	blockProducer     *BlockProducer
	communicator      *mocks.Communicator
	committee         *Committee
	voteAggregator    *mocks.VoteAggregator
	timeoutAggregator *mocks.TimeoutAggregator
	safetyRules       *SafetyRules
	notifier          hotstuff.Consumer

	initView    uint64
	endView     uint64
<<<<<<< HEAD
	parentBlock *model.Block
	votingBlock *model.Block
=======
	votingBlock *model.Proposal
>>>>>>> 629c4fe9
	qc          *flow.QuorumCertificate
	tc          *flow.TimeoutCertificate
	newview     *model.NewViewEvent
}

func (es *EventHandlerSuite) SetupTest() {
	finalized := uint64(3)

	es.parentBlock = createBlock(4)
	newestQC := createQC(es.parentBlock)

	livenessData := &hotstuff.LivenessData{
		CurrentView: newestQC.View + 1,
		NewestQC:    newestQC,
	}

	es.paceMaker = initPaceMaker(es.T(), livenessData)
	es.forks = NewForks(es.T(), finalized)
	es.persist = mocks.NewPersister(es.T())
	es.persist.On("PutStarted", mock.Anything).Return(nil).Maybe()
	es.blockProducer = &BlockProducer{}
	es.communicator = mocks.NewCommunicator(es.T())
	es.communicator.On("BroadcastProposalWithDelay", mock.Anything, mock.Anything).Return(nil).Maybe()
	es.communicator.On("SendVote", mock.Anything, mock.Anything, mock.Anything, mock.Anything).Return(nil).Maybe()
	es.communicator.On("BroadcastTimeout", mock.Anything).Return(nil).Maybe()
	es.committee = NewCommittee()
	es.voteAggregator = mocks.NewVoteAggregator(es.T())
	es.timeoutAggregator = mocks.NewTimeoutAggregator(es.T())
	es.safetyRules = NewVoter(es.T(), finalized)
	es.notifier = &notifications.NoopConsumer{}

	eventhandler, err := NewEventHandler(
		zerolog.New(os.Stderr),
		es.paceMaker,
		es.blockProducer,
		es.forks,
		es.persist,
		es.communicator,
		es.committee,
		es.voteAggregator,
		es.timeoutAggregator,
		es.safetyRules,
		es.notifier)
	require.NoError(es.T(), err)

	es.eventhandler = eventhandler

	es.initView = livenessData.CurrentView
	es.endView = livenessData.CurrentView
	// voting block is a block for the current view, which will trigger view change
<<<<<<< HEAD
	es.votingBlock = helper.MakeBlock(helper.WithBlockView(es.paceMaker.CurView()),
		helper.WithParentBlock(es.parentBlock))
	es.qc = helper.MakeQC(helper.WithQCBlock(es.votingBlock))
	// create a TC that will trigger view change for current view, based on newest QC
	es.tc = helper.MakeTC(helper.WithTCView(es.paceMaker.CurView()),
		helper.WithTCNewestQC(es.votingBlock.QC))
=======
	es.votingBlock = createProposal(es.paceMaker.CurView(), es.paceMaker.CurView()-1)
	es.qc = &flow.QuorumCertificate{
		BlockID:       es.votingBlock.Block.BlockID,
		View:          es.votingBlock.Block.View,
		SignerIndices: nil,
		SigData:       nil,
	}
>>>>>>> 629c4fe9
	es.newview = &model.NewViewEvent{
		View: es.votingBlock.Block.View + 1, // the vote for the voting blocks will trigger a view change to the next view
	}

	// add es.parentBlock into forks, otherwise we won't vote or propose based on it's QC sicne the parent is unknown
	es.forks.blocks[es.parentBlock.BlockID] = es.parentBlock
}

// TestOnQCConstructed_HappyPath tests that building a QC for current view triggers view change
func (es *EventHandlerSuite) TestOnQCConstructed_HappyPath() {
	// voting block exists
	es.forks.blocks[es.votingBlock.Block.BlockID] = es.votingBlock

	// a qc is built
	qc := createQC(es.votingBlock.Block)

	// new qc is added to forks
	// view changed
	// I'm not the next leader
	// haven't received block for next view
	// goes to the new view
	es.endView++
	// not the leader of the newview
	// don't have block for the newview
	// over

	err := es.eventhandler.OnQCConstructed(qc)
	require.NoError(es.T(), err, "if a vote can trigger a QC to be built,"+
		"and the QC triggered a view change, then start new view")
	require.Equal(es.T(), es.endView, es.paceMaker.CurView(), "incorrect view change")
}

// TestOnQCConstructed_FutureView tests that building a QC for future view triggers view change
func (es *EventHandlerSuite) TestOnQCConstructed_FutureView() {
	// voting block exists
	curView := es.paceMaker.CurView()

	// b1 is for current view
	// b2 and b3 is for future view, but branched out from the same parent as b1
	b1 := createProposal(curView, curView-1)
	b2 := createProposal(curView+1, curView-1)
	b3 := createProposal(curView+2, curView-1)

	// a qc is built
	// qc3 is for future view
	// qc2 is an older than qc3
	// since vote aggregator can concurrently process votes and build qcs,
	// we prepare qcs at different view to be processed, and verify the view change.
	qc1 := createQC(b1.Block)
	qc2 := createQC(b2.Block)
	qc3 := createQC(b3.Block)

	// all three blocks are known
	es.forks.blocks[b1.Block.BlockID] = b1
	es.forks.blocks[b2.Block.BlockID] = b2
	es.forks.blocks[b3.Block.BlockID] = b3

	// test that qc for future view should trigger view change
	err := es.eventhandler.OnQCConstructed(qc3)
	endView := b3.Block.View + 1 // next view
	require.NoError(es.T(), err, "if a vote can trigger a QC to be built,"+
		"and the QC triggered a view change, then start new view")
	require.Equal(es.T(), endView, es.paceMaker.CurView(), "incorrect view change")

	// the same qc would not trigger view change
	err = es.eventhandler.OnQCConstructed(qc3)
	endView = b3.Block.View + 1 // next view
	require.NoError(es.T(), err, "same qc should not trigger view change")
	require.Equal(es.T(), endView, es.paceMaker.CurView(), "incorrect view change")

	// old QCs won't trigger view change
	err = es.eventhandler.OnQCConstructed(qc2)
	require.NoError(es.T(), err)
	require.Equal(es.T(), endView, es.paceMaker.CurView(), "incorrect view change")

	err = es.eventhandler.OnQCConstructed(qc1)
	require.NoError(es.T(), err)
	require.Equal(es.T(), endView, es.paceMaker.CurView(), "incorrect view change")
}

// in the newview, I'm not the leader, and I have the cur block,
// and the block is not a safe node, and I'm the next leader, and no qc built for this block.
func (es *EventHandlerSuite) TestInNewView_NotLeader_HasBlock_NoVote_IsNextLeader_NoQC() {
	// voting block exists
	es.forks.blocks[es.votingBlock.Block.BlockID] = es.votingBlock
	// a qc is built
	qc := createQC(es.votingBlock.Block)
	// viewchanged
	es.endView++
	// not leader for newview

	// has block for newview
	newviewblock := createProposal(es.newview.View, es.newview.View-1)
	es.forks.blocks[newviewblock.Block.BlockID] = newviewblock

	// I'm the next leader
	es.committee.leaders[es.newview.View+1] = struct{}{}

	// no QC for the new view
	err := es.eventhandler.OnQCConstructed(qc)
	require.NoError(es.T(), err)
	require.Equal(es.T(), es.endView, es.paceMaker.CurView(), "incorrect view change")
}

// TestInNewView_NotLeader_HasBlock_NoVote_IsNextLeader_QCBuilt_NoViewChange doesn't exist
// in the newview, I'm not the leader, and I have the cur block,
// and the block is not a safe node, and I'm the next leader, and a qc is built for this block,
// and the qc triggered view change.
func (es *EventHandlerSuite) TestInNewView_NotLeader_HasBlock_NoVote_IsNextLeader_QCBuilt_ViewChanged() {
	// voting block exists
	es.forks.blocks[es.votingBlock.Block.BlockID] = es.votingBlock
	// a qc is built
	qc := createQC(es.votingBlock.Block)
	// viewchanged
	es.endView++
	// not leader for newview

	// has block for newview
	newviewblock := createProposal(es.newview.View, es.newview.View-1)
	es.forks.blocks[newviewblock.Block.BlockID] = newviewblock

	// not to vote for the new view block

	// I'm the next leader
	es.committee.leaders[es.newview.View+1] = struct{}{}

	// qc built for the new view block
	nextQC := createQC(newviewblock.Block)
	// view change by this qc
	es.endView++

	err := es.eventhandler.OnQCConstructed(qc)
	require.NoError(es.T(), err)

	// no broadcast shouldn't be made with first qc because we are not a leader
	es.communicator.AssertNotCalled(es.T(), "BroadcastProposalWithDelay")

	err = es.eventhandler.OnQCConstructed(nextQC)
	require.NoError(es.T(), err)

	lastCall := es.communicator.Calls[len(es.communicator.Calls)-1]
	// the last call is BroadcastProposal
	require.Equal(es.T(), "BroadcastProposalWithDelay", lastCall.Method)
	header, ok := lastCall.Arguments[0].(*flow.Header)
	require.True(es.T(), ok)
	// it should broadcast a header as the same as endView
	require.Equal(es.T(), es.endView, header.View)
}

// in the newview, I'm not the leader, and I have the cur block,
// and the block is a safe node to vote, and I'm the next leader, and no qc is built for this block.
func (es *EventHandlerSuite) TestInNewView_NotLeader_HasBlock_NotSafeNode_IsNextLeader_Voted_NoQC() {
	// voting block exists
	es.forks.blocks[es.votingBlock.Block.BlockID] = es.votingBlock
	// a qc is built
	qc := createQC(es.votingBlock.Block)
	// viewchanged by new qc
	es.endView++
	// not leader for newview

	// has block for newview
	newviewblock := createProposal(es.newview.View, es.newview.View-1)
	es.forks.blocks[newviewblock.Block.BlockID] = newviewblock

	// not to vote for the new view block

	// I'm the next leader
	es.committee.leaders[es.newview.View+1] = struct{}{}

	// no qc for the newview block

	// should not trigger view change
	err := es.eventhandler.OnQCConstructed(qc)
	require.NoError(es.T(), err)
	require.Equal(es.T(), es.endView, es.paceMaker.CurView(), "incorrect view change")
}

<<<<<<< HEAD
// TestOnReceiveProposal_OlderThanCurView tests scenario: received a valid proposal that has older view,
// and cannot build qc from votes for this block, the proposal's QC shouldn't trigger view change.
func (es *EventHandlerSuite) TestOnReceiveProposal_OlderThanCurView() {
=======
// in the newview, I'm not the leader, and I have the cur block,
// and the block is not a safe node to vote, and I'm not the next leader
func (es *EventHandlerSuite) TestInNewView_NotLeader_HasBlock_NotSafeNode_NotNextLeader() {
	unittest.SkipUnless(es.T(), unittest.TEST_TODO, "active-pacemaker")
	// voting block exists
	es.forks.blocks[es.votingBlock.Block.BlockID] = es.votingBlock
	// a qc is built
	qc := createQC(es.votingBlock.Block)
	// viewchanged by new qc
	es.endView++

	// view changed to newview
	// I'm not the leader for newview

	// have received block for cur view
	newviewblock := createProposal(es.newview.View, es.newview.View-1)
	es.forks.blocks[newviewblock.Block.BlockID] = newviewblock

	// I'm not the next leader
	// no vote for this block
	// goes to the next view
	es.endView++
	// not leader for next view

	err := es.eventhandler.OnQCConstructed(qc)
	require.NoError(es.T(), err, "if a vote can trigger a QC to be built,"+
		"and the QC triggered a view change, then start new view")
	require.Equal(es.T(), es.endView, es.paceMaker.CurView(), "incorrect view change")
}

// receiving an invalid proposal should not trigger view change
func (es *EventHandlerSuite) TestOnReceiveProposal_InvalidProposal_NoViewChange() {
	proposal := createProposal(es.initView, es.initView-1)
	// invalid proposal
	es.markInvalidProposal(proposal.Block.BlockID)
	es.voteAggregator.On("InvalidBlock", proposal).Return(nil).Once()

	err := es.eventhandler.OnReceiveProposal(proposal)
	require.NoError(es.T(), err)
	require.Equal(es.T(), es.initView, es.paceMaker.CurView(), "incorrect view change")
}

// received a valid proposal that has older view, and cannot build qc from votes for this block,
// the proposal's QC didn't trigger view change
func (es *EventHandlerSuite) TestOnReceiveProposal_OlderThanCurView_CannotBuildQCFromVotes_NoViewChange() {
>>>>>>> 629c4fe9
	proposal := createProposal(es.initView-1, es.initView-2)
	es.voteAggregator.On("AddBlock", proposal).Return(nil).Once()

	// can not build qc from votes for block
	// should not trigger view change
	err := es.eventhandler.OnReceiveProposal(proposal)
	require.NoError(es.T(), err)
	require.Equal(es.T(), es.endView, es.paceMaker.CurView(), "incorrect view change")
	es.voteAggregator.AssertCalled(es.T(), "AddBlock", proposal)
}

// TestOnReceiveProposal_NoVote tests scenario: received a valid proposal for cur view, but not a safe node to vote, and I'm the next leader
// should not vote.
func (es *EventHandlerSuite) TestOnReceiveProposal_NoVote() {
	proposal := createProposal(es.initView, es.initView-1)
	es.voteAggregator.On("AddBlock", proposal).Return(nil).Once()

	// I'm the next leader
	es.committee.leaders[es.initView+1] = struct{}{}
	// no vote for this proposal
	err := es.eventhandler.OnReceiveProposal(proposal)
	require.NoError(es.T(), err)
	require.Equal(es.T(), es.endView, es.paceMaker.CurView(), "incorrect view change")
	es.voteAggregator.AssertCalled(es.T(), "AddBlock", proposal)
}

// TestOnReceiveProposal_NoVote_ProposalParentNotFound tests scenario: received a valid proposal for cur view, no parent for this proposal found
// should not vote.
func (es *EventHandlerSuite) TestOnReceiveProposal_NoVote_ProposalParentNotFound() {
	proposal := createProposal(es.initView, es.initView-1)
	es.voteAggregator.On("AddBlock", proposal).Return(nil).Once()

	// remove parent from known blocks
	delete(es.forks.blocks, proposal.Block.QC.BlockID)

	// no vote for this proposal, no parent found
	err := es.eventhandler.OnReceiveProposal(proposal)
	require.NoError(es.T(), err)
	require.Equal(es.T(), es.endView, es.paceMaker.CurView(), "incorrect view change")
	es.voteAggregator.AssertCalled(es.T(), "AddBlock", proposal)
}

// TestOnReceiveProposal_Vote_NextLeader tests scenario: received a valid proposal for cur view, safe to vote, I'm the next leader
// should vote and add vote to VoteAggregator.
func (es *EventHandlerSuite) TestOnReceiveProposal_Vote_NextLeader() {
	proposal := createProposal(es.initView, es.initView-1)
	es.voteAggregator.On("AddBlock", proposal).Return(nil).Once()
	es.voteAggregator.On("AddVote", mock.Anything).Return().Once()

<<<<<<< HEAD
	// I'm the next leader
	es.committee.leaders[es.initView+1] = struct{}{}
=======
	es.forks.blocks[proposal.Block.BlockID] = proposal
>>>>>>> 629c4fe9

	// proposal is safe to vote
	es.safetyRules.votable[proposal.Block.BlockID] = struct{}{}

	// vote should be created for this proposal
	err := es.eventhandler.OnReceiveProposal(proposal)
	require.NoError(es.T(), err)
	require.Equal(es.T(), es.endView, es.paceMaker.CurView(), "incorrect view change")
}

// TestOnReceiveProposal_Vote_NextLeader tests scenario: received a valid proposal for cur view, safe to vote, I'm not the next leader
// should vote and send vote to next leader.
func (es *EventHandlerSuite) TestOnReceiveProposal_Vote_NotNextLeader() {
	proposal := createProposal(es.initView, es.initView-1)
	es.voteAggregator.On("AddBlock", proposal).Return(nil).Once()

	// proposal is safe to vote
	es.safetyRules.votable[proposal.Block.BlockID] = struct{}{}

	// vote should be created for this proposal
	err := es.eventhandler.OnReceiveProposal(proposal)
	require.NoError(es.T(), err)
	require.Equal(es.T(), es.endView, es.paceMaker.CurView(), "incorrect view change")

	lastCall := es.communicator.Calls[len(es.communicator.Calls)-1]
	// the last call is SendVote
	require.Equal(es.T(), "SendVote", lastCall.Method)
	blockID, ok := lastCall.Arguments[0].(flow.Identifier)
	require.True(es.T(), ok)
	require.Equal(es.T(), proposal.Block.BlockID, blockID)
}

// TestOnQCConstructed_NextLeaderProposes tests that after receiving a valid proposal for cur view, but not a safe node to vote, and I'm the next leader,
// a QC can be built for the block, triggered view change, and I will propose
func (es *EventHandlerSuite) TestOnQCConstructed_NextLeaderProposes() {
	proposal := createProposal(es.initView, es.initView-1)
	qc := createQC(proposal.Block)
	es.voteAggregator.On("AddBlock", proposal).Return(nil).Once()
	// I'm the next leader
	es.committee.leaders[es.initView+1] = struct{}{}
	// qc triggered view change
	es.endView++
	// I'm the leader of cur view (7)
	// I'm not the leader of next view (8), trigger view change

	err := es.eventhandler.OnReceiveProposal(proposal)
	require.NoError(es.T(), err)

	// after receiving proposal build QC and deliver it to event handler
	err = es.eventhandler.OnQCConstructed(qc)
	require.NoError(es.T(), err)

	lastCall := es.communicator.Calls[len(es.communicator.Calls)-1]
	// the last call is BroadcastProposal
	require.Equal(es.T(), "BroadcastProposalWithDelay", lastCall.Method)
	header, ok := lastCall.Arguments[0].(*flow.Header)
	require.True(es.T(), ok)
	// it should broadcast a header as the same as endView
	require.Equal(es.T(), es.endView, header.View)

	require.Equal(es.T(), es.endView, es.paceMaker.CurView(), "incorrect view change")
	es.voteAggregator.AssertCalled(es.T(), "AddBlock", proposal)
}

// TestOnTCConstructed_NextLeaderProposes tests that after receiving TC and advancing view we as next leader create a proposal
// and broadcast it
func (es *EventHandlerSuite) TestOnTCConstructed_NextLeaderProposes() {
	es.committee.leaders[es.tc.View+1] = struct{}{}
	es.endView++
	err := es.eventhandler.OnTCConstructed(es.tc)
	require.NoError(es.T(), err)
	require.Equal(es.T(), es.endView, es.paceMaker.CurView(), "TC didn't trigger view change")

	lastCall := es.communicator.Calls[len(es.communicator.Calls)-1]
	// the last call is BroadcastProposal
	require.Equal(es.T(), "BroadcastProposalWithDelay", lastCall.Method)
	header, ok := lastCall.Arguments[0].(*flow.Header)
	require.True(es.T(), ok)
	// it should broadcast a header as the same as endView
	require.Equal(es.T(), es.endView, header.View)

	// proposed block should contain valid newest QC and lastViewTC
	expectedNewestQC := es.paceMaker.NewestQC()
	proposal := model.ProposalFromFlow(header, expectedNewestQC.View)
	require.Equal(es.T(), expectedNewestQC, proposal.Block.QC)
	require.Equal(es.T(), es.paceMaker.LastViewTC(), proposal.LastViewTC)
}

// TestOnTimeout tests that event handler produces TimeoutObject and broadcasts it to other members of consensus
// committee. Additionally, It has to contribute TimeoutObject to timeout aggregation process by sending it to TimeoutAggregator.
func (es *EventHandlerSuite) TestOnTimeout() {

	es.timeoutAggregator.On("AddTimeout", mock.Anything).Return().Once()

	err := es.eventhandler.OnLocalTimeout()
	require.NoError(es.T(), err)

	// timeout shouldn't trigger view change
	require.Equal(es.T(), es.endView, es.paceMaker.CurView(), "incorrect view change")

	lastCall := es.communicator.Calls[len(es.communicator.Calls)-1]
	// the last call is BroadcastProposal
	require.Equal(es.T(), "BroadcastTimeout", lastCall.Method)
	timeout, ok := lastCall.Arguments[0].(*model.TimeoutObject)
	require.True(es.T(), ok)
	// it should broadcast a TO with same view as endView
	require.Equal(es.T(), es.endView, timeout.View)
}

// Test100Timeout tests that receiving 100 TCs for increasing views advances rounds
func (es *EventHandlerSuite) Test100Timeout() {
	for i := 0; i < 100; i++ {
		tc := helper.MakeTC(helper.WithTCView(es.initView + uint64(i)))
		err := es.eventhandler.OnTCConstructed(tc)
		es.endView++
		require.NoError(es.T(), err)
	}
	require.Equal(es.T(), es.endView, es.paceMaker.CurView(), "incorrect view change")
}

// TestLeaderBuild100Blocks tests scenario where leader builds 100 blocks one after another
func (es *EventHandlerSuite) TestLeaderBuild100Blocks() {
	// I'm the leader for the first view
	es.committee.leaders[es.initView] = struct{}{}

	totalView := 100
	for i := 0; i < totalView; i++ {
		// I'm the leader for 100 views
		// I'm the next leader
		es.committee.leaders[es.initView+uint64(i+1)] = struct{}{}
		// I can build qc for all 100 views
		proposal := createProposal(es.initView+uint64(i), es.initView+uint64(i)-1)
		qc := createQC(proposal.Block)

		// for first proposal we need to store the parent otherwise it won't be voted for
		if i == 0 {
			parentBlock := helper.MakeBlock(func(block *model.Block) {
				block.BlockID = proposal.Block.QC.BlockID
				block.View = proposal.Block.QC.View
			})
			es.forks.blocks[parentBlock.BlockID] = parentBlock
		}

		es.voteAggregator.On("AddBlock", proposal).Return(nil).Once()
		es.voteAggregator.On("AddVote", proposal.ProposerVote()).Return(nil).Once()

		es.safetyRules.votable[proposal.Block.BlockID] = struct{}{}
		// should trigger 100 view change
		es.endView++

		err := es.eventhandler.OnReceiveProposal(proposal)
		require.NoError(es.T(), err)
		err = es.eventhandler.OnQCConstructed(qc)
		require.NoError(es.T(), err)

		lastCall := es.communicator.Calls[len(es.communicator.Calls)-1]
		require.Equal(es.T(), "BroadcastProposalWithDelay", lastCall.Method)
		header, ok := lastCall.Arguments[0].(*flow.Header)
		require.True(es.T(), ok)
		require.Equal(es.T(), proposal.Block.View+1, header.View)
	}

	require.Equal(es.T(), es.endView, es.paceMaker.CurView(), "incorrect view change")
	require.Equal(es.T(), totalView, len(es.forks.blocks)-1)
	es.voteAggregator.AssertExpectations(es.T())
}

// TestFollowerFollows100Blocks tests scenario where follower receives 100 blocks one after another
func (es *EventHandlerSuite) TestFollowerFollows100Blocks() {
	for i := 0; i < 100; i++ {
		// create each proposal as if they are created by some leader
		proposal := createProposal(es.initView+uint64(i)+1, es.initView+uint64(i))
		es.voteAggregator.On("AddBlock", proposal).Return(nil).Once()
		// as a follower, I receive these proposals
		err := es.eventhandler.OnReceiveProposal(proposal)
		require.NoError(es.T(), err)
		es.endView++
	}
	require.Equal(es.T(), es.endView, es.paceMaker.CurView(), "incorrect view change")
	require.Equal(es.T(), 100, len(es.forks.blocks)-1)
}

// TestFollowerReceives100Forks tests scenario where follower receives 100 forks built on top of the same block
func (es *EventHandlerSuite) TestFollowerReceives100Forks() {
	for i := 0; i < 100; i++ {
		// create each proposal as if they are created by some leader
		proposal := createProposal(es.initView+uint64(i)+1, es.initView-1)
		es.voteAggregator.On("AddBlock", proposal).Return(nil).Once()
		// as a follower, I receive these proposals
		err := es.eventhandler.OnReceiveProposal(proposal)
		require.NoError(es.T(), err)
	}
	require.Equal(es.T(), es.endView, es.paceMaker.CurView(), "incorrect view change")
	require.Equal(es.T(), 100, len(es.forks.blocks)-1)
}

// TestStart_PendingBlocksRecovery tests a scenario where node has unprocessed pending blocks that were not processed
// by event handler yet. After startup, we need to process all pending blocks.
func (es *EventHandlerSuite) TestStart_PendingBlocksRecovery() {
	// after processing first pending proposal we are expected to recover one by one
	es.endView++
	es.endView++
	es.endView++

	err := es.eventhandler.Start()
	require.NoError(es.T(), err)
	require.Equal(es.T(), es.endView, es.paceMaker.CurView(), "incorrect view change")
}

// TestCreateProposal_SanityChecks tests that proposing logic performs sanity checks when creating new block proposal.
// Specifically it tests a case where TC contains QC which: TC.View == TC.NewestQC.View
func (es *EventHandlerSuite) TestCreateProposal_SanityChecks() {
	// round ended with TC where TC.View == TC.NewestQC.View
	tc := helper.MakeTC(helper.WithTCView(es.initView),
		helper.WithTCNewestQC(helper.MakeQC(helper.WithQCBlock(es.votingBlock))))

	es.forks.blocks[es.votingBlock.BlockID] = es.votingBlock

	// I'm the next leader
	es.committee.leaders[tc.View+1] = struct{}{}

	err := es.eventhandler.OnTCConstructed(tc)
	require.NoError(es.T(), err)

	lastCall := es.communicator.Calls[len(es.communicator.Calls)-1]
	// the last call is BroadcastProposal
	require.Equal(es.T(), "BroadcastProposalWithDelay", lastCall.Method)
	header, ok := lastCall.Arguments[0].(*flow.Header)
	require.True(es.T(), ok)
	// we need to make sure that produced proposal contains only QC even if there is TC for previous view as well
	require.Nil(es.T(), header.LastViewTC)

	require.Equal(es.T(), tc.NewestQC, es.paceMaker.NewestQC())
	require.Equal(es.T(), tc, es.paceMaker.LastViewTC())
	require.Equal(es.T(), tc.View+1, es.paceMaker.CurView(), "incorrect view change")
}

func createBlock(view uint64) *model.Block {
	blockID := flow.MakeID(struct {
		BlockID uint64
	}{
		BlockID: view,
	})
	return &model.Block{
		BlockID: blockID,
		View:    view,
	}
}

func createBlockWithQC(view uint64, qcview uint64) *model.Block {
	block := createBlock(view)
	parent := createBlock(qcview)
	block.QC = createQC(parent)
	return block
}

func createQC(parent *model.Block) *flow.QuorumCertificate {
	qc := &flow.QuorumCertificate{
		BlockID:       parent.BlockID,
		View:          parent.View,
		SignerIndices: nil,
		SigData:       nil,
	}
	return qc
}

func createVote(block *model.Block) *model.Vote {
	return &model.Vote{
		View:     block.View,
		BlockID:  block.BlockID,
		SignerID: flow.ZeroID,
		SigData:  nil,
	}
}

func createProposal(view uint64, qcview uint64) *model.Proposal {
	block := createBlockWithQC(view, qcview)
	return &model.Proposal{
		Block:   block,
		SigData: nil,
	}
}<|MERGE_RESOLUTION|>--- conflicted
+++ resolved
@@ -153,43 +153,24 @@
 // Forks mock allows to customize the Add QC and AddBlock function by specifying the addQC and addProposal callbacks
 type Forks struct {
 	mocks.Forks
-	// blocks stores all the blocks that have been added to the forks
-	blocks    map[flow.Identifier]*model.Proposal
+	// proposals stores all the proposals that have been added to the forks
+	proposals map[flow.Identifier]*model.Proposal
 	finalized uint64
 	t         require.TestingT
-<<<<<<< HEAD
-	// addBlock is to customize the logic to change finalized view
-	addBlock func(block *model.Block) error
-=======
-	qc        *flow.QuorumCertificate
-	// addQC is to customize the logic to change finalized view
-	addQC func(qc *flow.QuorumCertificate) error
 	// addProposal is to customize the logic to change finalized view
 	addProposal func(block *model.Proposal) error
->>>>>>> 629c4fe9
 }
 
 func NewForks(t require.TestingT, finalized uint64) *Forks {
 	f := &Forks{
-		blocks:    make(map[flow.Identifier]*model.Proposal),
+		proposals: make(map[flow.Identifier]*model.Proposal),
 		finalized: finalized,
 		t:         t,
 	}
 
-<<<<<<< HEAD
-	f.addBlock = func(block *model.Block) error {
-		f.blocks[block.BlockID] = block
-=======
-	f.addQC = func(qc *flow.QuorumCertificate) error {
-		if f.qc == nil || qc.View > f.qc.View {
-			f.qc = qc
-		}
-		return nil
-	}
 	f.addProposal = func(proposal *model.Proposal) error {
 		block := proposal.Block
-		f.blocks[block.BlockID] = proposal
->>>>>>> 629c4fe9
+		f.proposals[block.BlockID] = proposal
 		if block.QC == nil {
 			panic(fmt.Sprintf("block has no QC: %v", block.View))
 		}
@@ -204,16 +185,12 @@
 	return f.addProposal(proposal)
 }
 
-func (f *Forks) AddQC(qc *flow.QuorumCertificate) error {
-	return nil
-}
-
 func (f *Forks) FinalizedView() uint64 {
 	return f.finalized
 }
 
 func (f *Forks) GetProposal(blockID flow.Identifier) (*model.Proposal, bool) {
-	b, ok := f.blocks[blockID]
+	b, ok := f.proposals[blockID]
 	var view uint64
 	if ok {
 		view = b.Block.View
@@ -223,23 +200,16 @@
 }
 
 func (f *Forks) GetProposalsForView(view uint64) []*model.Proposal {
-	blocks := make([]*model.Proposal, 0)
-	for _, b := range f.blocks {
+	proposals := make([]*model.Proposal, 0)
+	for _, b := range f.proposals {
 		if b.Block.View == view {
-			blocks = append(blocks, b)
+			proposals = append(proposals, b)
 		}
 	}
-	log.Info().Msgf("forks.GetProposalsForView found %v block(s) for view %v\n", len(blocks), view)
-	return blocks
-}
-
-<<<<<<< HEAD
-func (f *Forks) MakeForkChoice(curView uint64) (*flow.QuorumCertificate, *model.Block, error) {
-	panic("should not be called, to be removed")
-}
-
-=======
->>>>>>> 629c4fe9
+	log.Info().Msgf("forks.GetProposalsForView found %v block(s) for view %v\n", len(proposals), view)
+	return proposals
+}
+
 // BlockProducer mock will always make a valid block
 type BlockProducer struct{}
 
@@ -271,24 +241,20 @@
 	safetyRules       *SafetyRules
 	notifier          hotstuff.Consumer
 
-	initView    uint64
-	endView     uint64
-<<<<<<< HEAD
-	parentBlock *model.Block
-	votingBlock *model.Block
-=======
-	votingBlock *model.Proposal
->>>>>>> 629c4fe9
-	qc          *flow.QuorumCertificate
-	tc          *flow.TimeoutCertificate
-	newview     *model.NewViewEvent
+	initView       uint64
+	endView        uint64
+	parentProposal *model.Proposal
+	votingProposal *model.Proposal
+	qc             *flow.QuorumCertificate
+	tc             *flow.TimeoutCertificate
+	newview        *model.NewViewEvent
 }
 
 func (es *EventHandlerSuite) SetupTest() {
 	finalized := uint64(3)
 
-	es.parentBlock = createBlock(4)
-	newestQC := createQC(es.parentBlock)
+	es.parentProposal = createProposal(4, 3)
+	newestQC := createQC(es.parentProposal.Block)
 
 	livenessData := &hotstuff.LivenessData{
 		CurrentView: newestQC.View + 1,
@@ -329,37 +295,30 @@
 	es.initView = livenessData.CurrentView
 	es.endView = livenessData.CurrentView
 	// voting block is a block for the current view, which will trigger view change
-<<<<<<< HEAD
-	es.votingBlock = helper.MakeBlock(helper.WithBlockView(es.paceMaker.CurView()),
-		helper.WithParentBlock(es.parentBlock))
-	es.qc = helper.MakeQC(helper.WithQCBlock(es.votingBlock))
+	es.votingProposal = helper.MakeProposal(
+		helper.WithBlock(
+			helper.MakeBlock(
+				helper.WithBlockView(es.paceMaker.CurView()),
+				helper.WithParentBlock(es.parentProposal.Block))))
+	es.qc = helper.MakeQC(helper.WithQCBlock(es.votingProposal.Block))
 	// create a TC that will trigger view change for current view, based on newest QC
 	es.tc = helper.MakeTC(helper.WithTCView(es.paceMaker.CurView()),
-		helper.WithTCNewestQC(es.votingBlock.QC))
-=======
-	es.votingBlock = createProposal(es.paceMaker.CurView(), es.paceMaker.CurView()-1)
-	es.qc = &flow.QuorumCertificate{
-		BlockID:       es.votingBlock.Block.BlockID,
-		View:          es.votingBlock.Block.View,
-		SignerIndices: nil,
-		SigData:       nil,
-	}
->>>>>>> 629c4fe9
+		helper.WithTCNewestQC(es.votingProposal.Block.QC))
 	es.newview = &model.NewViewEvent{
-		View: es.votingBlock.Block.View + 1, // the vote for the voting blocks will trigger a view change to the next view
-	}
-
-	// add es.parentBlock into forks, otherwise we won't vote or propose based on it's QC sicne the parent is unknown
-	es.forks.blocks[es.parentBlock.BlockID] = es.parentBlock
+		View: es.votingProposal.Block.View + 1, // the vote for the voting proposals will trigger a view change to the next view
+	}
+
+	// add es.parentProposal into forks, otherwise we won't vote or propose based on it's QC sicne the parent is unknown
+	es.forks.proposals[es.parentProposal.Block.BlockID] = es.parentProposal
 }
 
 // TestOnQCConstructed_HappyPath tests that building a QC for current view triggers view change
 func (es *EventHandlerSuite) TestOnQCConstructed_HappyPath() {
 	// voting block exists
-	es.forks.blocks[es.votingBlock.Block.BlockID] = es.votingBlock
+	es.forks.proposals[es.votingProposal.Block.BlockID] = es.votingProposal
 
 	// a qc is built
-	qc := createQC(es.votingBlock.Block)
+	qc := createQC(es.votingProposal.Block)
 
 	// new qc is added to forks
 	// view changed
@@ -397,10 +356,10 @@
 	qc2 := createQC(b2.Block)
 	qc3 := createQC(b3.Block)
 
-	// all three blocks are known
-	es.forks.blocks[b1.Block.BlockID] = b1
-	es.forks.blocks[b2.Block.BlockID] = b2
-	es.forks.blocks[b3.Block.BlockID] = b3
+	// all three proposals are known
+	es.forks.proposals[b1.Block.BlockID] = b1
+	es.forks.proposals[b2.Block.BlockID] = b2
+	es.forks.proposals[b3.Block.BlockID] = b3
 
 	// test that qc for future view should trigger view change
 	err := es.eventhandler.OnQCConstructed(qc3)
@@ -429,16 +388,16 @@
 // and the block is not a safe node, and I'm the next leader, and no qc built for this block.
 func (es *EventHandlerSuite) TestInNewView_NotLeader_HasBlock_NoVote_IsNextLeader_NoQC() {
 	// voting block exists
-	es.forks.blocks[es.votingBlock.Block.BlockID] = es.votingBlock
+	es.forks.proposals[es.votingProposal.Block.BlockID] = es.votingProposal
 	// a qc is built
-	qc := createQC(es.votingBlock.Block)
+	qc := createQC(es.votingProposal.Block)
 	// viewchanged
 	es.endView++
 	// not leader for newview
 
 	// has block for newview
-	newviewblock := createProposal(es.newview.View, es.newview.View-1)
-	es.forks.blocks[newviewblock.Block.BlockID] = newviewblock
+	newviewproposal := createProposal(es.newview.View, es.newview.View-1)
+	es.forks.proposals[newviewproposal.Block.BlockID] = newviewproposal
 
 	// I'm the next leader
 	es.committee.leaders[es.newview.View+1] = struct{}{}
@@ -455,16 +414,16 @@
 // and the qc triggered view change.
 func (es *EventHandlerSuite) TestInNewView_NotLeader_HasBlock_NoVote_IsNextLeader_QCBuilt_ViewChanged() {
 	// voting block exists
-	es.forks.blocks[es.votingBlock.Block.BlockID] = es.votingBlock
+	es.forks.proposals[es.votingProposal.Block.BlockID] = es.votingProposal
 	// a qc is built
-	qc := createQC(es.votingBlock.Block)
+	qc := createQC(es.votingProposal.Block)
 	// viewchanged
 	es.endView++
 	// not leader for newview
 
 	// has block for newview
-	newviewblock := createProposal(es.newview.View, es.newview.View-1)
-	es.forks.blocks[newviewblock.Block.BlockID] = newviewblock
+	newviewproposal := createProposal(es.newview.View, es.newview.View-1)
+	es.forks.proposals[newviewproposal.Block.BlockID] = newviewproposal
 
 	// not to vote for the new view block
 
@@ -472,7 +431,7 @@
 	es.committee.leaders[es.newview.View+1] = struct{}{}
 
 	// qc built for the new view block
-	nextQC := createQC(newviewblock.Block)
+	nextQC := createQC(newviewproposal.Block)
 	// view change by this qc
 	es.endView++
 
@@ -498,16 +457,16 @@
 // and the block is a safe node to vote, and I'm the next leader, and no qc is built for this block.
 func (es *EventHandlerSuite) TestInNewView_NotLeader_HasBlock_NotSafeNode_IsNextLeader_Voted_NoQC() {
 	// voting block exists
-	es.forks.blocks[es.votingBlock.Block.BlockID] = es.votingBlock
+	es.forks.proposals[es.votingProposal.Block.BlockID] = es.votingProposal
 	// a qc is built
-	qc := createQC(es.votingBlock.Block)
+	qc := createQC(es.votingProposal.Block)
 	// viewchanged by new qc
 	es.endView++
 	// not leader for newview
 
 	// has block for newview
-	newviewblock := createProposal(es.newview.View, es.newview.View-1)
-	es.forks.blocks[newviewblock.Block.BlockID] = newviewblock
+	newviewproposal := createProposal(es.newview.View, es.newview.View-1)
+	es.forks.proposals[newviewproposal.Block.BlockID] = newviewproposal
 
 	// not to vote for the new view block
 
@@ -522,57 +481,9 @@
 	require.Equal(es.T(), es.endView, es.paceMaker.CurView(), "incorrect view change")
 }
 
-<<<<<<< HEAD
 // TestOnReceiveProposal_OlderThanCurView tests scenario: received a valid proposal that has older view,
 // and cannot build qc from votes for this block, the proposal's QC shouldn't trigger view change.
 func (es *EventHandlerSuite) TestOnReceiveProposal_OlderThanCurView() {
-=======
-// in the newview, I'm not the leader, and I have the cur block,
-// and the block is not a safe node to vote, and I'm not the next leader
-func (es *EventHandlerSuite) TestInNewView_NotLeader_HasBlock_NotSafeNode_NotNextLeader() {
-	unittest.SkipUnless(es.T(), unittest.TEST_TODO, "active-pacemaker")
-	// voting block exists
-	es.forks.blocks[es.votingBlock.Block.BlockID] = es.votingBlock
-	// a qc is built
-	qc := createQC(es.votingBlock.Block)
-	// viewchanged by new qc
-	es.endView++
-
-	// view changed to newview
-	// I'm not the leader for newview
-
-	// have received block for cur view
-	newviewblock := createProposal(es.newview.View, es.newview.View-1)
-	es.forks.blocks[newviewblock.Block.BlockID] = newviewblock
-
-	// I'm not the next leader
-	// no vote for this block
-	// goes to the next view
-	es.endView++
-	// not leader for next view
-
-	err := es.eventhandler.OnQCConstructed(qc)
-	require.NoError(es.T(), err, "if a vote can trigger a QC to be built,"+
-		"and the QC triggered a view change, then start new view")
-	require.Equal(es.T(), es.endView, es.paceMaker.CurView(), "incorrect view change")
-}
-
-// receiving an invalid proposal should not trigger view change
-func (es *EventHandlerSuite) TestOnReceiveProposal_InvalidProposal_NoViewChange() {
-	proposal := createProposal(es.initView, es.initView-1)
-	// invalid proposal
-	es.markInvalidProposal(proposal.Block.BlockID)
-	es.voteAggregator.On("InvalidBlock", proposal).Return(nil).Once()
-
-	err := es.eventhandler.OnReceiveProposal(proposal)
-	require.NoError(es.T(), err)
-	require.Equal(es.T(), es.initView, es.paceMaker.CurView(), "incorrect view change")
-}
-
-// received a valid proposal that has older view, and cannot build qc from votes for this block,
-// the proposal's QC didn't trigger view change
-func (es *EventHandlerSuite) TestOnReceiveProposal_OlderThanCurView_CannotBuildQCFromVotes_NoViewChange() {
->>>>>>> 629c4fe9
 	proposal := createProposal(es.initView-1, es.initView-2)
 	es.voteAggregator.On("AddBlock", proposal).Return(nil).Once()
 
@@ -605,8 +516,8 @@
 	proposal := createProposal(es.initView, es.initView-1)
 	es.voteAggregator.On("AddBlock", proposal).Return(nil).Once()
 
-	// remove parent from known blocks
-	delete(es.forks.blocks, proposal.Block.QC.BlockID)
+	// remove parent from known proposals
+	delete(es.forks.proposals, proposal.Block.QC.BlockID)
 
 	// no vote for this proposal, no parent found
 	err := es.eventhandler.OnReceiveProposal(proposal)
@@ -622,12 +533,8 @@
 	es.voteAggregator.On("AddBlock", proposal).Return(nil).Once()
 	es.voteAggregator.On("AddVote", mock.Anything).Return().Once()
 
-<<<<<<< HEAD
 	// I'm the next leader
 	es.committee.leaders[es.initView+1] = struct{}{}
-=======
-	es.forks.blocks[proposal.Block.BlockID] = proposal
->>>>>>> 629c4fe9
 
 	// proposal is safe to vote
 	es.safetyRules.votable[proposal.Block.BlockID] = struct{}{}
@@ -748,7 +655,7 @@
 	require.Equal(es.T(), es.endView, es.paceMaker.CurView(), "incorrect view change")
 }
 
-// TestLeaderBuild100Blocks tests scenario where leader builds 100 blocks one after another
+// TestLeaderBuild100Blocks tests scenario where leader builds 100 proposals one after another
 func (es *EventHandlerSuite) TestLeaderBuild100Blocks() {
 	// I'm the leader for the first view
 	es.committee.leaders[es.initView] = struct{}{}
@@ -764,11 +671,13 @@
 
 		// for first proposal we need to store the parent otherwise it won't be voted for
 		if i == 0 {
-			parentBlock := helper.MakeBlock(func(block *model.Block) {
-				block.BlockID = proposal.Block.QC.BlockID
-				block.View = proposal.Block.QC.View
-			})
-			es.forks.blocks[parentBlock.BlockID] = parentBlock
+			parentBlock := helper.MakeProposal(
+				helper.WithBlock(
+					helper.MakeBlock(func(block *model.Block) {
+						block.BlockID = proposal.Block.QC.BlockID
+						block.View = proposal.Block.QC.View
+					})))
+			es.forks.proposals[parentBlock.Block.BlockID] = parentBlock
 		}
 
 		es.voteAggregator.On("AddBlock", proposal).Return(nil).Once()
@@ -791,11 +700,11 @@
 	}
 
 	require.Equal(es.T(), es.endView, es.paceMaker.CurView(), "incorrect view change")
-	require.Equal(es.T(), totalView, len(es.forks.blocks)-1)
+	require.Equal(es.T(), totalView, len(es.forks.proposals)-1)
 	es.voteAggregator.AssertExpectations(es.T())
 }
 
-// TestFollowerFollows100Blocks tests scenario where follower receives 100 blocks one after another
+// TestFollowerFollows100Blocks tests scenario where follower receives 100 proposals one after another
 func (es *EventHandlerSuite) TestFollowerFollows100Blocks() {
 	for i := 0; i < 100; i++ {
 		// create each proposal as if they are created by some leader
@@ -807,7 +716,7 @@
 		es.endView++
 	}
 	require.Equal(es.T(), es.endView, es.paceMaker.CurView(), "incorrect view change")
-	require.Equal(es.T(), 100, len(es.forks.blocks)-1)
+	require.Equal(es.T(), 100, len(es.forks.proposals)-1)
 }
 
 // TestFollowerReceives100Forks tests scenario where follower receives 100 forks built on top of the same block
@@ -821,11 +730,11 @@
 		require.NoError(es.T(), err)
 	}
 	require.Equal(es.T(), es.endView, es.paceMaker.CurView(), "incorrect view change")
-	require.Equal(es.T(), 100, len(es.forks.blocks)-1)
-}
-
-// TestStart_PendingBlocksRecovery tests a scenario where node has unprocessed pending blocks that were not processed
-// by event handler yet. After startup, we need to process all pending blocks.
+	require.Equal(es.T(), 100, len(es.forks.proposals)-1)
+}
+
+// TestStart_PendingBlocksRecovery tests a scenario where node has unprocessed pending proposals that were not processed
+// by event handler yet. After startup, we need to process all pending proposals.
 func (es *EventHandlerSuite) TestStart_PendingBlocksRecovery() {
 	// after processing first pending proposal we are expected to recover one by one
 	es.endView++
@@ -842,9 +751,9 @@
 func (es *EventHandlerSuite) TestCreateProposal_SanityChecks() {
 	// round ended with TC where TC.View == TC.NewestQC.View
 	tc := helper.MakeTC(helper.WithTCView(es.initView),
-		helper.WithTCNewestQC(helper.MakeQC(helper.WithQCBlock(es.votingBlock))))
-
-	es.forks.blocks[es.votingBlock.BlockID] = es.votingBlock
+		helper.WithTCNewestQC(helper.MakeQC(helper.WithQCBlock(es.votingProposal.Block))))
+
+	es.forks.proposals[es.votingProposal.Block.BlockID] = es.votingProposal
 
 	// I'm the next leader
 	es.committee.leaders[tc.View+1] = struct{}{}
