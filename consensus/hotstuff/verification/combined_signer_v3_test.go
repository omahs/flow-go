--- conflicted
+++ resolved
@@ -223,13 +223,8 @@
 		packer := &mocks.Packer{}
 		packer.On("Unpack", mock.Anything, packedSigData).Return(&sd, nil)
 		verifier := NewCombinedVerifierV3(committee, packer)
-<<<<<<< HEAD
-		err := verifier.VerifyQC(allSigners, packedSigData, block.View, block.BlockID)
-		require.ErrorIs(t, err, model.ErrInvalidFormat)
-=======
-		err := verifier.VerifyQC(allSigners, packedSigData, block)
+		err := verifier.VerifyQC(allSigners, packedSigData, block.View, block.BlockID)
 		require.True(t, model.IsInvalidFormatError(err))
->>>>>>> ea571c5d
 	})
 
 	// Modify the correct QC: empty list of random beacon signers.
@@ -241,13 +236,8 @@
 		packer := &mocks.Packer{}
 		packer.On("Unpack", mock.Anything, packedSigData).Return(&sd, nil)
 		verifier := NewCombinedVerifierV3(committee, packer)
-<<<<<<< HEAD
-		err := verifier.VerifyQC(allSigners, packedSigData, block.View, block.BlockID)
-		require.ErrorIs(t, err, model.ErrInvalidFormat)
-=======
-		err := verifier.VerifyQC(allSigners, packedSigData, block)
+		err := verifier.VerifyQC(allSigners, packedSigData, block.View, block.BlockID)
 		require.True(t, model.IsInvalidFormatError(err))
->>>>>>> ea571c5d
 	})
 
 	// Modify the correct QC: too few random beacon signers.
@@ -262,13 +252,8 @@
 		packer := &mocks.Packer{}
 		packer.On("Unpack", mock.Anything, packedSigData).Return(&sd, nil)
 		verifier := NewCombinedVerifierV3(committee, packer)
-<<<<<<< HEAD
-		err := verifier.VerifyQC(allSigners, packedSigData, block.View, block.BlockID)
-		require.ErrorIs(t, err, model.ErrInvalidFormat)
-=======
-		err := verifier.VerifyQC(allSigners, packedSigData, block)
+		err := verifier.VerifyQC(allSigners, packedSigData, block.View, block.BlockID)
 		require.True(t, model.IsInvalidFormatError(err))
->>>>>>> ea571c5d
 	})
 
 }
@@ -286,10 +271,10 @@
 	block := model.BlockFromFlow(&header, header.View-1)
 	sigData := unittest.QCSigDataFixture()
 
-	err := verifier.VerifyQC([]*flow.Identity{}, sigData, block)
+	err := verifier.VerifyQC([]*flow.Identity{}, sigData, block.View, block.BlockID)
 	require.True(t, model.IsInsufficientSignaturesError(err))
 
-	err = verifier.VerifyQC(nil, sigData, block)
+	err = verifier.VerifyQC(nil, sigData, block.View, block.BlockID)
 	require.True(t, model.IsInsufficientSignaturesError(err))
 }
 
