package signature

import (
	"errors"
	"math/rand"
	"sync"
	"testing"

	"github.com/stretchr/testify/assert"
	"github.com/stretchr/testify/require"
	"github.com/stretchr/testify/suite"

	"github.com/onflow/flow-go/consensus/hotstuff/model"
	"github.com/onflow/flow-go/crypto"
	"github.com/onflow/flow-go/crypto/hash"
	"github.com/onflow/flow-go/module/signature"
	"github.com/onflow/flow-go/utils/unittest"
)

func TestRandomBeaconInspector(t *testing.T) {
	suite.Run(t, new(randomBeaconSuite))
}

type randomBeaconSuite struct {
	suite.Suite
	rng                       *rand.Rand
	n                         int
	threshold                 int
	kmac                      hash.Hasher
	signers                   []int
	thresholdSignatureMessage []byte
	skShares                  []crypto.PrivateKey
	pkShares                  []crypto.PublicKey
	pkGroup                   crypto.PublicKey
}

func (rs *randomBeaconSuite) SetupTest() {
	rs.n = 10
	rs.threshold = signature.RandomBeaconThreshold(rs.n)

	// generate threshold keys
<<<<<<< HEAD
	mrand.Seed(time.Now().UnixNano())
	seed := make([]byte, crypto.KeyGenSeedMinLen)
	_, err := mrand.Read(seed)
=======
	rs.rng = unittest.GetPRG(rs.T())
	seed := make([]byte, crypto.SeedMinLenDKG)
	_, err := rs.rng.Read(seed)
>>>>>>> 104ca4f2
	require.NoError(rs.T(), err)
	rs.skShares, rs.pkShares, rs.pkGroup, err = crypto.BLSThresholdKeyGen(rs.n, rs.threshold, seed)
	require.NoError(rs.T(), err)

	// generate signature shares
	rs.signers = make([]int, 0, rs.n)

	// hasher
	rs.kmac = signature.NewBLSHasher(signature.RandomBeaconTag)
	rs.thresholdSignatureMessage = []byte("random_message")

	// fill the signers list and shuffle it
	for i := 0; i < rs.n; i++ {
		rs.signers = append(rs.signers, i)
	}
	rs.rng.Shuffle(rs.n, func(i, j int) {
		rs.signers[i], rs.signers[j] = rs.signers[j], rs.signers[i]
	})
}

func (rs *randomBeaconSuite) TestHappyPath() {
	follower, err := NewRandomBeaconInspector(rs.pkGroup, rs.pkShares, rs.threshold, rs.thresholdSignatureMessage)
	require.NoError(rs.T(), err)

	// check EnoughShares
	enough := follower.EnoughShares()
	assert.False(rs.T(), enough)
	var wg sync.WaitGroup
	// create (t) signatures of the first randomly chosen signers
	// (1 signature short of the threshold)
	for j := 0; j < rs.threshold; j++ {
		wg.Add(1)
		// test thread safety
		go func(j int) {
			defer wg.Done()
			i := rs.signers[j]
			share, err := rs.skShares[i].Sign(rs.thresholdSignatureMessage, rs.kmac)
			require.NoError(rs.T(), err)
			// Verify
			err = follower.Verify(i, share)
			assert.NoError(rs.T(), err)
			// TrustedAdd
			enough, err := follower.TrustedAdd(i, share)
			assert.NoError(rs.T(), err)
			assert.False(rs.T(), enough)
			// check EnoughSignature
			assert.False(rs.T(), follower.EnoughShares(), "threshold shouldn't be reached")
		}(j)
	}
	wg.Wait()
	// add the last required signature to get (t+1) shares
	i := rs.signers[rs.threshold]
	share, err := rs.skShares[i].Sign(rs.thresholdSignatureMessage, rs.kmac)
	require.NoError(rs.T(), err)
	err = follower.Verify(i, share)
	assert.NoError(rs.T(), err)
	enough, err = follower.TrustedAdd(i, share)
	assert.NoError(rs.T(), err)
	assert.True(rs.T(), enough)
	// check EnoughSignature
	assert.True(rs.T(), follower.EnoughShares())

	// add a share when threshold is reached
	if rs.threshold+1 < rs.n {
		i := rs.signers[rs.threshold+1]
		share, err := rs.skShares[i].Sign(rs.thresholdSignatureMessage, rs.kmac)
		require.NoError(rs.T(), err)
		// Trusted Add
		enough, err := follower.TrustedAdd(i, share)
		assert.NoError(rs.T(), err)
		assert.True(rs.T(), enough)
	}
	// reconstruct the threshold signature
	thresholdsignature, err := follower.Reconstruct()
	require.NoError(rs.T(), err)
	// VerifyThresholdSignature
	verif, err := rs.pkGroup.Verify(thresholdsignature, rs.thresholdSignatureMessage, rs.kmac)
	require.NoError(rs.T(), err)
	assert.True(rs.T(), verif)
}

func (rs *randomBeaconSuite) TestDuplicateSigner() {
	follower, err := NewRandomBeaconInspector(rs.pkGroup, rs.pkShares, rs.threshold, rs.thresholdSignatureMessage)
	require.NoError(rs.T(), err)

	// Create a share and add it
	i := 0
	share, err := rs.skShares[i].Sign(rs.thresholdSignatureMessage, rs.kmac)
	require.NoError(rs.T(), err)
	enough, err := follower.TrustedAdd(i, share)
	assert.NoError(rs.T(), err)
	assert.False(rs.T(), enough)

	// Add an existing share
	// TrustedAdd
	enough, err = follower.TrustedAdd(i, share)
	assert.Error(rs.T(), err)
	assert.True(rs.T(), model.IsDuplicatedSignerError(err))
	assert.False(rs.T(), enough)
}

func (rs *randomBeaconSuite) TestInvalidSignerIndex() {
	follower, err := NewRandomBeaconInspector(rs.pkGroup, rs.pkShares, rs.threshold, rs.thresholdSignatureMessage)
	require.NoError(rs.T(), err)

	share, err := rs.skShares[0].Sign(rs.thresholdSignatureMessage, rs.kmac)
	require.NoError(rs.T(), err)
	// invalid index
	for _, invalidIndex := range []int{len(rs.pkShares) + 1, -1} {
		// Verify
		err = follower.Verify(invalidIndex, share)
		assert.Error(rs.T(), err)
		assert.True(rs.T(), model.IsInvalidSignerError(err))
		// TrustedAdd
		enough, err := follower.TrustedAdd(invalidIndex, share)
		assert.Error(rs.T(), err)
		assert.True(rs.T(), model.IsInvalidSignerError(err))
		assert.False(rs.T(), enough)
	}
}

func (rs *randomBeaconSuite) TestInvalidSignature() {
	follower, err := NewRandomBeaconInspector(rs.pkGroup, rs.pkShares, rs.threshold, rs.thresholdSignatureMessage)
	require.NoError(rs.T(), err)
	index := rs.rng.Intn(rs.n) // random signer
	share, err := rs.skShares[index].Sign(rs.thresholdSignatureMessage, rs.kmac)
	require.NoError(rs.T(), err)

	// alter signature - signature is rs.not a valid point
	share[4] ^= 1
	// Verify
	err = follower.Verify(index, share)
	assert.Error(rs.T(), err)
	assert.True(rs.T(), errors.Is(err, model.ErrInvalidSignature))
	// restore share
	share[4] ^= 1

	// valid curve point but invalid signature
	otherIndex := (index + 1) % len(rs.pkShares) // otherIndex is different than index
	// VerifyShare
	err = follower.Verify(otherIndex, share)
	assert.Error(rs.T(), err)
	assert.True(rs.T(), errors.Is(err, model.ErrInvalidSignature))
}

func (rs *randomBeaconSuite) TestConstructorErrors() {
	// too few key shares
	pkSharesInvalid := make([]crypto.PublicKey, crypto.ThresholdSignMinSize-1)
	i, err := NewRandomBeaconInspector(rs.pkGroup, pkSharesInvalid, rs.threshold, rs.thresholdSignatureMessage)
	assert.True(rs.T(), model.IsConfigurationError(err))
	assert.Nil(rs.T(), i)

	// too many key shares
	pkSharesInvalid = make([]crypto.PublicKey, crypto.ThresholdSignMaxSize+1)
	i, err = NewRandomBeaconInspector(rs.pkGroup, pkSharesInvalid, rs.threshold, rs.thresholdSignatureMessage)
	assert.True(rs.T(), model.IsConfigurationError(err))
	assert.Nil(rs.T(), i)

	// threshold too large
	i, err = NewRandomBeaconInspector(rs.pkGroup, rs.pkShares, len(rs.pkShares), rs.thresholdSignatureMessage)
	assert.True(rs.T(), model.IsConfigurationError(err))
	assert.Nil(rs.T(), i)

	// threshold negative
	i, err = NewRandomBeaconInspector(rs.pkGroup, rs.pkShares, 0, rs.thresholdSignatureMessage)
	assert.True(rs.T(), model.IsConfigurationError(err))
	assert.Nil(rs.T(), i)

	// included non-BLS key in public key shares
	pkSharesInvalid = append(([]crypto.PublicKey)(nil), rs.pkShares...) // copy
	pkSharesInvalid[len(pkSharesInvalid)-1] = unittest.KeyFixture(crypto.ECDSAP256).PublicKey()
	i, err = NewRandomBeaconInspector(rs.pkGroup, pkSharesInvalid, rs.threshold, rs.thresholdSignatureMessage)
	assert.True(rs.T(), model.IsConfigurationError(err))
	assert.Nil(rs.T(), i)
}<|MERGE_RESOLUTION|>--- conflicted
+++ resolved
@@ -39,15 +39,9 @@
 	rs.threshold = signature.RandomBeaconThreshold(rs.n)
 
 	// generate threshold keys
-<<<<<<< HEAD
-	mrand.Seed(time.Now().UnixNano())
+	rs.rng = unittest.GetPRG(rs.T())
 	seed := make([]byte, crypto.KeyGenSeedMinLen)
-	_, err := mrand.Read(seed)
-=======
-	rs.rng = unittest.GetPRG(rs.T())
-	seed := make([]byte, crypto.SeedMinLenDKG)
 	_, err := rs.rng.Read(seed)
->>>>>>> 104ca4f2
 	require.NoError(rs.T(), err)
 	rs.skShares, rs.pkShares, rs.pkGroup, err = crypto.BLSThresholdKeyGen(rs.n, rs.threshold, seed)
 	require.NoError(rs.T(), err)
