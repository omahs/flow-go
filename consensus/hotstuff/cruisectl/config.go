--- conflicted
+++ resolved
@@ -10,20 +10,11 @@
 func DefaultConfig() *Config {
 	return &Config{
 		TimingConfig{
-<<<<<<< HEAD
 			TargetTransition: DefaultEpochTransitionTime(),
-			// TODO confirm default values
 			FallbackProposalDuration: atomic.NewDuration(500 * time.Millisecond),
-			MaxViewDuration:          atomic.NewDuration(1000 * time.Millisecond),
 			MinViewDuration:          atomic.NewDuration(250 * time.Millisecond),
+			MaxViewDuration:          atomic.NewDuration(1800 * time.Millisecond),
 			Enabled:                  atomic.NewBool(false),
-=======
-			TargetTransition:         DefaultEpochTransitionTime(),
-			FallbackProposalDuration: 500 * time.Millisecond,
-			MinProposalDuration:      250 * time.Millisecond,
-			MaxProposalDuration:      1800 * time.Millisecond,
-			Enabled:                  true,
->>>>>>> 64682277
 		},
 		ControllerParams{
 			N_ewma: 5,
