package committees

import (
	"fmt"

	"github.com/onflow/flow-go/consensus/hotstuff"
	"github.com/onflow/flow-go/consensus/hotstuff/committees/leader"
	"github.com/onflow/flow-go/consensus/hotstuff/model"
	"github.com/onflow/flow-go/model/flow"
	"github.com/onflow/flow-go/model/flow/filter"
	"github.com/onflow/flow-go/state/protocol"
	"github.com/onflow/flow-go/storage"
)

// Cluster represents the committee for a cluster of collection nodes. Cluster
// committees are epoch-scoped.
//
// Clusters build blocks on a cluster chain but must obtain identity table
// information from the main chain. Thus, block ID parameters in this DynamicCommittee
// implementation reference blocks on the cluster chain, which in turn reference
// blocks on the main chain - this implementation manages that translation.
type Cluster struct {
	state    protocol.State
	payloads storage.ClusterPayloads
	me       flow.Identifier
	// pre-computed leader selection for the full lifecycle of the cluster
	selection *leader.LeaderSelection
	// a filter that returns all members of the cluster committee allowed to vote
	clusterMemberFilter flow.IdentityFilter
	// initial set of cluster members, WITHOUT dynamic weight changes
	// TODO: should use identity skeleton https://github.com/dapperlabs/flow-go/issues/6232
	initialClusterMembers flow.IdentityList
	weightThresholdForQC  uint64 // computed based on initial cluster committee weights
	weightThresholdForTO  uint64 // computed based on initial cluster committee weights
}

var _ hotstuff.Replicas = (*Cluster)(nil)
var _ hotstuff.DynamicCommittee = (*Cluster)(nil)

func NewClusterCommittee(
	state protocol.State,
	payloads storage.ClusterPayloads,
	cluster protocol.Cluster,
	epoch protocol.Epoch,
	me flow.Identifier,
) (*Cluster, error) {

	selection, err := leader.SelectionForCluster(cluster, epoch)
	if err != nil {
		return nil, fmt.Errorf("could not compute leader selection for cluster: %w", err)
	}

	totalWeight := cluster.Members().TotalWeight()
	com := &Cluster{
		state:     state,
		payloads:  payloads,
		me:        me,
		selection: selection,
		clusterMemberFilter: filter.And(
			cluster.Members().Selector(),
			filter.Not(filter.Ejected),
			filter.HasWeight(true),
		),
		initialClusterMembers: cluster.Members(),
		weightThresholdForQC:  WeightThresholdToBuildQC(totalWeight),
		weightThresholdForTO:  WeightThresholdToTimeout(totalWeight),
	}
	return com, nil
}

<<<<<<< HEAD
func (c *Cluster) IdentitiesByBlock(blockID flow.Identifier) (flow.IdentityList, error) {

=======
// Identities returns the identities of all cluster members that are authorized to
// participate at the given block. The order of the identities is the canonical order.
func (c *Cluster) Identities(blockID flow.Identifier) (flow.IdentityList, error) {
	// blockID is a collection block not a block produced by consensus,
	// to query the identities from protocol state, we need to use the reference block id from the payload
	//
>>>>>>> 138e1c32
	// first retrieve the cluster block payload
	payload, err := c.payloads.ByBlockID(blockID)
	if err != nil {
		return nil, fmt.Errorf("could not get cluster payload: %w", err)
	}

	// an empty reference block ID indicates a root block
	isRootBlock := payload.ReferenceBlockID == flow.ZeroID

	// use the initial cluster members for root block
	if isRootBlock {
		return c.initialClusterMembers, nil
	}

	// otherwise use the snapshot given by the reference block
<<<<<<< HEAD
	identities, err := c.state.AtBlockID(payload.ReferenceBlockID).Identities(c.clusterMemberFilter)
=======
	identities, err := c.state.AtBlockID(payload.ReferenceBlockID).Identities(c.clusterMemberFilter) // remove ejected nodes

>>>>>>> 138e1c32
	return identities, err
}

func (c *Cluster) IdentityByBlock(blockID flow.Identifier, nodeID flow.Identifier) (*flow.Identity, error) {

	// first retrieve the cluster block payload
	payload, err := c.payloads.ByBlockID(blockID)
	if err != nil {
		return nil, fmt.Errorf("could not get cluster payload: %w", err)
	}

	// an empty reference block ID indicates a root block
	isRootBlock := payload.ReferenceBlockID == flow.ZeroID

	// use the initial cluster members for root block
	if isRootBlock {
		identity, ok := c.initialClusterMembers.ByNodeID(nodeID)
		if !ok {
			return nil, model.NewInvalidSignerErrorf("node %v is not an authorized hotstuff participant", nodeID)
		}
		return identity, nil
	}

	// otherwise use the snapshot given by the reference block
	identity, err := c.state.AtBlockID(payload.ReferenceBlockID).Identity(nodeID)
	if protocol.IsIdentityNotFound(err) {
		return nil, model.NewInvalidSignerErrorf("%v is not a valid node id at block %v: %w", nodeID, payload.ReferenceBlockID, err)
	}
	if err != nil {
		return nil, fmt.Errorf("could not get identity for node (id=%x): %w", nodeID, err)
	}
	if !c.clusterMemberFilter(identity) {
		return nil, model.NewInvalidSignerErrorf("node %v is not an authorized hotstuff cluster member", nodeID)
	}
	return identity, nil
}

// IdentitiesByEpoch returns the initial cluster members for this epoch. The view
// parameter is the view in the cluster consensus. Since clusters only exist for
// one epoch, we don't need to check the view.
func (c *Cluster) IdentitiesByEpoch(_ uint64) (flow.IdentityList, error) {
	return c.initialClusterMembers, nil
}

// IdentityByEpoch returns the node from the initial cluster members for this epoch.
// The view parameter is the view in the cluster consensus. Since clusters only exist
// for one epoch, we don't need to check the view.
//
// Returns:
//   * model.InvalidSignerError if nodeID was not listed by the Epoch Setup event as an
//     authorized participant in this cluster
func (c *Cluster) IdentityByEpoch(_ uint64, nodeID flow.Identifier) (*flow.Identity, error) {
	identity, ok := c.initialClusterMembers.ByNodeID(nodeID)
	if !ok {
		return nil, model.NewInvalidSignerErrorf("node %v is not an authorized hotstuff participant", nodeID)
	}
	return identity, nil
}

func (c *Cluster) LeaderForView(view uint64) (flow.Identifier, error) {
	return c.selection.LeaderForView(view)
}

// QuorumThresholdForView returns the weight threshold required to build a QC
// for the given view. The view parameter is the view in the cluster consensus.
// Since clusters only exist for one epoch, and the weight threshold is static
// over the course of an epoch, we don't need to check the view.
//
// No errors are expected during normal operation.
func (c *Cluster) QuorumThresholdForView(_ uint64) (uint64, error) {
	return c.weightThresholdForQC, nil
}

// TimeoutThresholdForView returns the minimum weight of observed timeout objects to
// safely immediately timeout for the current view. The view parameter is the view
// in the cluster consensus. Since clusters only exist for one epoch, and the weight
// threshold is static over the course of an epoch, we don't need to check the view.
//
// No errors are expected during normal operation.
func (c *Cluster) TimeoutThresholdForView(_ uint64) (uint64, error) {
	return c.weightThresholdForTO, nil
}

func (c *Cluster) Self() flow.Identifier {
	return c.me
}

func (c *Cluster) DKG(_ uint64) (hotstuff.DKG, error) {
	panic("queried DKG of cluster committee")
}<|MERGE_RESOLUTION|>--- conflicted
+++ resolved
@@ -68,17 +68,12 @@
 	return com, nil
 }
 
-<<<<<<< HEAD
+// IdentitiesByBlock returns the identities of all cluster members that are authorized to
+// participate at the given block. The order of the identities is the canonical order.
 func (c *Cluster) IdentitiesByBlock(blockID flow.Identifier) (flow.IdentityList, error) {
-
-=======
-// Identities returns the identities of all cluster members that are authorized to
-// participate at the given block. The order of the identities is the canonical order.
-func (c *Cluster) Identities(blockID flow.Identifier) (flow.IdentityList, error) {
 	// blockID is a collection block not a block produced by consensus,
 	// to query the identities from protocol state, we need to use the reference block id from the payload
 	//
->>>>>>> 138e1c32
 	// first retrieve the cluster block payload
 	payload, err := c.payloads.ByBlockID(blockID)
 	if err != nil {
@@ -94,12 +89,7 @@
 	}
 
 	// otherwise use the snapshot given by the reference block
-<<<<<<< HEAD
 	identities, err := c.state.AtBlockID(payload.ReferenceBlockID).Identities(c.clusterMemberFilter)
-=======
-	identities, err := c.state.AtBlockID(payload.ReferenceBlockID).Identities(c.clusterMemberFilter) // remove ejected nodes
-
->>>>>>> 138e1c32
 	return identities, err
 }
 
