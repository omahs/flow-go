--- conflicted
+++ resolved
@@ -6,7 +6,6 @@
 
 	"github.com/dapperlabs/flow-go/consensus/hotstuff"
 	"github.com/dapperlabs/flow-go/consensus/hotstuff/model"
-	"github.com/dapperlabs/flow-go/crypto"
 	"github.com/dapperlabs/flow-go/model/flow"
 	"github.com/dapperlabs/flow-go/model/flow/filter"
 	"github.com/dapperlabs/flow-go/state/protocol"
@@ -114,63 +113,10 @@
 	return c.myID
 }
 
-<<<<<<< HEAD
-// DKGSize returns the size of the DKG group.
-func (c *Committee) DKGSize(blockID flow.Identifier) (uint, error) {
-	mainConsensusBlockID, err := c.blockTranslator.Translate(blockID)
-	if err != nil {
-		return 0, fmt.Errorf("error determining the protocol state for block %s: %w", blockID, err)
-	}
-	size, err := c.protocolState.AtBlockID(mainConsensusBlockID).DKG().Size()
-	if err != nil {
-		return 0, fmt.Errorf("could not get DKG group size: %w", err)
-	}
-	return size, nil
-}
-
-// DKGGroupKey returns the DKG public group key at the given block.
-func (c *Committee) DKGGroupKey(blockID flow.Identifier) (crypto.PublicKey, error) {
-	mainConsensusBlockID, err := c.blockTranslator.Translate(blockID)
-	if err != nil {
-		return nil, fmt.Errorf("error determining the protocol state for block %s: %w", blockID, err)
-	}
-	groupKey, err := c.protocolState.AtBlockID(mainConsensusBlockID).DKG().GroupKey()
-	if err != nil {
-		return nil, fmt.Errorf("could not get DKG group key: %w", err)
-	}
-	return groupKey, nil
-}
-
-// DKGIndex returns the DKG public key share of the given participant at the given block.
-func (c *Committee) DKGIndex(blockID flow.Identifier, nodeID flow.Identifier) (uint, error) {
-	mainConsensusBlockID, err := c.blockTranslator.Translate(blockID)
-	if err != nil {
-		return 0, fmt.Errorf("error determining the protocol state for block %s: %w", blockID, err)
-	}
-	index, err := c.protocolState.AtBlockID(mainConsensusBlockID).DKG().Index(nodeID)
-	if err != nil {
-		return 0, fmt.Errorf("could not get DKG public key share: %w", err)
-	}
-	return index, nil
-}
-
-// DKGKeyShare returns the DKG public key share of the given participant at the given block.
-func (c *Committee) DKGKeyShare(blockID flow.Identifier, nodeID flow.Identifier) (crypto.PublicKey, error) {
-	mainConsensusBlockID, err := c.blockTranslator.Translate(blockID)
-	if err != nil {
-		return nil, fmt.Errorf("error determining the protocol state for block %s: %w", blockID, err)
-	}
-	keyShare, err := c.protocolState.AtBlockID(mainConsensusBlockID).DKG().KeyShare(nodeID)
-	if err != nil {
-		return nil, fmt.Errorf("could not get DKG public key share: %w", err)
-	}
-	return keyShare, nil
-=======
 // DKG returns the DKG info for the given block.
 func (c *Committee) DKG(blockID flow.Identifier) (hotstuff.DKG, error) {
 	dkg, err := c.protocolState.AtBlockID(blockID).Epochs().Current().DKG()
 	return dkg, err
->>>>>>> 5e32ecc2
 }
 
 // New creates HotStuff committee. This is the generic constructor covering all potential cases.
