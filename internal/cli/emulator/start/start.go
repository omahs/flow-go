package start

import (
	"encoding/hex"
	"fmt"
	"os"
	"time"

	"github.com/psiemens/sconfig"
	"github.com/sirupsen/logrus"
	"github.com/spf13/cobra"

	"github.com/dapperlabs/flow-go/internal/cli/initialize"
	"github.com/dapperlabs/flow-go/internal/cli/project"
	"github.com/dapperlabs/flow-go/internal/cli/utils"
	"github.com/dapperlabs/flow-go/pkg/types"
	"github.com/dapperlabs/flow-go/sdk/emulator/server"
)

type Config struct {
	Port          int           `default:"5000" flag:"port,p" info:"port to run RPC server"`
	HTTPPort      int           `default:"9090" flag:"http_port" info:"port to run HTTP server"`
	Verbose       bool          `default:"false" flag:"verbose,v" info:"enable verbose logging"`
	BlockInterval time.Duration `default:"5s" flag:"interval,i" info:"time between minted blocks"`
	RootKey       string        `flag:"root-key" info:"root account key"`
	Init          bool          `default:"false" flag:"init" info:"whether to initialize a new account profile"`
}

var (
	log  *logrus.Logger
	conf Config
)

var Cmd = &cobra.Command{
	Use:   "start",
	Short: "Starts the Flow emulator server",
	Run: func(cmd *cobra.Command, args []string) {
		if conf.Init {
<<<<<<< HEAD
			pconf := initialize.InitProject()
			rootAcct := pconf.Accounts["root"]
=======
			pconf := initialize.InitializeProject()
			rootAcct := pconf.RootAccount()
>>>>>>> 758cd7ed

			fmt.Printf("⚙️   Flow client initialized with root account:\n\n")
			fmt.Printf("👤  Address: 0x%s\n", rootAcct.Address)
			fmt.Printf("🔑  PrivateKey: %s\n\n", rootAcct.PrivateKeyHex)
		}

		projectConf := project.LoadConfig()

		if conf.Verbose {
			log.SetLevel(logrus.DebugLevel)
		}

		serverConf := &server.Config{
			Port:           conf.Port,
			HTTPPort:       conf.HTTPPort,
			BlockInterval:  conf.BlockInterval,
			RootAccountKey: getRootPrivateKey(projectConf),
		}

		server.StartServer(log, serverConf)
	},
}

func getRootPrivateKey(projectConf *project.Config) *types.AccountPrivateKey {
	if conf.RootKey != "" {
		prKeyDer, err := hex.DecodeString(conf.RootKey)
		privateKey, err := types.DecodeAccountPrivateKey(prKeyDer)
		if err != nil {
			utils.Exitf(1, "Failed to decode private key: %v", err)
		}

		return &privateKey
	} else if projectConf != nil {
<<<<<<< HEAD
		rootAccount := projectConf.Accounts["root"]

		privateKey, err := rootAccount.PrivateKey()
		if err != nil {
			utils.Exitf(1, "Failed to decode private key: %v", err)
		}

		log.Infof("⚙️   Loaded root account key from %s\n", project.ConfigPath)

		return &privateKey
=======
		rootAccount := projectConf.RootAccount()

		log.Infof("⚙️   Loaded root account key from %s\n", project.ConfigPath)

		return rootAccount.PrivateKey
>>>>>>> 758cd7ed
	}

	log.Warnf("⚙️   No project configured, generating new root account key")
	return nil
}

func init() {
	initLogger()
	initConfig()
}

func initLogger() {
	log = logrus.New()
	log.Formatter = new(logrus.TextFormatter)
	log.Out = os.Stdout
}

func initConfig() {
	err := sconfig.New(&conf).
		FromEnvironment("BAM").
		BindFlags(Cmd.PersistentFlags()).
		Parse()
	if err != nil {
		log.Fatal(err)
	}
}<|MERGE_RESOLUTION|>--- conflicted
+++ resolved
@@ -36,17 +36,11 @@
 	Short: "Starts the Flow emulator server",
 	Run: func(cmd *cobra.Command, args []string) {
 		if conf.Init {
-<<<<<<< HEAD
 			pconf := initialize.InitProject()
-			rootAcct := pconf.Accounts["root"]
-=======
-			pconf := initialize.InitializeProject()
 			rootAcct := pconf.RootAccount()
->>>>>>> 758cd7ed
 
 			fmt.Printf("⚙️   Flow client initialized with root account:\n\n")
 			fmt.Printf("👤  Address: 0x%s\n", rootAcct.Address)
-			fmt.Printf("🔑  PrivateKey: %s\n\n", rootAcct.PrivateKeyHex)
 		}
 
 		projectConf := project.LoadConfig()
@@ -76,24 +70,11 @@
 
 		return &privateKey
 	} else if projectConf != nil {
-<<<<<<< HEAD
-		rootAccount := projectConf.Accounts["root"]
-
-		privateKey, err := rootAccount.PrivateKey()
-		if err != nil {
-			utils.Exitf(1, "Failed to decode private key: %v", err)
-		}
-
-		log.Infof("⚙️   Loaded root account key from %s\n", project.ConfigPath)
-
-		return &privateKey
-=======
 		rootAccount := projectConf.RootAccount()
 
 		log.Infof("⚙️   Loaded root account key from %s\n", project.ConfigPath)
 
-		return rootAccount.PrivateKey
->>>>>>> 758cd7ed
+		return &rootAccount.PrivateKey
 	}
 
 	log.Warnf("⚙️   No project configured, generating new root account key")
