--- conflicted
+++ resolved
@@ -28,18 +28,8 @@
 
 // VerifySealPayload verifies that the candidate seal IDs don't exist
 // in any ancestor block.
-<<<<<<< HEAD
-func VerifySealPayload(height uint64, blockID flow.Identifier, sealIDs []flow.Identifier) func(*badger.Txn) error {
-	// TODO: Currently Hard coded to only checking the last 10 blocks
-	limit := uint64(0)
-	if height > 10 {
-		limit = height - 10
-	}
-	start, end := payloadIterRange(codeIndexSeal, height, limit)
-=======
 func VerifySealPayload(upper uint64, lower uint64, blockID flow.Identifier, sealIDs []flow.Identifier) func(*badger.Txn) error {
 	start, end := payloadIterRange(codeIndexSeal, upper, lower)
->>>>>>> 1b778bee
 	return iterate(start, end, validatepayload(blockID, sealIDs))
 }
 
