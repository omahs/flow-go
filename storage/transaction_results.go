--- conflicted
+++ resolved
@@ -60,14 +60,8 @@
 	ByBlockIDTransactionIndex(blockID flow.Identifier, txIndex uint32) (*flow.TransactionResultErrorMessage, error)
 
 	// ByBlockID gets all transaction result error messages for a block, ordered by transaction index.
-<<<<<<< HEAD
-	//
-	// Expected errors during normal operation:
-	//   - `storage.ErrNotFound` if no transaction error messages is known at given block.
-=======
 	// Note: This method will return an empty slice both if the block is not indexed yet and if the block does not have any errors.
 	//
 	// No errors are expected during normal operation.
->>>>>>> 2180706e
 	ByBlockID(id flow.Identifier) ([]flow.TransactionResultErrorMessage, error)
 }