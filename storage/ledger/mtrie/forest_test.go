--- conflicted
+++ resolved
@@ -12,16 +12,11 @@
 
 	"github.com/stretchr/testify/require"
 
-<<<<<<< HEAD
+	"github.com/dapperlabs/flow-go/module/metrics"
 	"github.com/dapperlabs/flow-go/storage/ledger/mtrie/common"
 	"github.com/dapperlabs/flow-go/storage/ledger/mtrie/proof"
 	"github.com/dapperlabs/flow-go/storage/ledger/mtrie/trie"
 	cstrie "github.com/dapperlabs/flow-go/storage/ledger/trie"
-=======
-	"github.com/dapperlabs/flow-go/module/metrics"
-	"github.com/dapperlabs/flow-go/storage/ledger/mtrie"
-	"github.com/dapperlabs/flow-go/storage/ledger/trie"
->>>>>>> b9b876d7
 	"github.com/dapperlabs/flow-go/storage/ledger/utils"
 )
 
@@ -33,12 +28,8 @@
 	require.NoError(t, err)
 	defer os.RemoveAll(dir)
 
-<<<<<<< HEAD
-	fStore, err := NewMForest(trieHeight, dir, 5, nil)
-=======
-	metricsCollector := &metrics.NoopCollector{}
-	fStore, err := mtrie.NewMForest(trieHeight, dir, 5, metricsCollector, nil)
->>>>>>> b9b876d7
+	metricsCollector := &metrics.NoopCollector{}
+	fStore, err := NewMForest(trieHeight, dir, 5, metricsCollector, nil)
 	require.NoError(t, err)
 
 	// Make new Trie (independently of MForest):
@@ -74,12 +65,8 @@
 	require.NoError(t, err)
 	defer os.RemoveAll(dir)
 
-<<<<<<< HEAD
-	fStore, err := NewMForest(trieHeight, dir, 5, nil)
-=======
-	metricsCollector := &metrics.NoopCollector{}
-	fStore, err := mtrie.NewMForest(trieHeight, dir, 5, metricsCollector, nil)
->>>>>>> b9b876d7
+	metricsCollector := &metrics.NoopCollector{}
+	fStore, err := NewMForest(trieHeight, dir, 5, metricsCollector, nil)
 	require.NoError(t, err)
 	rootHash := fStore.GetEmptyRootHash()
 
@@ -112,12 +99,8 @@
 	require.NoError(t, err)
 	defer os.RemoveAll(dir)
 
-<<<<<<< HEAD
-	fStore, err := NewMForest(trieHeight, dir, 5, nil)
-=======
-	metricsCollector := &metrics.NoopCollector{}
-	fStore, err := mtrie.NewMForest(trieHeight, dir, 5, metricsCollector, nil)
->>>>>>> b9b876d7
+	metricsCollector := &metrics.NoopCollector{}
+	fStore, err := NewMForest(trieHeight, dir, 5, metricsCollector, nil)
 	require.NoError(t, err)
 
 	k1 := []byte([]uint8{uint8(129), uint8(1)}) // key: 1000...
@@ -179,12 +162,8 @@
 	require.NoError(t, err)
 	defer os.RemoveAll(dir)
 
-<<<<<<< HEAD
-	fStore, err := NewMForest(trieHeight, dir, 5, nil)
-=======
-	metricsCollector := &metrics.NoopCollector{}
-	fStore, err := mtrie.NewMForest(trieHeight, dir, 5, metricsCollector, nil)
->>>>>>> b9b876d7
+	metricsCollector := &metrics.NoopCollector{}
+	fStore, err := NewMForest(trieHeight, dir, 5, metricsCollector, nil)
 	require.NoError(t, err)
 
 	k1 := []byte([]uint8{uint8(1), uint8(1)}) // key: 0000...
@@ -249,12 +228,8 @@
 	require.NoError(t, err)
 	defer os.RemoveAll(dir)
 
-<<<<<<< HEAD
-	fStore, err := NewMForest(trieHeight, dir, 5, nil)
-=======
-	metricsCollector := &metrics.NoopCollector{}
-	fStore, err := mtrie.NewMForest(trieHeight, dir, 5, metricsCollector, nil)
->>>>>>> b9b876d7
+	metricsCollector := &metrics.NoopCollector{}
+	fStore, err := NewMForest(trieHeight, dir, 5, metricsCollector, nil)
 	require.NoError(t, err)
 
 	k1 := []byte([]uint8{uint8(129), uint8(1)}) // key: 1000000...
@@ -316,12 +291,8 @@
 	require.NoError(t, err)
 	defer os.RemoveAll(dir)
 
-<<<<<<< HEAD
-	fStore, err := NewMForest(trieHeight, dir, 5, nil)
-=======
-	metricsCollector := &metrics.NoopCollector{}
-	fStore, err := mtrie.NewMForest(trieHeight, dir, 5, metricsCollector, nil)
->>>>>>> b9b876d7
+	metricsCollector := &metrics.NoopCollector{}
+	fStore, err := NewMForest(trieHeight, dir, 5, metricsCollector, nil)
 	require.NoError(t, err)
 
 	// key-value pair (k0,v0) forms [~1]; (k1,v1) and (k2,v2) form [~2]
@@ -391,12 +362,8 @@
 	require.NoError(t, err)
 	defer os.RemoveAll(dir)
 
-<<<<<<< HEAD
-	fStore, err := NewMForest(trieHeight, dir, 5, nil)
-=======
-	metricsCollector := &metrics.NoopCollector{}
-	fStore, err := mtrie.NewMForest(trieHeight, dir, 5, metricsCollector, nil)
->>>>>>> b9b876d7
+	metricsCollector := &metrics.NoopCollector{}
+	fStore, err := NewMForest(trieHeight, dir, 5, metricsCollector, nil)
 	require.NoError(t, err)
 
 	k1 := []byte([]uint8{uint8(1), uint8(0)})
@@ -433,12 +400,8 @@
 	require.NoError(t, err)
 	defer os.RemoveAll(dir)
 
-<<<<<<< HEAD
-	fStore, err := NewMForest(trieHeight, dir, 5, nil)
-=======
-	metricsCollector := &metrics.NoopCollector{}
-	fStore, err := mtrie.NewMForest(trieHeight, dir, 5, metricsCollector, nil)
->>>>>>> b9b876d7
+	metricsCollector := &metrics.NoopCollector{}
+	fStore, err := NewMForest(trieHeight, dir, 5, metricsCollector, nil)
 	require.NoError(t, err)
 
 	k1 := []byte([]uint8{uint8(53), uint8(74)})
@@ -473,7 +436,8 @@
 	require.NoError(t, err)
 	defer os.RemoveAll(dir)
 
-	fStore, err := NewMForest(trieHeight, dir, 5, nil)
+	metricsCollector := &metrics.NoopCollector{}
+	fStore, err := NewMForest(trieHeight, dir, 5, metricsCollector, nil)
 	require.NoError(t, err)
 
 	k0 := []byte([]uint8{uint8(53), uint8(74)})
@@ -499,12 +463,8 @@
 	require.NoError(t, err)
 	defer os.RemoveAll(dir)
 
-<<<<<<< HEAD
-	fStore, err := NewMForest(trieHeight, dir, 5, nil)
-=======
-	metricsCollector := &metrics.NoopCollector{}
-	fStore, err := mtrie.NewMForest(trieHeight, dir, 5, metricsCollector, nil)
->>>>>>> b9b876d7
+	metricsCollector := &metrics.NoopCollector{}
+	fStore, err := NewMForest(trieHeight, dir, 5, metricsCollector, nil)
 	require.NoError(t, err)
 
 	// short key
@@ -536,12 +496,8 @@
 	require.NoError(t, err)
 	defer os.RemoveAll(dir)
 
-<<<<<<< HEAD
-	fStore, err := NewMForest(trieHeight, dir, 5, nil)
-=======
-	metricsCollector := &metrics.NoopCollector{}
-	fStore, err := mtrie.NewMForest(trieHeight, dir, 5, metricsCollector, nil)
->>>>>>> b9b876d7
+	metricsCollector := &metrics.NoopCollector{}
+	fStore, err := NewMForest(trieHeight, dir, 5, metricsCollector, nil)
 	require.NoError(t, err)
 
 	k1 := []byte([]uint8{uint8(116), uint8(74)})
@@ -573,12 +529,8 @@
 	require.NoError(t, err)
 	defer os.RemoveAll(dir)
 
-<<<<<<< HEAD
-	fStore, err := NewMForest(trieHeight, dir, 5, nil)
-=======
-	metricsCollector := &metrics.NoopCollector{}
-	fStore, err := mtrie.NewMForest(trieHeight, dir, 5, metricsCollector, nil)
->>>>>>> b9b876d7
+	metricsCollector := &metrics.NoopCollector{}
+	fStore, err := NewMForest(trieHeight, dir, 5, metricsCollector, nil)
 	require.NoError(t, err)
 
 	k1 := []byte([]uint8{uint8(125), uint8(23)}) // key: 01111101...
@@ -616,12 +568,8 @@
 	require.NoError(t, err)
 	defer os.RemoveAll(dir)
 
-<<<<<<< HEAD
-	fStore, err := NewMForest(trieHeight, dir, 5, nil)
-=======
-	metricsCollector := &metrics.NoopCollector{}
-	fStore, err := mtrie.NewMForest(trieHeight, dir, 5, metricsCollector, nil)
->>>>>>> b9b876d7
+	metricsCollector := &metrics.NoopCollector{}
+	fStore, err := NewMForest(trieHeight, dir, 5, metricsCollector, nil)
 	require.NoError(t, err)
 
 	k1 := []byte([]uint8{uint8(53), uint8(74)})
@@ -655,12 +603,8 @@
 	require.NoError(t, err)
 	defer os.RemoveAll(dir)
 
-<<<<<<< HEAD
-	fStore, err := NewMForest(trieHeight, dir, 5, nil)
-=======
-	metricsCollector := &metrics.NoopCollector{}
-	fStore, err := mtrie.NewMForest(trieHeight, dir, 5, metricsCollector, nil)
->>>>>>> b9b876d7
+	metricsCollector := &metrics.NoopCollector{}
+	fStore, err := NewMForest(trieHeight, dir, 5, metricsCollector, nil)
 	require.NoError(t, err)
 
 	k1 := []byte([]uint8{uint8(53), uint8(74)})
@@ -686,12 +630,8 @@
 	require.NoError(t, err)
 	defer os.RemoveAll(dir)
 
-<<<<<<< HEAD
-	fStore, err := NewMForest(trieHeight, dir, 5, nil)
-=======
-	metricsCollector := &metrics.NoopCollector{}
-	fStore, err := mtrie.NewMForest(trieHeight, dir, 5, metricsCollector, nil)
->>>>>>> b9b876d7
+	metricsCollector := &metrics.NoopCollector{}
+	fStore, err := NewMForest(trieHeight, dir, 5, metricsCollector, nil)
 	require.NoError(t, err)
 
 	// setup
@@ -730,12 +670,8 @@
 	require.NoError(t, err)
 	defer os.RemoveAll(dir)
 
-<<<<<<< HEAD
-	fStore, err := NewMForest(trieHeight, dir, 5, nil)
-=======
-	metricsCollector := &metrics.NoopCollector{}
-	fStore, err := mtrie.NewMForest(trieHeight, dir, 5, metricsCollector, nil)
->>>>>>> b9b876d7
+	metricsCollector := &metrics.NoopCollector{}
+	fStore, err := NewMForest(trieHeight, dir, 5, metricsCollector, nil)
 	require.NoError(t, err)
 
 	k1 := []byte([]uint8{uint8(53), uint8(74)})
@@ -802,7 +738,8 @@
 	require.NoError(t, err)
 	defer os.RemoveAll(dir)
 
-	fStore, err := NewMForest(trieHeight, dir, 5, nil)
+	metricsCollector := &metrics.NoopCollector{}
+	fStore, err := NewMForest(trieHeight, dir, 5, metricsCollector, nil)
 	require.NoError(t, err)
 
 	k1 := []byte([]uint8{uint8(53), uint8(74)})
@@ -844,14 +781,10 @@
 	require.NoError(t, err)
 	defer os.RemoveAll(dir) // clean up
 
-<<<<<<< HEAD
-	fStore, err := NewMForest(trieHeight, dir, 5, nil)
-	require.NoError(t, err)
+	metricsCollector := &metrics.NoopCollector{}
+	fStore, err := NewMForest(trieHeight, dir, 5, metricsCollector, nil)
 	testTrie, err := fStore.getTrie(fStore.GetEmptyRootHash())
-=======
-	metricsCollector := &metrics.NoopCollector{}
-	fStore, err := mtrie.NewMForest(trieHeight, dir, 5, metricsCollector, nil)
->>>>>>> b9b876d7
+
 	require.NoError(t, err)
 	latestValueByKey := make(map[string][]byte) // map store
 
@@ -906,12 +839,8 @@
 		require.NoError(t, err, "error generating proofs")
 		require.True(t, batchProof.Verify(proofKeys, proofValues, testTrie.RootHash(), trieHeight))
 
-<<<<<<< HEAD
-		psmt, err := cstrie.NewPSMT(testTrie.RootHash(), trieHeight, proofKeys, proofValues, proof.EncodeBatchProof(batchProof))
-=======
-		encodeBatchProof, _ := mtrie.EncodeBatchProof(batchProof)
-		psmt, err := trie.NewPSMT(rootHash, trieHeight, proofKeys, proofValues, encodeBatchProof)
->>>>>>> b9b876d7
+		proofToGo, _ := proof.EncodeBatchProof(batchProof)
+		psmt, err := cstrie.NewPSMT(testTrie.RootHash(), trieHeight, proofKeys, proofValues, proofToGo)
 		require.NoError(t, err, "error building partial trie")
 		require.True(t, bytes.Equal(psmt.GetRootHash(), testTrie.RootHash()))
 
@@ -938,12 +867,8 @@
 	require.NoError(t, err)
 	defer os.RemoveAll(dir)
 
-<<<<<<< HEAD
-	fStore, err := NewMForest(trieHeight, dir, 5, nil)
-=======
-	metricsCollector := &metrics.NoopCollector{}
-	fStore, err := mtrie.NewMForest(trieHeight, dir, 5, metricsCollector, nil)
->>>>>>> b9b876d7
+	metricsCollector := &metrics.NoopCollector{}
+	fStore, err := NewMForest(trieHeight, dir, 5, metricsCollector, nil)
 	require.NoError(t, err)
 	emptyTrieHash := fStore.GetEmptyRootHash()
 
@@ -981,12 +906,8 @@
 	require.NoError(t, err)
 	defer os.RemoveAll(dir) // clean up
 
-<<<<<<< HEAD
-	fStore, err := NewMForest(trieHeight, dir, 2, nil)
-=======
-	metricsCollector := &metrics.NoopCollector{}
-	fStore, err := mtrie.NewMForest(trieHeight, dir, 2, metricsCollector, nil)
->>>>>>> b9b876d7
+	metricsCollector := &metrics.NoopCollector{}
+	fStore, err := NewMForest(trieHeight, dir, 2, metricsCollector, nil)
 	require.NoError(t, err)
 
 	k1 := []byte([]uint8{uint8(1), uint8(74)})
@@ -1047,12 +968,8 @@
 	require.NoError(t, err)
 	defer os.RemoveAll(dir)
 
-<<<<<<< HEAD
-	fStore, err := NewMForest(trieHeight, dir, 5, nil)
-=======
-	metricsCollector := &metrics.NoopCollector{}
-	fStore, err := mtrie.NewMForest(trieHeight, dir, 5, metricsCollector, nil)
->>>>>>> b9b876d7
+	metricsCollector := &metrics.NoopCollector{}
+	fStore, err := NewMForest(trieHeight, dir, 5, metricsCollector, nil)
 	require.NoError(t, err)
 
 	k1 := []byte([]uint8{uint8(1), uint8(74)})
@@ -1081,103 +998,17 @@
 	require.NoError(t, err)
 
 	// create new store
-<<<<<<< HEAD
-	newStore, err := NewMForest(trieHeight, "", 5, nil)
-=======
-
-	fStore, err = mtrie.NewMForest(trieHeight, "", 5, metricsCollector, nil)
->>>>>>> b9b876d7
-	require.NoError(t, err)
-	loadedTrie, err := newStore.LoadTrie(file.Name())
+
+	fStore, err = NewMForest(trieHeight, "", 5, metricsCollector, nil)
+	require.NoError(t, err)
+	loadedTrie, err := fStore.LoadTrie(file.Name())
 	require.NoError(t, err)
 	require.Equal(t, loadedTrie.RootHash(), testTrie.RootHash())
 
-	retValues, err := newStore.Read(loadedTrie.RootHash(), keys)
+	retValues, err := fStore.Read(loadedTrie.RootHash(), keys)
 	require.NoError(t, err)
 	require.Equal(t, retValues, values)
 	//for i := range keys {
 	//	require.True(t, bytes.Equal(values[i], retValues[i]))
 	//}
-}
-
-// TODO comment out this for now
-// func TestMForestAccuracy(t *testing.T) {
-// 	trieHeight := 17 // should be key size (in bits) + 1
-// 	experimentRep := 10
-
-// 	dbDir := unittest.TempDir(t)
-// 	smt, err := cstrie.NewSMT(dbDir, trieHeight, 10, 100, experimentRep)
-// 	require.NoError(t, err)
-// 	defer func() {
-// 		smt.SafeClose()
-// 		os.RemoveAll(dbDir)
-// 	}()
-
-// 	fStore, err := NewMForest(trieHeight, dbDir, 5, nil)
-// 	require.NoError(t, err)
-// 	rootHash := fStore.GetEmptyRootHash()
-
-// 	emptyTree := cstrie.GetDefaultHashForHeight(trieHeight - 1)
-// 	require.NoError(t, err)
-// 	rootHashForSMT := emptyTree
-// 	for e := 0; e < experimentRep; e++ {
-// 		// insert some values to an empty trie
-// 		keys := make([][]byte, 0)
-// 		values := make([][]byte, 0)
-// 		rand.Seed(time.Now().UnixNano())
-
-// 		// rejection sampling
-// 		numberOfKeys := rand.Intn(20) + 1
-// 		keyValueMap := make(map[string][]byte)
-// 		i := 0
-// 		for i < numberOfKeys {
-// 			key := make([]byte, 2)
-// 			rand.Read(key)
-// 			// deduplicate
-// 			if _, found := keyValueMap[string(key)]; !found {
-// 				keys = append(keys, key)
-// 				value := make([]byte, 4)
-// 				rand.Read(value)
-// 				keyValueMap[string(key)] = value
-// 				values = append(values, value)
-// 				i++
-// 			}
-// 		}
-
-// 		newRootHash, err := fStore.Update(keys, values, rootHash)
-// 		require.NoError(t, err, "error commiting changes")
-// 		rootHash = newRootHash
-
-// 		// check values
-// 		retValues, err := fStore.Read(keys, rootHash)
-// 		require.NoError(t, err)
-// 		for i, k := range keys {
-// 			require.True(t, bytes.Equal(keyValueMap[string(k)], retValues[i]))
-// 		}
-
-// 		// Test eqaulity to SMT
-// 		newRootHashForSMT, err := smt.Update(keys, values, rootHashForSMT)
-// 		require.NoError(t, err)
-// 		rootHashForSMT = newRootHashForSMT
-// 		require.True(t, bytes.Equal(newRootHashForSMT, newRootHash))
-
-// 		// TODO test proofs for non-existing keys
-// 		batchProof, err := fStore.Proofs(keys, rootHash)
-// 		require.NoError(t, err, "error generating proofs")
-
-// 		batchProofSMT, err := smt.GetBatchProof(keys, rootHashForSMT)
-// 		require.NoError(t, err, "error generating proofs (SMT)")
-
-// 		encodedProof := mtrie.EncodeBatchProof(batchProof)
-// 		encodedProofSMT := cstrie.EncodeProof(batchProofSMT)
-
-// 		for i := range encodedProof {
-// 			require.True(t, bytes.Equal(encodedProof[i], encodedProofSMT[i]))
-// 		}
-
-// 		psmt, err := cstrie.NewPSMT(rootHash, trieHeight, keys, values, encodedProof)
-// 		require.True(t, bytes.Equal(psmt.GetRootHash(), rootHash))
-// 		require.NoError(t, err, "error building partial trie")
-
-// 	}
-// }+}