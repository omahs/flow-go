--- conflicted
+++ resolved
@@ -54,15 +54,9 @@
 func TestNewBootstrappedRegistersWithPath(t *testing.T) {
 	t.Parallel()
 	unittest.RunWithTempDir(t, func(dir string) {
-<<<<<<< HEAD
 		logger := unittest.Logger()
 		_, db, err := NewBootstrappedRegistersWithPath(logger, dir)
-		require.Error(t, err)
-		require.True(t, errors.Is(err, storage.ErrNotBootstrapped))
-=======
-		_, db, err := NewBootstrappedRegistersWithPath(dir)
 		require.ErrorIs(t, err, storage.ErrNotBootstrapped)
->>>>>>> 7ea8eb78
 
 		// verify the db is closed
 		require.True(t, db == nil)
