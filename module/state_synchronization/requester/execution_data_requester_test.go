package requester_test

import (
	"context"
	"fmt"
	"math/rand"
	"os"
	"sync"
	"testing"
	"time"

	"github.com/dgraph-io/badger/v2"
	"github.com/ipfs/go-datastore"
	dssync "github.com/ipfs/go-datastore/sync"
	"github.com/rs/zerolog"
	"github.com/stretchr/testify/assert"
	"github.com/stretchr/testify/mock"
	"github.com/stretchr/testify/require"
	"github.com/stretchr/testify/suite"

	"github.com/onflow/flow-go/consensus/hotstuff/model"
	"github.com/onflow/flow-go/consensus/hotstuff/notifications/pubsub"
	"github.com/onflow/flow-go/model/flow"
	"github.com/onflow/flow-go/module"
	"github.com/onflow/flow-go/module/blobs"
	"github.com/onflow/flow-go/module/executiondatasync/execution_data"
	exedatamock "github.com/onflow/flow-go/module/executiondatasync/execution_data/mock"
	"github.com/onflow/flow-go/module/irrecoverable"
	"github.com/onflow/flow-go/module/metrics"
	"github.com/onflow/flow-go/module/state_synchronization"
	"github.com/onflow/flow-go/module/state_synchronization/requester"
	synctest "github.com/onflow/flow-go/module/state_synchronization/requester/unittest"
	"github.com/onflow/flow-go/state/protocol"
	statemock "github.com/onflow/flow-go/state/protocol/mock"
	bstorage "github.com/onflow/flow-go/storage/badger"
	"github.com/onflow/flow-go/utils/unittest"
)

type ExecutionDataRequesterSuite struct {
	suite.Suite

	blobstore  blobs.Blobstore
	datastore  datastore.Batching
	db         *badger.DB
	downloader *exedatamock.Downloader

	run edTestRun

	mockSnapshot *mockSnapshot
}

func TestExecutionDataRequesterSuite(t *testing.T) {
	t.Parallel()
	rand.Seed(time.Now().UnixMilli())
	suite.Run(t, new(ExecutionDataRequesterSuite))
}

func (suite *ExecutionDataRequesterSuite) SetupTest() {
	suite.datastore = dssync.MutexWrap(datastore.NewMapDatastore())
	suite.blobstore = blobs.NewBlobstore(suite.datastore)

	suite.run = edTestRun{
		"",
		100,
		func(_ int) map[uint64]testExecutionDataCallback {
			return map[uint64]testExecutionDataCallback{}
		},
	}
}

type testExecutionDataServiceEntry struct {
	// When set, the response from this call back will be returned for any calls to Get
	// Note: this callback is called twice by mockery, once for the execution data and once for the error
	fn testExecutionDataCallback
	// When set (and fn is unset), this error will be returned for any calls to Get for this ED
	Err error
	// Otherwise, the execution data will be returned directly with no error
	ExecutionData *execution_data.BlockExecutionData
}

type specialBlockGenerator func(int) map[uint64]testExecutionDataCallback
type edTestRun struct {
	name          string
	blockCount    int
	specialBlocks specialBlockGenerator
}

type testExecutionDataCallback func(*execution_data.BlockExecutionData) (*execution_data.BlockExecutionData, error)

func mockDownloader(edStore map[flow.Identifier]*testExecutionDataServiceEntry) *exedatamock.Downloader {
	downloader := new(exedatamock.Downloader)

	get := func(id flow.Identifier) (*execution_data.BlockExecutionData, error) {
		ed, has := edStore[id]

		// return not found
		if !has {
			return nil, execution_data.NewBlobNotFoundError(flow.IdToCid(id))
		}

		// use a callback. this is useful for injecting a pause or custom error behavior
		if ed.fn != nil {
			return ed.fn(ed.ExecutionData)
		}

		// return a custom error
		if ed.Err != nil {
			return nil, ed.Err
		}

		// return the specific execution data
		return ed.ExecutionData, nil
	}

	downloader.On("Download", mock.Anything, mock.AnythingOfType("flow.Identifier")).
		Return(
			func(ctx context.Context, id flow.Identifier) *execution_data.BlockExecutionData {
				ed, _ := get(id)
				return ed
			},
			func(ctx context.Context, id flow.Identifier) error {
				_, err := get(id)
				return err
			},
		).
		Maybe() // Maybe() needed to get call count

	noop := module.NoopReadyDoneAware{}
	downloader.On("Ready").
		Return(func() <-chan struct{} { return noop.Ready() }).
		Maybe() // Maybe() needed to get call count

	return downloader
}

func (suite *ExecutionDataRequesterSuite) mockProtocolState(blocksByHeight map[uint64]*flow.Block) *statemock.State {
	state := new(statemock.State)

	suite.mockSnapshot = new(mockSnapshot)
	suite.mockSnapshot.set(blocksByHeight[0].Header, nil) // genesis block

	state.On("Sealed").Return(suite.mockSnapshot).Maybe()
	return state
}

// TestRequesterProcessesBlocks tests that the requester processes all blocks and sends notifications
// in order.
func (suite *ExecutionDataRequesterSuite) TestRequesterProcessesBlocks() {

	tests := []edTestRun{
		// Test that blocks are processed in order
		{
			"happy path",
			100,
			func(_ int) map[uint64]testExecutionDataCallback {
				return map[uint64]testExecutionDataCallback{}
			},
		},
		// Tests that blocks that are missed are properly retried and notifications are received in order
		{
			"requests blocks with some missed",
			100,
			generateBlocksWithSomeMissed,
		},
		// Tests that blocks that are missed are properly retried and backfilled
		{
			"requests blocks with some delayed",
			100,
			generateBlocksWithRandomDelays,
		},
	}

	for _, run := range tests {
		suite.Run(run.name, func() {
			unittest.RunWithBadgerDB(suite.T(), func(db *badger.DB) {
				suite.db = db

				suite.datastore = dssync.MutexWrap(datastore.NewMapDatastore())
				suite.blobstore = blobs.NewBlobstore(suite.datastore)

				testData := suite.generateTestData(run.blockCount, run.specialBlocks(run.blockCount))
				edr, fd := suite.prepareRequesterTest(testData)
				fetchedExecutionData := suite.runRequesterTest(edr, fd, testData)

				verifyFetchedExecutionData(suite.T(), fetchedExecutionData, testData)

				suite.T().Log("Shutting down test")
			})
		})
	}
}

// TestRequesterResumesAfterRestart tests that the requester will pick up where it left off after a
// restart, without skipping any blocks
func (suite *ExecutionDataRequesterSuite) TestRequesterResumesAfterRestart() {
	suite.datastore = dssync.MutexWrap(datastore.NewMapDatastore())
	suite.blobstore = blobs.NewBlobstore(suite.datastore)

	testData := suite.generateTestData(suite.run.blockCount, suite.run.specialBlocks(suite.run.blockCount))

	test := func(stopHeight, resumeHeight uint64) {
		testData.fetchedExecutionData = nil

		unittest.RunWithBadgerDB(suite.T(), func(db *badger.DB) {
			suite.db = db

			// Process half of the blocks
			edr, fd := suite.prepareRequesterTest(testData)
			testData.stopHeight = stopHeight
			testData.resumeHeight = 0
			testData.fetchedExecutionData = suite.runRequesterTest(edr, fd, testData)

			// Stand up a new component using the same datastore, and make sure all remaining
			// blocks are processed
			edr, fd = suite.prepareRequesterTest(testData)
			testData.stopHeight = 0
			testData.resumeHeight = resumeHeight
			fetchedExecutionData := suite.runRequesterTest(edr, fd, testData)

			verifyFetchedExecutionData(suite.T(), fetchedExecutionData, testData)

			suite.T().Log("Shutting down test")
		})
	}

	suite.Run("requester resumes processing with no gap", func() {
		stopHeight := testData.startHeight + uint64(suite.run.blockCount)/2
		resumeHeight := stopHeight + 1
		test(stopHeight, resumeHeight)
	})

	suite.Run("requester resumes processing with gap", func() {
		stopHeight := testData.startHeight + uint64(suite.run.blockCount)/2
		resumeHeight := testData.endHeight
		test(stopHeight, resumeHeight)
	})
}

// TestRequesterCatchesUp tests that the requester processes all heights when it starts with a
// backlog of sealed blocks.
func (suite *ExecutionDataRequesterSuite) TestRequesterCatchesUp() {
	unittest.RunWithBadgerDB(suite.T(), func(db *badger.DB) {
		suite.db = db

		suite.datastore = dssync.MutexWrap(datastore.NewMapDatastore())
		suite.blobstore = blobs.NewBlobstore(suite.datastore)

		testData := suite.generateTestData(suite.run.blockCount, suite.run.specialBlocks(suite.run.blockCount))

		// start processing with all seals available
		edr, fd := suite.prepareRequesterTest(testData)
		testData.resumeHeight = testData.endHeight
		fetchedExecutionData := suite.runRequesterTest(edr, fd, testData)

		verifyFetchedExecutionData(suite.T(), fetchedExecutionData, testData)

		suite.T().Log("Shutting down test")
	})
}

// TestRequesterPausesAndResumes tests that the requester pauses when it downloads maxSearchAhead
// blocks beyond the last processed block, and resumes when it catches up.
func (suite *ExecutionDataRequesterSuite) TestRequesterPausesAndResumes() {
	unittest.RunWithBadgerDB(suite.T(), func(db *badger.DB) {
		suite.db = db

		pauseHeight := uint64(10)
		maxSearchAhead := uint64(5)

		// Downloads will succeed immediately for all blocks except pauseHeight, which will hang
		// until the resume() is called.
		generate, resume := generatePauseResume(pauseHeight)

		testData := suite.generateTestData(suite.run.blockCount, generate(suite.run.blockCount))
		testData.maxSearchAhead = maxSearchAhead
		testData.waitTimeout = time.Second * 10

		// calculate the expected number of blocks that should be downloaded before resuming
		expectedDownloads := maxSearchAhead + (pauseHeight-1)*2

		edr, fd := suite.prepareRequesterTest(testData)
		fetchedExecutionData := suite.runRequesterTestPauseResume(edr, fd, testData, int(expectedDownloads), resume)

		verifyFetchedExecutionData(suite.T(), fetchedExecutionData, testData)

		suite.T().Log("Shutting down test")
	})
}

// TestRequesterHalts tests that the requester handles halting correctly when it encounters an
// invalid block
func (suite *ExecutionDataRequesterSuite) TestRequesterHalts() {
	unittest.RunWithBadgerDB(suite.T(), func(db *badger.DB) {
		suite.db = db

		suite.run.blockCount = 10
		suite.datastore = dssync.MutexWrap(datastore.NewMapDatastore())
		suite.blobstore = blobs.NewBlobstore(suite.datastore)

		// generate a block that will return a malformed blob error. causing the requester to halt
		generate, expectedErr := generateBlocksWithHaltingError(suite.run.blockCount)
		testData := suite.generateTestData(suite.run.blockCount, generate(suite.run.blockCount))

		// start processing with all seals available
		edr, finalizationDistributor := suite.prepareRequesterTest(testData)
		testData.resumeHeight = testData.endHeight
		testData.expectedIrrecoverable = expectedErr
		fetchedExecutionData := suite.runRequesterTestHalts(edr, finalizationDistributor, testData)
		assert.Less(suite.T(), len(fetchedExecutionData), testData.sealedCount)

		suite.T().Log("Shutting down test")
	})
}

func generateBlocksWithSomeMissed(blockCount int) map[uint64]testExecutionDataCallback {
	missing := map[uint64]testExecutionDataCallback{}

	// every 5th block fails to download n times before succeeding
	for i := uint64(0); i < uint64(blockCount); i++ {
		if i%5 > 0 {
			continue
		}

		failures := rand.Intn(3) + 1
		attempts := 0
		missing[i] = func(ed *execution_data.BlockExecutionData) (*execution_data.BlockExecutionData, error) {
			if attempts < failures*2 { // this func is run twice for every attempt by the mock (once for ExecutionData one for errors)
				attempts++
				// This should fail the first n fetch attempts
				time.Sleep(time.Duration(rand.Intn(25)) * time.Millisecond)
				return nil, &execution_data.BlobNotFoundError{}
			}

			return ed, nil
		}
	}

	return missing
}

func generateBlocksWithRandomDelays(blockCount int) map[uint64]testExecutionDataCallback {
	// delay every third block by a random amount
	delays := map[uint64]testExecutionDataCallback{}
	for i := uint64(0); i < uint64(blockCount); i++ {
		if i%5 > 0 {
			continue
		}

		delays[i] = func(ed *execution_data.BlockExecutionData) (*execution_data.BlockExecutionData, error) {
			time.Sleep(time.Duration(rand.Intn(25)) * time.Millisecond)
			return ed, nil
		}
	}

	return delays
}

func generateBlocksWithHaltingError(blockCount int) (specialBlockGenerator, error) {
	// return a MalformedDataError on the second to last block
	height := uint64(blockCount - 5)
	err := fmt.Errorf("halting error: %w", &execution_data.MalformedDataError{})

	generate := func(int) map[uint64]testExecutionDataCallback {
		return map[uint64]testExecutionDataCallback{
			height: func(ed *execution_data.BlockExecutionData) (*execution_data.BlockExecutionData, error) {
				return nil, err
			},
		}
	}
	return generate, err
}

func generatePauseResume(pauseHeight uint64) (specialBlockGenerator, func()) {
	pause := make(chan struct{})

	blocks := map[uint64]testExecutionDataCallback{}
	blocks[pauseHeight] = func(ed *execution_data.BlockExecutionData) (*execution_data.BlockExecutionData, error) {
		<-pause
		return ed, nil
	}

	generate := func(int) map[uint64]testExecutionDataCallback { return blocks }
	resume := func() { close(pause) }

	return generate, resume
}

func (suite *ExecutionDataRequesterSuite) prepareRequesterTest(cfg *fetchTestRun) (state_synchronization.ExecutionDataRequester, *pubsub.FinalizationDistributor) {
	headers := synctest.MockBlockHeaderStorage(
		synctest.WithByID(cfg.blocksByID),
		synctest.WithByHeight(cfg.blocksByHeight),
	)
	results := synctest.MockResultsStorage(
		synctest.WithResultByID(cfg.resultsByID),
	)
	seals := synctest.MockSealsStorage(
		synctest.WithSealsByBlockID(cfg.sealsByBlockID),
	)
	state := suite.mockProtocolState(cfg.blocksByHeight)

	suite.downloader = mockDownloader(cfg.executionDataEntries)

	finalizationDistributor := pubsub.NewFinalizationDistributor()
	processedHeight := bstorage.NewConsumerProgress(suite.db, module.ConsumeProgressExecutionDataRequesterBlockHeight)
	processedNotification := bstorage.NewConsumerProgress(suite.db, module.ConsumeProgressExecutionDataRequesterNotification)

	edr := requester.New(
		zerolog.New(os.Stdout).With().Timestamp().Logger(),
		metrics.NewNoopCollector(),
		suite.downloader,
		processedHeight,
		processedNotification,
		state,
		headers,
		results,
		seals,
		requester.ExecutionDataConfig{
			InitialBlockHeight: cfg.startHeight - 1,
			MaxSearchAhead:     cfg.maxSearchAhead,
			FetchTimeout:       cfg.fetchTimeout,
			RetryDelay:         cfg.retryDelay,
			MaxRetryDelay:      cfg.maxRetryDelay,
		},
	)

	finalizationDistributor.AddOnBlockFinalizedConsumer(edr.OnBlockFinalized)

	return edr, finalizationDistributor
}

func (suite *ExecutionDataRequesterSuite) runRequesterTestHalts(edr state_synchronization.ExecutionDataRequester, finalizationDistributor *pubsub.FinalizationDistributor, cfg *fetchTestRun) receivedExecutionData {
	// make sure test helper goroutines are cleaned up
	ctx, cancel := context.WithTimeout(context.Background(), time.Second)
	defer cancel()

	signalerCtx := irrecoverable.NewMockSignalerContext(suite.T(), ctx)

	testDone := make(chan struct{})
	fetchedExecutionData := cfg.FetchedExecutionData()

	// collect all execution data notifications
	edr.AddOnExecutionDataFetchedConsumer(suite.consumeExecutionDataNotifications(cfg, func() { close(testDone) }, fetchedExecutionData))

	edr.Start(signalerCtx)
	unittest.RequireCloseBefore(suite.T(), edr.Ready(), cfg.waitTimeout, "timed out waiting for requester to be ready")

	// Send blocks through finalizationDistributor
	suite.finalizeBlocks(cfg, finalizationDistributor)

	// testDone should never close because the requester paused
	unittest.RequireNeverClosedWithin(suite.T(), testDone, 100*time.Millisecond, "finished sending notifications unexpectedly")
	suite.T().Log("All notifications received")

	cancel()
	unittest.RequireCloseBefore(suite.T(), edr.Done(), cfg.waitTimeout, "timed out waiting for requester to shutdown")

	return fetchedExecutionData
}

func (suite *ExecutionDataRequesterSuite) runRequesterTestPauseResume(edr state_synchronization.ExecutionDataRequester, finalizationDistributor *pubsub.FinalizationDistributor, cfg *fetchTestRun, expectedDownloads int, resume func()) receivedExecutionData {
	// make sure test helper goroutines are cleaned up
	ctx, cancel := context.WithCancel(context.Background())
	signalerCtx := irrecoverable.NewMockSignalerContext(suite.T(), ctx)

	testDone := make(chan struct{})
	fetchedExecutionData := cfg.FetchedExecutionData()

	// collect all execution data notifications
	edr.AddOnExecutionDataFetchedConsumer(suite.consumeExecutionDataNotifications(cfg, func() { close(testDone) }, fetchedExecutionData))

	edr.Start(signalerCtx)
	unittest.RequireCloseBefore(suite.T(), edr.Ready(), cfg.waitTimeout, "timed out waiting for requester to be ready")

	// Send all blocks through finalizationDistributor
	suite.finalizeBlocks(cfg, finalizationDistributor)

	// requester should pause downloads until resume is called, so testDone should not be closed
	unittest.RequireNeverClosedWithin(suite.T(), testDone, 500*time.Millisecond, "finished unexpectedly")

	// confirm the expected number of downloads were attempted
	suite.downloader.AssertNumberOfCalls(suite.T(), "Download", expectedDownloads)

	suite.T().Log("Resuming")
	resume()

	// Pause until we've received all of the expected notifications
	unittest.RequireCloseBefore(suite.T(), testDone, cfg.waitTimeout, "timed out waiting for notifications")
	suite.T().Log("All notifications received")

	cancel()
	unittest.RequireCloseBefore(suite.T(), edr.Done(), cfg.waitTimeout, "timed out waiting for requester to shutdown")

	return fetchedExecutionData
}

func (suite *ExecutionDataRequesterSuite) runRequesterTest(edr state_synchronization.ExecutionDataRequester, finalizationDistributor *pubsub.FinalizationDistributor, cfg *fetchTestRun) receivedExecutionData {
	// make sure test helper goroutines are cleaned up
	ctx, cancel := context.WithCancel(context.Background())
	signalerCtx := irrecoverable.NewMockSignalerContext(suite.T(), ctx)

	// wait for all notifications
	testDone := make(chan struct{})

	fetchedExecutionData := cfg.FetchedExecutionData()

	// collect all execution data notifications
	edr.AddOnExecutionDataFetchedConsumer(suite.consumeExecutionDataNotifications(cfg, func() { close(testDone) }, fetchedExecutionData))

	edr.Start(signalerCtx)
	unittest.RequireCloseBefore(suite.T(), edr.Ready(), cfg.waitTimeout, "timed out waiting for requester to be ready")

	// Send blocks through finalizationDistributor
	suite.finalizeBlocks(cfg, finalizationDistributor)

	// Pause until we've received all of the expected notifications
	unittest.RequireCloseBefore(suite.T(), testDone, cfg.waitTimeout, "timed out waiting for notifications")
	suite.T().Log("All notifications received")

	cancel()
	unittest.RequireCloseBefore(suite.T(), edr.Done(), cfg.waitTimeout, "timed out waiting for requester to shutdown")

	return fetchedExecutionData
}

func (suite *ExecutionDataRequesterSuite) consumeExecutionDataNotifications(cfg *fetchTestRun, done func(), fetchedExecutionData map[flow.Identifier]*execution_data.BlockExecutionData) func(ed *execution_data.BlockExecutionData) {
	return func(ed *execution_data.BlockExecutionData) {
		if _, has := fetchedExecutionData[ed.BlockID]; has {
			suite.T().Errorf("duplicate execution data for block %s", ed.BlockID)
			return
		}

		fetchedExecutionData[ed.BlockID] = ed
		suite.T().Logf("notified of execution data for block %v height %d (%d/%d)", ed.BlockID, cfg.blocksByID[ed.BlockID].Header.Height, len(fetchedExecutionData), cfg.sealedCount)

		if cfg.IsLastSeal(ed.BlockID) {
			done()
		}
	}
}

func (suite *ExecutionDataRequesterSuite) finalizeBlocks(cfg *fetchTestRun, finalizationDistributor *pubsub.FinalizationDistributor) {
	for i := cfg.StartHeight(); i <= cfg.endHeight; i++ {
		b := cfg.blocksByHeight[i]

		suite.T().Log(">>>> Finalizing block", b.ID(), b.Header.Height)

		if len(b.Payload.Seals) > 0 {
			seal := b.Payload.Seals[0]
			sealedHeader := cfg.blocksByID[seal.BlockID].Header

			suite.mockSnapshot.set(sealedHeader, nil)
			suite.T().Log(">>>> Sealing block", sealedHeader.ID(), sealedHeader.Height)
		}

		finalizationDistributor.OnFinalizedBlock(&model.Block{}) // actual block is unused

		if cfg.stopHeight == i {
			break
		}
	}
}

type receivedExecutionData map[flow.Identifier]*execution_data.BlockExecutionData
type fetchTestRun struct {
	sealedCount              int
	startHeight              uint64
	endHeight                uint64
	blocksByHeight           map[uint64]*flow.Block
	blocksByID               map[flow.Identifier]*flow.Block
	resultsByID              map[flow.Identifier]*flow.ExecutionResult
	resultsByBlockID         map[flow.Identifier]*flow.ExecutionResult
	sealsByBlockID           map[flow.Identifier]*flow.Seal
	executionDataByID        map[flow.Identifier]*execution_data.BlockExecutionData
	executionDataEntries     map[flow.Identifier]*testExecutionDataServiceEntry
	executionDataIDByBlockID map[flow.Identifier]flow.Identifier
	expectedIrrecoverable    error

	stopHeight           uint64
	resumeHeight         uint64
	fetchedExecutionData map[flow.Identifier]*execution_data.BlockExecutionData
	waitTimeout          time.Duration

	maxSearchAhead uint64
	fetchTimeout   time.Duration
	retryDelay     time.Duration
	maxRetryDelay  time.Duration
}

func (r *fetchTestRun) StartHeight() uint64 {
	if r.resumeHeight > 0 {
		return r.resumeHeight
	}
	return r.startHeight
}

func (r *fetchTestRun) StopHeight() uint64 {
	if r.stopHeight > 0 {
		return r.stopHeight
	}
	return r.endHeight
}

func (r *fetchTestRun) FetchedExecutionData() receivedExecutionData {
	if r.fetchedExecutionData == nil {
		return make(receivedExecutionData, r.sealedCount)
	}
	return r.fetchedExecutionData
}

// IsLastSeal returns true if the provided blockID is the last expected sealed block for the test
func (r *fetchTestRun) IsLastSeal(blockID flow.Identifier) bool {
	stopHeight := r.StopHeight()
	lastSeal := r.blocksByHeight[stopHeight].Payload.Seals[0].BlockID
	return lastSeal == r.blocksByID[blockID].ID()
}

func (suite *ExecutionDataRequesterSuite) generateTestData(blockCount int, specialHeightFuncs map[uint64]testExecutionDataCallback) *fetchTestRun {
	edsEntries := map[flow.Identifier]*testExecutionDataServiceEntry{}
	blocksByHeight := map[uint64]*flow.Block{}
	blocksByID := map[flow.Identifier]*flow.Block{}
	resultsByID := map[flow.Identifier]*flow.ExecutionResult{}
	resultsByBlockID := map[flow.Identifier]*flow.ExecutionResult{}
	sealsByBlockID := map[flow.Identifier]*flow.Seal{}
	executionDataByID := map[flow.Identifier]*execution_data.BlockExecutionData{}
	executionDataIDByBlockID := map[flow.Identifier]flow.Identifier{}

	sealedCount := blockCount - 4 // seals for blocks 1-96
	firstSeal := blockCount - sealedCount

	// genesis is block 0, we start syncing from block 1
	startHeight := uint64(1)
	endHeight := uint64(blockCount) - 1

	// instantiate ExecutionDataService to generate correct CIDs
	eds := execution_data.NewExecutionDataStore(suite.blobstore, execution_data.DefaultSerializer)

	var previousBlock *flow.Block
	var previousResult *flow.ExecutionResult
	for i := 0; i < blockCount; i++ {
		var seals []*flow.Header

		if i >= firstSeal {
			sealedBlock := blocksByHeight[uint64(i-firstSeal+1)]
			seals = []*flow.Header{
				sealedBlock.Header, // block 0 doesn't get sealed (it's pre-sealed in the genesis state)
			}

			sealsByBlockID[sealedBlock.ID()] = unittest.Seal.Fixture(
				unittest.Seal.WithBlockID(sealedBlock.ID()),
				unittest.Seal.WithResult(resultsByBlockID[sealedBlock.ID()]),
			)

			suite.T().Logf("block %d has seals for %d", i, seals[0].Height)
		}

		height := uint64(i)
		block := buildBlock(height, previousBlock, seals)

		ed := synctest.ExecutionDataFixture(block.ID())

		cid, err := eds.AddExecutionData(context.Background(), ed)
		require.NoError(suite.T(), err)

		result := buildResult(block, cid, previousResult)

		blocksByHeight[height] = block
		blocksByID[block.ID()] = block
		resultsByBlockID[block.ID()] = result
		resultsByID[result.ID()] = result

		// ignore all the data we don't need to verify the test
		if i > 0 && i <= sealedCount {
			executionDataByID[block.ID()] = ed
			edsEntries[cid] = &testExecutionDataServiceEntry{ExecutionData: ed}
			if fn, has := specialHeightFuncs[height]; has {
				edsEntries[cid].fn = fn
			}

			executionDataIDByBlockID[block.ID()] = cid
		}

		previousBlock = block
		previousResult = result
	}

	return &fetchTestRun{
		sealedCount:              sealedCount,
		startHeight:              startHeight,
		endHeight:                endHeight,
		blocksByHeight:           blocksByHeight,
		blocksByID:               blocksByID,
		resultsByBlockID:         resultsByBlockID,
		resultsByID:              resultsByID,
		sealsByBlockID:           sealsByBlockID,
		executionDataByID:        executionDataByID,
		executionDataEntries:     edsEntries,
		executionDataIDByBlockID: executionDataIDByBlockID,
		waitTimeout:              time.Second * 5,

		maxSearchAhead: requester.DefaultMaxSearchAhead,
		fetchTimeout:   requester.DefaultFetchTimeout,
		retryDelay:     1 * time.Millisecond,
		maxRetryDelay:  15 * time.Millisecond,
	}
}

func buildBlock(height uint64, parent *flow.Block, seals []*flow.Header) *flow.Block {
	if parent == nil {
		return unittest.GenesisFixture()
	}

	if len(seals) == 0 {
		return unittest.BlockWithParentFixture(parent.Header)
	}

	return unittest.BlockWithParentAndSeals(parent.Header, seals)
}

func buildResult(block *flow.Block, cid flow.Identifier, previousResult *flow.ExecutionResult) *flow.ExecutionResult {
	opts := []func(result *flow.ExecutionResult){
		unittest.WithBlock(block),
		unittest.WithExecutionDataID(cid),
	}

	if previousResult != nil {
		opts = append(opts, unittest.WithPreviousResult(*previousResult))
	}

	return unittest.ExecutionResultFixture(opts...)
}

func verifyFetchedExecutionData(t *testing.T, actual receivedExecutionData, cfg *fetchTestRun) {
	expected := cfg.executionDataByID
	assert.Len(t, actual, len(expected))

	for i := 0; i < cfg.sealedCount; i++ {
		height := cfg.startHeight + uint64(i)
		block := cfg.blocksByHeight[height]
		blockID := block.ID()

		expectedED := expected[blockID]
		actualED, has := actual[blockID]
		assert.True(t, has, "missing execution data for block %v height %d", blockID, height)
		if has {
			assert.Equal(t, expectedED, actualED, "execution data for block %v doesn't match", blockID)
		}
	}
}

type mockSnapshot struct {
	header *flow.Header
	err    error
	mu     sync.Mutex
}

var _ protocol.Snapshot = &mockSnapshot{}

func (m *mockSnapshot) set(header *flow.Header, err error) {
	m.mu.Lock()
	defer m.mu.Unlock()

	m.header = header
	m.err = err
}

func (m *mockSnapshot) Head() (*flow.Header, error) {
	m.mu.Lock()
	defer m.mu.Unlock()

	return m.header, m.err
}

// none of these are used in this test
func (m *mockSnapshot) QuorumCertificate() (*flow.QuorumCertificate, error) { return nil, nil }
func (m *mockSnapshot) Identities(selector flow.IdentityFilter) (flow.IdentityList, error) {
	return nil, nil
}
func (m *mockSnapshot) Identity(nodeID flow.Identifier) (*flow.Identity, error) { return nil, nil }
func (m *mockSnapshot) SealedResult() (*flow.ExecutionResult, *flow.Seal, error) {
	return nil, nil, nil
}
<<<<<<< HEAD
func (m *mockSnapshot) Commit() (flow.StateCommitment, error)               { return flow.DummyStateCommitment, nil }
func (m *mockSnapshot) SealingSegment() (*flow.SealingSegment, error)       { return nil, nil }
func (m *mockSnapshot) Descendants() ([]flow.Identifier, error)             { return nil, nil }
func (m *mockSnapshot) ValidDescendants() ([]flow.Identifier, error)        { return nil, nil }
func (m *mockSnapshot) RandomSource() ([]byte, error)                       { return nil, nil }
func (m *mockSnapshot) Phase() (flow.EpochPhase, error)                     { return flow.EpochPhaseUndefined, nil }
func (m *mockSnapshot) Epochs() protocol.EpochQuery                         { return nil }
func (m *mockSnapshot) Params() protocol.GlobalParams                       { return nil }
func (m *mockSnapshot) VersionBeacon() (*flow.VersionBeacon, uint64, error) { return nil, 0, nil }
=======
func (m *mockSnapshot) Commit() (flow.StateCommitment, error)         { return flow.DummyStateCommitment, nil }
func (m *mockSnapshot) SealingSegment() (*flow.SealingSegment, error) { return nil, nil }
func (m *mockSnapshot) Descendants() ([]flow.Identifier, error)       { return nil, nil }
func (m *mockSnapshot) RandomSource() ([]byte, error)                 { return nil, nil }
func (m *mockSnapshot) Phase() (flow.EpochPhase, error)               { return flow.EpochPhaseUndefined, nil }
func (m *mockSnapshot) Epochs() protocol.EpochQuery                   { return nil }
func (m *mockSnapshot) Params() protocol.GlobalParams                 { return nil }
>>>>>>> cff2bb9b
<|MERGE_RESOLUTION|>--- conflicted
+++ resolved
@@ -779,22 +779,11 @@
 func (m *mockSnapshot) SealedResult() (*flow.ExecutionResult, *flow.Seal, error) {
 	return nil, nil, nil
 }
-<<<<<<< HEAD
 func (m *mockSnapshot) Commit() (flow.StateCommitment, error)               { return flow.DummyStateCommitment, nil }
 func (m *mockSnapshot) SealingSegment() (*flow.SealingSegment, error)       { return nil, nil }
 func (m *mockSnapshot) Descendants() ([]flow.Identifier, error)             { return nil, nil }
-func (m *mockSnapshot) ValidDescendants() ([]flow.Identifier, error)        { return nil, nil }
-func (m *mockSnapshot) RandomSource() ([]byte, error)                       { return nil, nil }
+func (m *mockSnapshot)  RandomSource() ([]byte, error)                       { return nil, nil }
 func (m *mockSnapshot) Phase() (flow.EpochPhase, error)                     { return flow.EpochPhaseUndefined, nil }
 func (m *mockSnapshot) Epochs() protocol.EpochQuery                         { return nil }
 func (m *mockSnapshot) Params() protocol.GlobalParams                       { return nil }
-func (m *mockSnapshot) VersionBeacon() (*flow.VersionBeacon, uint64, error) { return nil, 0, nil }
-=======
-func (m *mockSnapshot) Commit() (flow.StateCommitment, error)         { return flow.DummyStateCommitment, nil }
-func (m *mockSnapshot) SealingSegment() (*flow.SealingSegment, error) { return nil, nil }
-func (m *mockSnapshot) Descendants() ([]flow.Identifier, error)       { return nil, nil }
-func (m *mockSnapshot) RandomSource() ([]byte, error)                 { return nil, nil }
-func (m *mockSnapshot) Phase() (flow.EpochPhase, error)               { return flow.EpochPhaseUndefined, nil }
-func (m *mockSnapshot) Epochs() protocol.EpochQuery                   { return nil }
-func (m *mockSnapshot) Params() protocol.GlobalParams                 { return nil }
->>>>>>> cff2bb9b
+func (m *mockSnapshot) VersionBeacon() (*flow.VersionBeacon, uint64, error) { return nil, 0, nil }