--- conflicted
+++ resolved
@@ -64,11 +64,7 @@
 	// data for the requested height or a lower height, has not been downloaded yet.
 	highestHeight, err := r.highestConsecutiveHeight()
 	if err != nil {
-<<<<<<< HEAD
-		return nil, fmt.Errorf("failed to get highest hight: %w", err)
-=======
 		return nil, fmt.Errorf("failed to get highest height: %w", err)
->>>>>>> 8104663b
 	}
 
 	if height > highestHeight {
