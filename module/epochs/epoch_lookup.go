--- conflicted
+++ resolved
@@ -46,25 +46,19 @@
 		return fmt.Errorf("sanity check failed: latest epoch does not exist")
 	}
 
-<<<<<<< HEAD
 	// duplicate events are no-ops
 	if latestEpoch.finalView == extension.FinalView {
 		return nil
 	}
 
-	// sanity check: extensionFinalView should be greater than final view of latest epoch
-	if latestEpoch.finalView > extension.FinalView {
-		return fmt.Errorf("sanity check failed: latest epoch final view %d greater than extension final view %d", latestEpoch.finalView, extension.FinalView)
-=======
 	// sanity check: `extension.FinalView` should be greater than final view of latest epoch
 	if cache[2].finalView > extension.FinalView {
 		return fmt.Errorf("sanity check failed: latest epoch final view %d greater than extension final view %d", cache[2].finalView, extension.FinalView)
->>>>>>> e3bdfcac
 	}
 
 	// sanity check: epoch extension should have the same epoch counter as the latest epoch
-	if latestEpoch.counter != epochCounter {
-		return fmt.Errorf("sanity check failed: latest epoch counter %d does not match extension epoch counter %d", latestEpoch.counter, epochCounter)
+	if cache[2].counter != epochCounter {
+		return fmt.Errorf("sanity check failed: latest epoch counter %d does not match extension epoch counter %d", cache[2].counter, epochCounter)
 	}
 
 	// sanity check: first view of the epoch extension should immediately start after the final view of the latest epoch.
