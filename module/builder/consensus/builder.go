// (c) 2019 Dapper Labs - ALL RIGHTS RESERVED

package consensus

import (
	"fmt"
	"time"

	"github.com/dgraph-io/badger/v2"

	"github.com/onflow/flow-go/model/flow"
	"github.com/onflow/flow-go/model/flow/filter/id"
	"github.com/onflow/flow-go/module"
	"github.com/onflow/flow-go/module/mempool"
	"github.com/onflow/flow-go/module/trace"
<<<<<<< HEAD
	"github.com/onflow/flow-go/state"
=======
	"github.com/onflow/flow-go/state/fork"
>>>>>>> 746b50cc
	"github.com/onflow/flow-go/state/protocol"
	"github.com/onflow/flow-go/storage"
	"github.com/onflow/flow-go/storage/badger/operation"
)

// Builder is the builder for consensus block payloads. Upon providing a payload
// hash, it also memorizes which entities were included into the payload.
type Builder struct {
	metrics   module.MempoolMetrics
	tracer    module.Tracer
	db        *badger.DB
	state     protocol.MutableState
	seals     storage.Seals
	headers   storage.Headers
	index     storage.Index
	blocks    storage.Blocks
	resultsDB storage.ExecutionResults
	guarPool  mempool.Guarantees
	sealPool  mempool.IncorporatedResultSeals
	recPool   mempool.ExecutionTree
	cfg       Config
}

// NewBuilder creates a new block builder.
func NewBuilder(
	metrics module.MempoolMetrics,
	db *badger.DB,
	state protocol.MutableState,
	headers storage.Headers,
	seals storage.Seals,
	index storage.Index,
	blocks storage.Blocks,
	resultsDB storage.ExecutionResults,
	guarPool mempool.Guarantees,
	sealPool mempool.IncorporatedResultSeals,
	recPool mempool.ExecutionTree,
	tracer module.Tracer,
	options ...func(*Config),
) (*Builder, error) {

	// initialize default config
	cfg := Config{
		minInterval:       500 * time.Millisecond,
		maxInterval:       10 * time.Second,
		maxSealCount:      100,
		maxGuaranteeCount: 100,
		maxReceiptCount:   200,
		expiry:            flow.DefaultTransactionExpiry,
	}

	// apply option parameters
	for _, option := range options {
		option(&cfg)
	}

	b := &Builder{
		metrics:   metrics,
		db:        db,
		tracer:    tracer,
		state:     state,
		headers:   headers,
		seals:     seals,
		index:     index,
		blocks:    blocks,
		resultsDB: resultsDB,
		guarPool:  guarPool,
		sealPool:  sealPool,
		recPool:   recPool,
		cfg:       cfg,
	}

	err := b.repopulateExecutionTree()
	if err != nil {
		return nil, fmt.Errorf("could not repopulate execution tree: %w", err)
	}

	return b, nil
}

// BuildOn creates a new block header on top of the provided parent, using the
// given view and applying the custom setter function to allow the caller to
// make changes to the header before storing it.
func (b *Builder) BuildOn(parentID flow.Identifier, setter func(*flow.Header) error) (*flow.Header, error) {
	b.tracer.StartSpan(parentID, trace.CONBuildOn)
	defer b.tracer.FinishSpan(parentID, trace.CONBuildOn)

	// get the collection guarantees to insert in the payload
	insertableGuarantees, err := b.getInsertableGuarantees(parentID)
	if err != nil {
		return nil, fmt.Errorf("could not insert guarantees: %w", err)
	}

	// get the receipts to insert in the payload
	insertableReceipts, err := b.getInsertableReceipts(parentID)
	if err != nil {
		return nil, fmt.Errorf("could not insert receipts: %w", err)
	}

	// get the seals to insert in the payload
	insertableSeals, err := b.getInsertableSeals(parentID)
	if err != nil {
		return nil, fmt.Errorf("could not insert seals: %w", err)
	}

	// assemble the block proposal
	proposal, err := b.createProposal(parentID,
		insertableGuarantees,
		insertableSeals,
		insertableReceipts,
		setter)
	if err != nil {
		return nil, fmt.Errorf("could not assemble proposal: %w", err)
	}

	b.tracer.StartSpan(parentID, trace.CONBuildOnDBInsert)
	defer b.tracer.FinishSpan(parentID, trace.CONBuildOnDBInsert)

	err = b.state.Extend(proposal)
	if err != nil {
		return nil, fmt.Errorf("could not extend state with built proposal: %w", err)
	}

	return proposal.Header, nil
}

func (b *Builder) repopulateExecutionTree() error {
	finalized, err := b.state.Final().Head()
	if err != nil {
		return fmt.Errorf("could not retrieve finalized block: %w", err)
	}
	finalizedID := finalized.ID()

	// Get the latest sealed block on this fork, ie the highest block for which
	// there is a seal in this fork. This block is not necessarily finalized.
	latestSeal, err := b.seals.ByBlockID(finalizedID)
	if err != nil {
		return fmt.Errorf("could not retrieve parent seal (%x): %w", finalizedID, err)
	}

	latestSealed, err := b.headers.ByBlockID(latestSeal.BlockID)
	if err != nil {
		return fmt.Errorf("could not retrieve latest sealed block (%x): %w", latestSeal.BlockID, err)
	}

	blockLookup := make(map[flow.Identifier]*flow.Header)

	// usually we start with empty execution tree, prune it to minimum height before adding results
	err = b.recPool.PruneUpToHeight(latestSealed.Height)
	if err != nil {
		return fmt.Errorf("could not prune execution tree to height %d: %w", latestSealed.Height, err)
	}

	traverser := func(header *flow.Header) error {
		index, err := b.index.ByBlockID(header.ID())
		if err != nil {
			return fmt.Errorf("could not retrieve index for block (%x): %w", header.ID(), err)
		}

		for _, resultID := range index.ResultIDs {
			result, err := b.resultsDB.ByID(resultID)
			if err != nil {
				return fmt.Errorf("could not retrieve result by id (%x): %w", resultID, err)
			}

			// in general case same block can be referenced
			// by different execution results
			block, found := blockLookup[result.BlockID]
			if !found {
				block, err = b.headers.ByBlockID(result.BlockID)
				if err != nil {
					return fmt.Errorf("could not get block (%x): %w", result.BlockID, err)
				}
				blockLookup[result.BlockID] = block
			}

			err = b.recPool.AddResult(result, block)
			if err != nil {
				return fmt.Errorf("could not add result to execution tree: %w", err)
			}
		}
		return nil
	}

	// traverse chain backwards to collect all execution results that were incorporated in this fork
	// starting from finalized block and finishing with latest sealed block
	err = state.TraverseBackward(b.headers, finalizedID, traverser, func(block *flow.Header) bool {
		return block.Height != latestSealed.Height
	})
	if err != nil {
		return fmt.Errorf("internal error while traversing fork: %w", err)
	}

	err = b.recPool.PruneUpToHeight(latestSealed.Height)
	if err != nil {
		return fmt.Errorf("could not prune execution tree to height %d: %w", latestSealed.Height, err)
	}

	return nil
}

// getInsertableGuarantees returns the list of CollectionGuarantees that should
// be inserted in the next payload. It looks in the collection mempool and
// applies the following filters:
//
// 1) If it was already included in the fork, skip.
//
// 2) If it references an unknown block, skip.
//
// 3) If the referenced block has an expired height, skip.
//
// 4) Otherwise, this guarantee can be included in the payload.
func (b *Builder) getInsertableGuarantees(parentID flow.Identifier) ([]*flow.CollectionGuarantee, error) {
	b.tracer.StartSpan(parentID, trace.CONBuildOnCreatePayloadGuarantees)
	defer b.tracer.FinishSpan(parentID, trace.CONBuildOnCreatePayloadGuarantees)

	// we look back only as far as the expiry limit for the current height we
	// are building for; any guarantee with a reference block before that can
	// not be included anymore anyway
	parent, err := b.headers.ByBlockID(parentID)
	if err != nil {
		return nil, fmt.Errorf("could not retrieve parent: %w", err)
	}
	height := parent.Height + 1
	limit := height - uint64(b.cfg.expiry)
	if limit > height { // overflow check
		limit = 0
	}

	// look up the root height so we don't look too far back
	// initially this is the genesis block height (aka 0).
	var rootHeight uint64
	err = b.db.View(operation.RetrieveRootHeight(&rootHeight))
	if err != nil {
		return nil, fmt.Errorf("could not retrieve root block height: %w", err)
	}
	if limit < rootHeight {
		limit = rootHeight
	}

	// blockLookup keeps track of the blocks from limit to parent
	blockLookup := make(map[flow.Identifier]struct{})

	// receiptLookup keeps track of the receipts contained in blocks between
	// limit and parent
	receiptLookup := make(map[flow.Identifier]struct{})

	// loop through the fork backwards, from parent to limit (inclusive),
	// and keep track of blocks and collections visited on the way
	forkScanner := func(header *flow.Header) error {
		ancestorID := header.ID()
		blockLookup[ancestorID] = struct{}{}

		index, err := b.index.ByBlockID(ancestorID)
		if err != nil {
			return fmt.Errorf("could not get ancestor payload (%x): %w", ancestorID, err)
		}

		for _, collID := range index.CollectionIDs {
			receiptLookup[collID] = struct{}{}
		}

		return nil
	}
	err = fork.TraverseBackward(b.headers, parentID, forkScanner, fork.IncludingHeight(limit))
	if err != nil {
		return nil, fmt.Errorf("internal error building set of CollectionGuarantees on fork: %w", err)
	}

	// go through mempool and collect valid collections
	var guarantees []*flow.CollectionGuarantee
	for _, guarantee := range b.guarPool.All() {
		// add at most <maxGuaranteeCount> number of collection guarantees in a new block proposal
		// in order to prevent the block payload from being too big or computationally heavy for the
		// execution nodes
		if uint(len(guarantees)) >= b.cfg.maxGuaranteeCount {
			break
		}

		collID := guarantee.ID()

		// skip collections that are already included in a block on the fork
		_, duplicated := receiptLookup[collID]
		if duplicated {
			continue
		}

		// skip collections for blocks that are not within the limit
		_, ok := blockLookup[guarantee.ReferenceBlockID]
		if !ok {
			continue
		}

		guarantees = append(guarantees, guarantee)
	}

	return guarantees, nil
}

// getInsertableSeals returns the list of Seals from the mempool that should be
// inserted in the next payload.
// Per protocol definition, a specific result is only incorporated _once_ in each fork.
// Specifically, the result is incorporated in the block that contains a receipt committing
// to a result for the _first time_ in the respective fork.
// We can seal a result if and only if _all_ of the following conditions are satisfied:
//  (0) We have collected a sufficient number of approvals for each of the result's chunks.
//  (1) The result must have been previously incorporated in the fork, which we are extending.
//      Note: The protocol dictates that all incorporated results must be for ancestor blocks
//            in the respective fork. Hence, a result being incorporated in the fork, implies
//            that the result must be for a block in this fork.
//  (2) The result must be for an _unsealed_ block.
//  (3) The result's parent must have been previously sealed (either by a seal in an ancestor
//      block or by a seal included earlier in the block that we are constructing).
// To limit block size, we cap the number of seals to maxSealCount.
func (b *Builder) getInsertableSeals(parentID flow.Identifier) ([]*flow.Seal, error) {
	b.tracer.StartSpan(parentID, trace.CONBuildOnCreatePayloadSeals)
	defer b.tracer.FinishSpan(parentID, trace.CONBuildOnCreatePayloadSeals)

	// get the latest seal in the fork, which we are extending and
	// the corresponding block, whose result is sealed
	// Note: the last seal might not be included in a finalized block yet
	lastSeal, err := b.seals.ByBlockID(parentID)
	if err != nil {
		return nil, fmt.Errorf("could not retrieve latest seal in the fork, which we are extending: %w", err)
	}
	latestSealedBlockID := lastSeal.BlockID
	latestSealedBlock, err := b.headers.ByBlockID(latestSealedBlockID)
	if err != nil {
		return nil, fmt.Errorf("could not retrieve sealed block %x: %w", lastSeal.BlockID, err)
	}
	latestSealedHeight := latestSealedBlock.Height

	// STEP I: Collect the seals for all results that satisfy (0), (1), and (2).
	//         The will give us a _superset_ of all seals that can be included.
	// Implementation:
	//  * We walk the fork backwards and check each block for incorporated results.
	//    - Therefore, all results that we encounter satisfy condition (1).
	//  * We only consider results, whose executed block has a height _strictly larger_
	//    than the lastSealedHeight.
	//    - Thereby, we guarantee that condition (2) is satisfied.
	//  * We only consider results for which we have a candidate seals in the sealPool.
	//    - Thereby, we guarantee that condition (0) is satisfied, because candidate seals
	//      are only generated and stored in the mempool once sufficient approvals are collected.
	// Furthermore, condition (2) imposes a limit on how far we have to walk back:
	//  * A result can only be incorporated in a child of the block that it computes.
	//    Therefore, we only have to inspect the results incorporated in unsealed blocks.
	sealsSuperset := make(map[uint64][]*flow.IncorporatedResultSeal) // map: executedBlock.Height -> candidate Seals
	sealCollector := func(header *flow.Header) error {
		block, err := b.blocks.ByID(header.ID())
		if err != nil {
			return fmt.Errorf("could not retrieve block %x: %w", header.ID(), err)
		}

		// enforce condition (1): only consider seals for results that are incorporated in the fork
		for _, result := range block.Payload.Results {
			// re-assemble the IncorporatedResult because we need its ID to
			// check if it is in the seal mempool.
			// ATTENTION:
			// Here, IncorporatedBlockID (the first argument) should be set to
			// ancestorID, because that is the block that contains the
			// ExecutionResult. However, in phase 2 of the sealing roadmap, we
			// are still using a temporary sealing logic where the
			// IncorporatedBlockID is expected to be the result's block ID.
			incorporatedResult := flow.NewIncorporatedResult(
				result.BlockID,
				result,
			)

			// enforce condition (0): candidate seals are only constructed once sufficient
			// have been collected. Hence, any incorporated result for which we find a
			// candidate seal satisfy condition (0)
			irSeal, ok := b.sealPool.ByID(incorporatedResult.ID())
			if !ok {
				continue
			}

			// enforce condition (2): the block is unsealed (in this fork) if and only if
			// its height is _strictly larger_ than the lastSealedHeight.
			executedBlock, err := b.headers.ByBlockID(incorporatedResult.Result.BlockID)
			if err != nil {
				return fmt.Errorf("could not get header of block %x: %w", incorporatedResult.Result.BlockID, err)
			}
			if executedBlock.Height <= latestSealedHeight {
				continue
			}

			// The following is a subtle but important protocol edge case: There can be multiple
			// candidate seals for the same block. We have to include all to guarantee sealing liveness!
			sealsSuperset[executedBlock.Height] = append(sealsSuperset[executedBlock.Height], irSeal)
		}

		return nil
	}
	err = fork.TraverseBackward(b.headers, parentID, sealCollector, fork.ExcludingBlock(latestSealedBlockID))
	if err != nil {
		return nil, fmt.Errorf("internal error traversing unsealed section of fork: %w", err)
	}
	// All the seals in sealsSuperset are for results that satisfy (0), (1), and (2).

	// STEP II: Select only the seals from sealsSuperset that also satisfy condition (3).
	// We do this by starting with the last sealed result in the fork. Then, we check whether we
	// have a seal for the child block (at latestSealedBlock.Height +1), which connects to the
	// sealed result. If we find such a seal, we can now consider the child block sealed.
	// We continue until we stop finding a seal for the child.
	seals := make([]*flow.Seal, 0, len(sealsSuperset))
	for {
		// cap the number of seals
		if uint(len(seals)) >= b.cfg.maxSealCount {
			break
		}

		// enforce condition (3):
		candidateSeal, ok := connectingSeal(sealsSuperset[latestSealedHeight+1], lastSeal)
		if !ok {
			break
		}
		seals = append(seals, candidateSeal)
		lastSeal = candidateSeal
		latestSealedHeight += 1
	}
	return seals, nil
}

// connectingSeal looks through `sealsForNextBlock`. It checks whether the
// sealed result directly descends from the lastSealed result.
func connectingSeal(sealsForNextBlock []*flow.IncorporatedResultSeal, lastSealed *flow.Seal) (*flow.Seal, bool) {
	for _, candidateSeal := range sealsForNextBlock {
		if candidateSeal.IncorporatedResult.Result.PreviousResultID == lastSealed.ResultID {
			return candidateSeal.Seal, true
		}
	}
	return nil, false
}

type InsertableReceipts struct {
	receipts []*flow.ExecutionReceiptMeta
	results  []*flow.ExecutionResult
}

// getInsertableReceipts constructs:
//  (i)  the meta information of the ExecutionReceipts (i.e. ExecutionReceiptMeta)
//       that should be inserted in the next payload
//  (ii) the ExecutionResults the receipts from step (i) commit to
//       (deduplicated w.r.t. the block under construction as well as ancestor blocks)
// It looks in the receipts mempool and applies the following filter:
//
// 1) If it doesn't correspond to an unsealed block on the fork, skip it.
//
// 2) If it was already included in the fork, skip it.
//
// 3) Otherwise, this receipt can be included in the payload.
//
// Receipts have to be ordered by block height.
func (b *Builder) getInsertableReceipts(parentID flow.Identifier) (*InsertableReceipts, error) {
	b.tracer.StartSpan(parentID, trace.CONBuildOnCreatePayloadReceipts)
	defer b.tracer.FinishSpan(parentID, trace.CONBuildOnCreatePayloadReceipts)

	// Get the latest sealed block on this fork, ie the highest block for which
	// there is a seal in this fork. This block is not necessarily finalized.
	latestSeal, err := b.seals.ByBlockID(parentID)
	if err != nil {
		return nil, fmt.Errorf("could not retrieve parent seal (%x): %w", parentID, err)
	}
<<<<<<< HEAD
	sealed, err := b.headers.ByBlockID(latestSeal.BlockID)
=======
	sealedResult, err := b.resultsDB.ByID(latestSeal.ResultID)
	if err != nil {
		return nil, fmt.Errorf("could not retrieve sealed result (%x): %w", latestSeal.ResultID, err)
	}
	sealedBlockID := latestSeal.BlockID
	sealedBlock, err := b.headers.ByBlockID(sealedBlockID)
>>>>>>> 746b50cc
	if err != nil {
		return nil, fmt.Errorf("could not retrieve sealed block (%x): %w", latestSeal.BlockID, err)
	}

	// ancestors is used to keep the IDs of the ancestor blocks we iterate through.
	// We use it to skip receipts that are not for unsealed blocks in the fork.
	ancestors := make(map[flow.Identifier]struct{})

	// includedReceipts is a set of all receipts that are contained in unsealed blocks along the fork.
	includedReceipts := make(map[flow.Identifier]struct{})

	// includedResults is a set of all unsealed results that were incorporated into fork
	includedResults := make(map[flow.Identifier]struct{})

	// loop through the fork backwards, from parent to last sealed (including),
	// and keep track of blocks and receipts visited on the way.
	forkScanner := func(ancestor *flow.Header) error {
		ancestorID := ancestor.ID()
		ancestors[ancestorID] = struct{}{}

		index, err := b.index.ByBlockID(ancestorID)
		if err != nil {
			return fmt.Errorf("could not get payload index of block %x: %w", ancestorID, err)
		}
		for _, recID := range index.ReceiptIDs {
			includedReceipts[recID] = struct{}{}
		}
		for _, resID := range index.ResultIDs {
			includedResults[resID] = struct{}{}
		}

		return nil
	}
	err = fork.TraverseBackward(b.headers, parentID, forkScanner, fork.IncludingBlock(sealedBlockID))
	if err != nil {
		return nil, fmt.Errorf("internal error building set of CollectionGuarantees on fork: %w", err)
	}

<<<<<<< HEAD
=======
	// After recovering from a crash, the mempools are wiped and the sealed results will not
	// be stored in the Execution Tree anymore. Adding the result to the tree allows to create
	// a vertex in the tree without attaching any Execution Receipts to it. Thereby, we can
	// traverse to receipts committing to derived results without having to find the receipts
	// for the sealed result.
	err = b.recPool.AddResult(sealedResult, sealedBlock) // no-op, if result is already in Execution Tree
	if err != nil {
		return nil, fmt.Errorf("failed to add sealed result as vertex to ExecutionTree (%x): %w", latestSeal.ResultID, err)
	}
>>>>>>> 746b50cc
	isResultForUnsealedBlock := isResultForBlock(ancestors)
	isReceiptUniqueAndUnsealed := isNoDupAndNotSealed(includedReceipts, sealedBlockID)
	// find all receipts:
	// 1) whose result connects all the way to the last sealed result
	// 2) is unique (never seen in unsealed blocks)
	receipts, err := b.recPool.ReachableReceipts(latestSeal.ResultID, isResultForUnsealedBlock, isReceiptUniqueAndUnsealed)
	if err != nil {
		return nil, fmt.Errorf("failed to retrieve reachable receipts from memool: %w", err)
	}

	insertables := toInsertables(receipts, includedResults, b.cfg.maxReceiptCount)

	return insertables, nil
}

// toInsertables separates the provided receipts into ExecutionReceiptMeta and
// ExecutionResult. Results that are in includedResults are skipped.
// We also limit the number of receipts to maxReceiptCount.
func toInsertables(receipts []*flow.ExecutionReceipt, includedResults map[flow.Identifier]struct{}, maxReceiptCount uint) *InsertableReceipts {
	results := make([]*flow.ExecutionResult, 0)

	count := uint(len(receipts))
	// don't collect more than maxReceiptCount receipts
	if count > maxReceiptCount {
		count = maxReceiptCount
	}

	filteredReceipts := make([]*flow.ExecutionReceiptMeta, 0, count)

	for i := uint(0); i < count; i++ {
		receipt := receipts[i]
		meta := receipt.Meta()
		resultID := meta.ResultID
		if _, inserted := includedResults[resultID]; !inserted {
			results = append(results, &receipt.ExecutionResult)
			includedResults[resultID] = struct{}{}
		}

		filteredReceipts = append(filteredReceipts, meta)
	}

	return &InsertableReceipts{
		receipts: filteredReceipts,
		results:  results,
	}
}

// createProposal assembles a block with the provided header and payload
// information
func (b *Builder) createProposal(parentID flow.Identifier,
	guarantees []*flow.CollectionGuarantee,
	seals []*flow.Seal,
	insertableReceipts *InsertableReceipts,
	setter func(*flow.Header) error) (*flow.Block, error) {

	b.tracer.StartSpan(parentID, trace.CONBuildOnCreateHeader)
	defer b.tracer.FinishSpan(parentID, trace.CONBuildOnCreateHeader)

	// build the payload so we can get the hash
	payload := &flow.Payload{
		Guarantees: guarantees,
		Seals:      seals,
		Receipts:   insertableReceipts.receipts,
		Results:    insertableReceipts.results,
	}

	parent, err := b.headers.ByBlockID(parentID)
	if err != nil {
		return nil, fmt.Errorf("could not retrieve parent: %w", err)
	}

	// calculate the timestamp and cutoffs
	timestamp := time.Now().UTC()
	from := parent.Timestamp.Add(b.cfg.minInterval)
	to := parent.Timestamp.Add(b.cfg.maxInterval)

	// adjust timestamp if outside of cutoffs
	if timestamp.Before(from) {
		timestamp = from
	}
	if timestamp.After(to) {
		timestamp = to
	}

	// construct default block on top of the provided parent
	header := &flow.Header{
		ChainID:     parent.ChainID,
		ParentID:    parentID,
		Height:      parent.Height + 1,
		Timestamp:   timestamp,
		PayloadHash: payload.Hash(),

		// the following fields should be set by the custom function as needed
		// NOTE: we could abstract all of this away into an interface{} field,
		// but that would be over the top as we will probably always use hotstuff
		View:           0,
		ParentVoterIDs: nil,
		ParentVoterSig: nil,
		ProposerID:     flow.ZeroID,
		ProposerSig:    nil,
	}

	// apply the custom fields setter of the consensus algorithm
	err = setter(header)
	if err != nil {
		return nil, fmt.Errorf("could not apply setter: %w", err)
	}

	proposal := &flow.Block{
		Header:  header,
		Payload: payload,
	}

	return proposal, nil
}

// isResultForBlock constructs a mempool.BlockFilter that accepts only blocks whose ID is part of the given set.
func isResultForBlock(blockIDs map[flow.Identifier]struct{}) mempool.BlockFilter {
	blockIdFilter := id.InSet(blockIDs)
	return func(h *flow.Header) bool {
		return blockIdFilter(h.ID())
	}
}

// isNoDupAndNotSealed constructs a mempool.ReceiptFilter for discarding receipts that
// * are duplicates
// * or are for the sealed block
func isNoDupAndNotSealed(includedReceipts map[flow.Identifier]struct{}, sealedBlockID flow.Identifier) mempool.ReceiptFilter {
	return func(receipt *flow.ExecutionReceipt) bool {
		if _, duplicate := includedReceipts[receipt.ID()]; duplicate {
			return false
		}
		if receipt.ExecutionResult.BlockID == sealedBlockID {
			return false
		}
		return true
	}
}<|MERGE_RESOLUTION|>--- conflicted
+++ resolved
@@ -13,11 +13,8 @@
 	"github.com/onflow/flow-go/module"
 	"github.com/onflow/flow-go/module/mempool"
 	"github.com/onflow/flow-go/module/trace"
-<<<<<<< HEAD
 	"github.com/onflow/flow-go/state"
-=======
 	"github.com/onflow/flow-go/state/fork"
->>>>>>> 746b50cc
 	"github.com/onflow/flow-go/state/protocol"
 	"github.com/onflow/flow-go/storage"
 	"github.com/onflow/flow-go/storage/badger/operation"
@@ -480,16 +477,13 @@
 	if err != nil {
 		return nil, fmt.Errorf("could not retrieve parent seal (%x): %w", parentID, err)
 	}
-<<<<<<< HEAD
-	sealed, err := b.headers.ByBlockID(latestSeal.BlockID)
-=======
 	sealedResult, err := b.resultsDB.ByID(latestSeal.ResultID)
 	if err != nil {
 		return nil, fmt.Errorf("could not retrieve sealed result (%x): %w", latestSeal.ResultID, err)
 	}
 	sealedBlockID := latestSeal.BlockID
 	sealedBlock, err := b.headers.ByBlockID(sealedBlockID)
->>>>>>> 746b50cc
+	sealed, err := b.headers.ByBlockID(latestSeal.BlockID)
 	if err != nil {
 		return nil, fmt.Errorf("could not retrieve sealed block (%x): %w", latestSeal.BlockID, err)
 	}
@@ -528,8 +522,6 @@
 		return nil, fmt.Errorf("internal error building set of CollectionGuarantees on fork: %w", err)
 	}
 
-<<<<<<< HEAD
-=======
 	// After recovering from a crash, the mempools are wiped and the sealed results will not
 	// be stored in the Execution Tree anymore. Adding the result to the tree allows to create
 	// a vertex in the tree without attaching any Execution Receipts to it. Thereby, we can
@@ -539,7 +531,6 @@
 	if err != nil {
 		return nil, fmt.Errorf("failed to add sealed result as vertex to ExecutionTree (%x): %w", latestSeal.ResultID, err)
 	}
->>>>>>> 746b50cc
 	isResultForUnsealedBlock := isResultForBlock(ancestors)
 	isReceiptUniqueAndUnsealed := isNoDupAndNotSealed(includedReceipts, sealedBlockID)
 	// find all receipts:
