--- conflicted
+++ resolved
@@ -2,18 +2,6 @@
 
 // Prometheus metric namespaces
 const (
-<<<<<<< HEAD
-	namespaceNetwork      = "network"
-	namespaceStorage      = "storage"
-	namespaceAccess       = "access"
-	namespaceCollection   = "collection"
-	namespaceConsensus    = "consensus"
-	namespaceVerification = "verification"
-	namespaceExecution    = "execution"
-	namespaceLoader       = "loader"
-	namespaceStateSync    = "state_synchronization"
-	namespaceChainsync    = "chainsync"
-=======
 	namespaceNetwork           = "network"
 	namespaceStorage           = "storage"
 	namespaceAccess            = "access"
@@ -26,24 +14,16 @@
 	namespaceStateSync         = "state_synchronization"
 	namespaceExecutionDataSync = "execution_data_sync"
 	namespaceChainsync         = "chainsync"
->>>>>>> 138e1c32
 )
 
 // Network subsystems represent the various layers of networking.
 const (
 	// subsystemLibp2p = "libp2p"
-<<<<<<< HEAD
-	subsystemGossip = "gossip"
-	subsystemEngine = "engine"
-	subsystemQueue  = "queue"
-	subsystemDHT    = "dht"
-=======
 	subsystemGossip  = "gossip"
 	subsystemEngine  = "engine"
 	subsystemQueue   = "queue"
 	subsystemDHT     = "dht"
 	subsystemBitswap = "bitswap"
->>>>>>> 138e1c32
 )
 
 // Storage subsystems represent the various components of the storage layer.
@@ -58,14 +38,11 @@
 	subsystemTransactionTiming     = "transaction_timing"
 	subsystemTransactionSubmission = "transaction_submission"
 	subsystemConnectionPool        = "connection_pool"
-<<<<<<< HEAD
-=======
 )
 
 // Observer subsystem
 const (
 	subsystemObserverGRPC = "observer_grpc"
->>>>>>> 138e1c32
 )
 
 // Collection subsystem
@@ -111,15 +88,6 @@
 
 // module/synchronization core
 const (
-<<<<<<< HEAD
-	subsystemExecutionDataService   = "execution_data_service"
-	subsystemExecutionDataRequester = "execution_data_requester"
-)
-
-// module/synchronization core
-const (
-=======
->>>>>>> 138e1c32
 	subsystemSyncCore = "sync_core"
 )
 
