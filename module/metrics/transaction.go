package metrics

import (
	"time"

	"github.com/prometheus/client_golang/prometheus"
	"github.com/prometheus/client_golang/prometheus/promauto"
	"github.com/rs/zerolog"

	"github.com/onflow/flow-go/engine/consensus/sealing/counters"
	"github.com/onflow/flow-go/model/flow"
	"github.com/onflow/flow-go/module/mempool"
)

type TransactionCollector struct {
	transactionTimings         mempool.TransactionTimings
	log                        zerolog.Logger
	logTimeToFinalized         bool
	logTimeToExecuted          bool
	logTimeToFinalizedExecuted bool
	timeToFinalized            prometheus.Summary
	timeToExecuted             prometheus.Summary
	timeToFinalizedExecuted    prometheus.Summary
	transactionSubmission      *prometheus.CounterVec
	scriptExecutedDuration     *prometheus.HistogramVec
	transactionResultDuration  *prometheus.HistogramVec
	scriptSize                 prometheus.Histogram
	transactionSize            prometheus.Histogram
	maxReceiptHeight           prometheus.Gauge
<<<<<<< HEAD
=======

	// used to skip heights that are lower than the current max height
	maxReceiptHeightValue counters.StrictMonotonousCounter
>>>>>>> 138e1c32
}

func NewTransactionCollector(transactionTimings mempool.TransactionTimings, log zerolog.Logger,
	logTimeToFinalized bool, logTimeToExecuted bool, logTimeToFinalizedExecuted bool) *TransactionCollector {

	tc := &TransactionCollector{
		transactionTimings:         transactionTimings,
		log:                        log,
		logTimeToFinalized:         logTimeToFinalized,
		logTimeToExecuted:          logTimeToExecuted,
		logTimeToFinalizedExecuted: logTimeToFinalizedExecuted,
		timeToFinalized: promauto.NewSummary(prometheus.SummaryOpts{
			Name:      "time_to_finalized_seconds",
			Namespace: namespaceAccess,
			Subsystem: subsystemTransactionTiming,
			Help:      "the duration of how long it took between the transaction was received until it was finalized",
			Objectives: map[float64]float64{
				0.01: 0.001,
				0.5:  0.05,
				0.99: 0.001,
			},
			MaxAge:     10 * time.Minute,
			AgeBuckets: 5,
			BufCap:     500,
		}),
		timeToExecuted: promauto.NewSummary(prometheus.SummaryOpts{
			Name:      "time_to_executed_seconds",
			Namespace: namespaceAccess,
			Subsystem: subsystemTransactionTiming,
			Help:      "the duration of how long it took between the transaction was received until it was executed",
			Objectives: map[float64]float64{
				0.01: 0.001,
				0.5:  0.05,
				0.99: 0.001,
			},
			MaxAge:     10 * time.Minute,
			AgeBuckets: 5,
			BufCap:     500,
		}),
		timeToFinalizedExecuted: promauto.NewSummary(prometheus.SummaryOpts{
			Name:      "time_to_finalized_executed_seconds",
			Namespace: namespaceAccess,
			Subsystem: subsystemTransactionTiming,
			Help: "the duration of how long it took between the transaction was received until it was both " +
				"finalized and executed",
			Objectives: map[float64]float64{
				0.01: 0.001,
				0.5:  0.05,
				0.99: 0.001,
			},
			MaxAge:     10 * time.Minute,
			AgeBuckets: 5,
			BufCap:     500,
		}),
		transactionSubmission: promauto.NewCounterVec(prometheus.CounterOpts{
			Name:      "transaction_submission",
			Namespace: namespaceAccess,
			Subsystem: subsystemTransactionSubmission,
			Help:      "counter for the success/failure of transaction submissions",
		}, []string{"result"}),
		scriptExecutedDuration: promauto.NewHistogramVec(prometheus.HistogramOpts{
			Name:      "script_executed_duration",
			Namespace: namespaceAccess,
			Subsystem: subsystemTransactionSubmission,
			Help:      "histogram for the duration in ms of the round trip time for executing a script",
			Buckets:   []float64{1, 100, 500, 1000, 2000, 5000},
		}, []string{"script_size"}),
		transactionResultDuration: promauto.NewHistogramVec(prometheus.HistogramOpts{
			Name:      "transaction_result_fetched_duration",
			Namespace: namespaceAccess,
			Subsystem: subsystemTransactionSubmission,
			Help:      "histogram for the duration in ms of the round trip time for getting a transaction result",
			Buckets:   []float64{1, 100, 500, 1000, 2000, 5000},
		}, []string{"payload_size"}),
		scriptSize: promauto.NewHistogram(prometheus.HistogramOpts{
			Name:      "script_size",
			Namespace: namespaceAccess,
			Subsystem: subsystemTransactionSubmission,
			Help:      "histogram for the script size in kb of scripts used in ExecuteScript",
		}),
		transactionSize: promauto.NewHistogram(prometheus.HistogramOpts{
			Name:      "transaction_size",
			Namespace: namespaceAccess,
			Subsystem: subsystemTransactionSubmission,
			Help:      "histogram for the transaction size in kb of scripts used in GetTransactionResult",
		}),
		maxReceiptHeight: promauto.NewGauge(prometheus.GaugeOpts{
			Name:      "max_receipt_height",
			Namespace: namespaceAccess,
			Subsystem: subsystemIngestion,
			Help:      "gauge to track the maximum block height of execution receipts received",
		}),
<<<<<<< HEAD
=======
		maxReceiptHeightValue: counters.NewMonotonousCounter(0),
>>>>>>> 138e1c32
	}

	return tc
}

func (tc *TransactionCollector) ScriptExecuted(dur time.Duration, size int) {
	// record the execute script duration and script size
	tc.scriptSize.Observe(float64(size / 1024))
	tc.scriptExecutedDuration.With(prometheus.Labels{
		"script_size": tc.sizeLabel(size),
	}).Observe(float64(dur.Milliseconds()))
}

func (tc *TransactionCollector) TransactionResultFetched(dur time.Duration, size int) {
	// record the transaction result duration and transaction script/payload size
	tc.transactionSize.Observe(float64(size / 1024))
	tc.transactionResultDuration.With(prometheus.Labels{
		"payload_size": tc.sizeLabel(size),
	}).Observe(float64(dur.Milliseconds()))
}

func (tc *TransactionCollector) sizeLabel(size int) string {
	// determine the script size label using the size in bytes
	sizeKb := size / 1024
	sizeLabel := "100+kb" //"1kb,10kb,100kb, 100+kb" -> [0,1] [2,10] [11,100] [100, +inf]

	if sizeKb <= 1 {
		sizeLabel = "1kb"
	} else if sizeKb <= 10 {
		sizeLabel = "10kb"
	} else if sizeKb <= 100 {
		sizeLabel = "100kb"
	}
	return sizeLabel
}

func (tc *TransactionCollector) TransactionReceived(txID flow.Identifier, when time.Time) {
	// we don't need to check whether the transaction timing already exists, it will not be overwritten by the mempool
	added := tc.transactionTimings.Add(&flow.TransactionTiming{TransactionID: txID, Received: when})
	if !added {
		tc.log.Warn().
			Str("transaction_id", txID.String()).
			Msg("failed to add TransactionReceived metric")
	}
}

func (tc *TransactionCollector) TransactionFinalized(txID flow.Identifier, when time.Time) {
	// Count as submitted as long as it's finalized
	tc.transactionSubmission.WithLabelValues("success").Inc()

	t, updated := tc.transactionTimings.Adjust(txID, func(t *flow.TransactionTiming) *flow.TransactionTiming {
		t.Finalized = when
		return t
	})

	// the AN may not have received the original transaction sent by the client in which case the finalized metric
	// is not updated
	if !updated {
		tc.log.Debug().
			Str("transaction_id", txID.String()).
			Msg("failed to update TransactionFinalized metric")
		return
	}

	tc.trackTTF(t, tc.logTimeToFinalized)
	tc.trackTTFE(t, tc.logTimeToFinalizedExecuted)

	// remove transaction timing from mempool if finalized and executed
	if !t.Finalized.IsZero() && !t.Executed.IsZero() {
		tc.transactionTimings.Remove(txID)
	}
}

func (tc *TransactionCollector) TransactionExecuted(txID flow.Identifier, when time.Time) {
	t, updated := tc.transactionTimings.Adjust(txID, func(t *flow.TransactionTiming) *flow.TransactionTiming {
		t.Executed = when
		return t
	})

	if !updated {
		tc.log.Debug().
			Str("transaction_id", txID.String()).
			Msg("failed to update TransactionExecuted metric")
		return
	}

	tc.trackTTE(t, tc.logTimeToExecuted)
	tc.trackTTFE(t, tc.logTimeToFinalizedExecuted)

	// remove transaction timing from mempool if finalized and executed
	if !t.Finalized.IsZero() && !t.Executed.IsZero() {
		tc.transactionTimings.Remove(txID)
	}
}

func (tc *TransactionCollector) trackTTF(t *flow.TransactionTiming, log bool) {
	if t.Received.IsZero() || t.Finalized.IsZero() {
		return
	}

	duration := t.Finalized.Sub(t.Received).Seconds()

	tc.timeToFinalized.Observe(duration)

	if log {
		tc.log.Info().Str("transaction_id", t.TransactionID.String()).Float64("duration", duration).
			Msg("transaction time to finalized")
	}
}

func (tc *TransactionCollector) trackTTE(t *flow.TransactionTiming, log bool) {
	if t.Received.IsZero() || t.Executed.IsZero() {
		return
	}

	duration := t.Executed.Sub(t.Received).Seconds()

	tc.timeToExecuted.Observe(duration)

	if log {
		tc.log.Info().Str("transaction_id", t.TransactionID.String()).Float64("duration", duration).
			Msg("transaction time to executed")
	}
}

func (tc *TransactionCollector) trackTTFE(t *flow.TransactionTiming, log bool) {
	if t.Received.IsZero() || t.Finalized.IsZero() || t.Executed.IsZero() {
		return
	}

	duration := t.Finalized.Sub(t.Received).Seconds()
	if t.Executed.After(t.Finalized) {
		duration = t.Executed.Sub(t.Received).Seconds()
	}

	tc.timeToFinalizedExecuted.Observe(duration)

	if log {
		tc.log.Info().Str("transaction_id", t.TransactionID.String()).Float64("duration", duration).
			Msg("transaction time to finalized and executed")
	}
}

func (tc *TransactionCollector) TransactionSubmissionFailed() {
	tc.transactionSubmission.WithLabelValues("failed").Inc()
}

func (tc *TransactionCollector) TransactionExpired(txID flow.Identifier) {
	_, exist := tc.transactionTimings.ByID(txID)

	if !exist {
		// likely previously removed, either executed or expired
		return
	}
	tc.transactionSubmission.WithLabelValues("expired").Inc()
	tc.transactionTimings.Remove(txID)
}

func (tc *TransactionCollector) UpdateExecutionReceiptMaxHeight(height uint64) {
<<<<<<< HEAD
	tc.maxReceiptHeight.Set(float64(height))
=======
	if tc.maxReceiptHeightValue.Set(height) {
		tc.maxReceiptHeight.Set(float64(height))
	}
>>>>>>> 138e1c32
}<|MERGE_RESOLUTION|>--- conflicted
+++ resolved
@@ -27,12 +27,9 @@
 	scriptSize                 prometheus.Histogram
 	transactionSize            prometheus.Histogram
 	maxReceiptHeight           prometheus.Gauge
-<<<<<<< HEAD
-=======
 
 	// used to skip heights that are lower than the current max height
 	maxReceiptHeightValue counters.StrictMonotonousCounter
->>>>>>> 138e1c32
 }
 
 func NewTransactionCollector(transactionTimings mempool.TransactionTimings, log zerolog.Logger,
@@ -125,10 +122,7 @@
 			Subsystem: subsystemIngestion,
 			Help:      "gauge to track the maximum block height of execution receipts received",
 		}),
-<<<<<<< HEAD
-=======
 		maxReceiptHeightValue: counters.NewMonotonousCounter(0),
->>>>>>> 138e1c32
 	}
 
 	return tc
@@ -288,11 +282,7 @@
 }
 
 func (tc *TransactionCollector) UpdateExecutionReceiptMaxHeight(height uint64) {
-<<<<<<< HEAD
-	tc.maxReceiptHeight.Set(float64(height))
-=======
 	if tc.maxReceiptHeightValue.Set(height) {
 		tc.maxReceiptHeight.Set(float64(height))
 	}
->>>>>>> 138e1c32
 }