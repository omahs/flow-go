package metrics

import (
	"context"
	"time"

	"github.com/libp2p/go-libp2p/core/network"
	"github.com/libp2p/go-libp2p/core/peer"
	"github.com/libp2p/go-libp2p/core/protocol"
	httpmetrics "github.com/slok/go-http-metrics/metrics"

	"github.com/onflow/flow-go/model/chainsync"
	"github.com/onflow/flow-go/model/cluster"
	"github.com/onflow/flow-go/model/flow"
	"github.com/onflow/flow-go/module"
	"github.com/onflow/flow-go/network/channels"
)

type NoopCollector struct{}

func NewNoopCollector() *NoopCollector {
	nc := &NoopCollector{}
	return nc
}

func (nc *NoopCollector) OutboundMessageSent(int, string, string, string)        {}
func (nc *NoopCollector) InboundMessageReceived(int, string, string, string)     {}
func (nc *NoopCollector) DuplicateInboundMessagesDropped(string, string, string) {}
func (nc *NoopCollector) UnicastMessageSendingStarted(topic string)              {}
func (nc *NoopCollector) UnicastMessageSendingCompleted(topic string)            {}
func (nc *NoopCollector) BlockProposed(*flow.Block)                              {}
func (nc *NoopCollector) BlockProposalDuration(duration time.Duration)           {}

var _ module.HotstuffMetrics = (*NoopCollector)(nil)
var _ module.EngineMetrics = (*NoopCollector)(nil)
var _ module.HeroCacheMetrics = (*NoopCollector)(nil)
var _ module.NetworkMetrics = (*NoopCollector)(nil)

func (nc *NoopCollector) Peers(prefix string, n int)                                             {}
func (nc *NoopCollector) Wantlist(prefix string, n int)                                          {}
func (nc *NoopCollector) BlobsReceived(prefix string, n uint64)                                  {}
func (nc *NoopCollector) DataReceived(prefix string, n uint64)                                   {}
func (nc *NoopCollector) BlobsSent(prefix string, n uint64)                                      {}
func (nc *NoopCollector) DataSent(prefix string, n uint64)                                       {}
func (nc *NoopCollector) DupBlobsReceived(prefix string, n uint64)                               {}
func (nc *NoopCollector) DupDataReceived(prefix string, n uint64)                                {}
func (nc *NoopCollector) MessagesReceived(prefix string, n uint64)                               {}
func (nc *NoopCollector) NetworkMessageSent(sizeBytes int, topic string, messageType string)     {}
func (nc *NoopCollector) NetworkMessageReceived(sizeBytes int, topic string, messageType string) {}
func (nc *NoopCollector) NetworkDuplicateMessagesDropped(topic string, messageType string)       {}
func (nc *NoopCollector) MessageAdded(priority int)                                              {}
func (nc *NoopCollector) MessageRemoved(priority int)                                            {}
func (nc *NoopCollector) QueueDuration(duration time.Duration, priority int)                     {}
func (nc *NoopCollector) MessageProcessingStarted(topic string)                                  {}
func (nc *NoopCollector) MessageProcessingFinished(topic string, duration time.Duration)         {}
func (nc *NoopCollector) DirectMessageStarted(topic string)                                      {}
func (nc *NoopCollector) DirectMessageFinished(topic string)                                     {}
func (nc *NoopCollector) MessageSent(engine string, message string)                              {}
func (nc *NoopCollector) MessageReceived(engine string, message string)                          {}
func (nc *NoopCollector) MessageHandled(engine string, message string)                           {}
func (nc *NoopCollector) InboundMessageDropped(engine string, message string)                    {}
func (nc *NoopCollector) OutboundMessageDropped(engine string, messages string)                  {}
func (nc *NoopCollector) OutboundConnections(_ uint)                                             {}
func (nc *NoopCollector) InboundConnections(_ uint)                                              {}
func (nc *NoopCollector) DNSLookupDuration(duration time.Duration)                               {}
func (nc *NoopCollector) OnDNSCacheMiss()                                                        {}
func (nc *NoopCollector) OnDNSCacheInvalidated()                                                 {}
func (nc *NoopCollector) OnDNSCacheHit()                                                         {}
func (nc *NoopCollector) OnDNSLookupRequestDropped()                                             {}
func (nc *NoopCollector) UnstakedOutboundConnections(_ uint)                                     {}
func (nc *NoopCollector) UnstakedInboundConnections(_ uint)                                      {}
func (nc *NoopCollector) RanGC(duration time.Duration)                                           {}
func (nc *NoopCollector) BadgerLSMSize(sizeBytes int64)                                          {}
func (nc *NoopCollector) BadgerVLogSize(sizeBytes int64)                                         {}
func (nc *NoopCollector) BadgerNumReads(n int64)                                                 {}
func (nc *NoopCollector) BadgerNumWrites(n int64)                                                {}
func (nc *NoopCollector) BadgerNumBytesRead(n int64)                                             {}
func (nc *NoopCollector) BadgerNumBytesWritten(n int64)                                          {}
func (nc *NoopCollector) BadgerNumGets(n int64)                                                  {}
func (nc *NoopCollector) BadgerNumPuts(n int64)                                                  {}
func (nc *NoopCollector) BadgerNumBlockedPuts(n int64)                                           {}
func (nc *NoopCollector) BadgerNumMemtableGets(n int64)                                          {}
func (nc *NoopCollector) FinalizedHeight(height uint64)                                          {}
func (nc *NoopCollector) SealedHeight(height uint64)                                             {}
func (nc *NoopCollector) BlockFinalized(*flow.Block)                                             {}
func (nc *NoopCollector) BlockSealed(*flow.Block)                                                {}
func (nc *NoopCollector) CommittedEpochFinalView(view uint64)                                    {}
func (nc *NoopCollector) EpochTransitionHeight(height uint64)                                    {}
func (nc *NoopCollector) CurrentEpochCounter(counter uint64)                                     {}
func (nc *NoopCollector) CurrentEpochPhase(phase flow.EpochPhase)                                {}
func (nc *NoopCollector) CurrentEpochFinalView(view uint64)                                      {}
func (nc *NoopCollector) CurrentDKGPhase1FinalView(view uint64)                                  {}
func (nc *NoopCollector) CurrentDKGPhase2FinalView(view uint64)                                  {}
func (nc *NoopCollector) CurrentDKGPhase3FinalView(view uint64)                                  {}
func (nc *NoopCollector) EpochEmergencyFallbackTriggered()                                       {}
func (nc *NoopCollector) CacheEntries(resource string, entries uint)                             {}
func (nc *NoopCollector) CacheHit(resource string)                                               {}
func (nc *NoopCollector) CacheNotFound(resource string)                                          {}
func (nc *NoopCollector) CacheMiss(resource string)                                              {}
func (nc *NoopCollector) MempoolEntries(resource string, entries uint)                           {}
func (nc *NoopCollector) Register(resource string, entriesFunc module.EntriesFunc) error         { return nil }
func (nc *NoopCollector) HotStuffBusyDuration(duration time.Duration, event string)              {}
func (nc *NoopCollector) HotStuffIdleDuration(duration time.Duration)                            {}
func (nc *NoopCollector) HotStuffWaitDuration(duration time.Duration, event string)              {}
func (nc *NoopCollector) SetCurView(view uint64)                                                 {}
func (nc *NoopCollector) SetQCView(view uint64)                                                  {}
func (nc *NoopCollector) SetTCView(uint64)                                                       {}
func (nc *NoopCollector) CountSkipped()                                                          {}
func (nc *NoopCollector) CountTimeout()                                                          {}
func (nc *NoopCollector) BlockProcessingDuration(time.Duration)                                  {}
func (nc *NoopCollector) VoteProcessingDuration(time.Duration)                                   {}
func (nc *NoopCollector) TimeoutObjectProcessingDuration(time.Duration)                          {}
func (nc *NoopCollector) SetTimeout(duration time.Duration)                                      {}
func (nc *NoopCollector) CommitteeProcessingDuration(duration time.Duration)                     {}
func (nc *NoopCollector) SignerProcessingDuration(duration time.Duration)                        {}
func (nc *NoopCollector) ValidatorProcessingDuration(duration time.Duration)                     {}
func (nc *NoopCollector) PayloadProductionDuration(duration time.Duration)                       {}
func (nc *NoopCollector) TransactionIngested(txID flow.Identifier)                               {}
func (nc *NoopCollector) ClusterBlockProposed(*cluster.Block)                                    {}
func (nc *NoopCollector) ClusterBlockFinalized(*cluster.Block)                                   {}
func (nc *NoopCollector) StartCollectionToFinalized(collectionID flow.Identifier)                {}
func (nc *NoopCollector) FinishCollectionToFinalized(collectionID flow.Identifier)               {}
func (nc *NoopCollector) StartBlockToSeal(blockID flow.Identifier)                               {}
func (nc *NoopCollector) FinishBlockToSeal(blockID flow.Identifier)                              {}
func (nc *NoopCollector) EmergencySeal()                                                         {}
func (nc *NoopCollector) OnReceiptProcessingDuration(duration time.Duration)                     {}
func (nc *NoopCollector) OnApprovalProcessingDuration(duration time.Duration)                    {}
func (nc *NoopCollector) CheckSealingDuration(duration time.Duration)                            {}
func (nc *NoopCollector) OnExecutionResultReceivedAtAssignerEngine()                             {}
func (nc *NoopCollector) OnVerifiableChunkReceivedAtVerifierEngine()                             {}
func (nc *NoopCollector) OnResultApprovalDispatchedInNetworkByVerifier()                         {}
func (nc *NoopCollector) SetMaxChunkDataPackAttemptsForNextUnsealedHeightAtRequester(attempts uint64) {
}
func (nc *NoopCollector) OnFinalizedBlockArrivedAtAssigner(height uint64)                       {}
func (nc *NoopCollector) OnChunksAssignmentDoneAtAssigner(chunks int)                           {}
func (nc *NoopCollector) OnAssignedChunkProcessedAtAssigner()                                   {}
func (nc *NoopCollector) OnAssignedChunkReceivedAtFetcher()                                     {}
func (nc *NoopCollector) OnChunkDataPackRequestDispatchedInNetworkByRequester()                 {}
func (nc *NoopCollector) OnChunkDataPackRequestSentByFetcher()                                  {}
func (nc *NoopCollector) OnChunkDataPackRequestReceivedByRequester()                            {}
func (nc *NoopCollector) OnChunkDataPackArrivedAtFetcher()                                      {}
func (nc *NoopCollector) OnChunkDataPackSentToFetcher()                                         {}
func (nc *NoopCollector) OnVerifiableChunkSentToVerifier()                                      {}
func (nc *NoopCollector) OnBlockConsumerJobDone(uint64)                                         {}
func (nc *NoopCollector) OnChunkConsumerJobDone(uint64)                                         {}
func (nc *NoopCollector) OnChunkDataPackResponseReceivedFromNetworkByRequester()                {}
func (nc *NoopCollector) TotalConnectionsInPool(connectionCount uint, connectionPoolSize uint)  {}
func (nc *NoopCollector) ConnectionFromPoolReused()                                             {}
func (nc *NoopCollector) ConnectionAddedToPool()                                                {}
func (nc *NoopCollector) NewConnectionEstablished()                                             {}
func (nc *NoopCollector) ConnectionFromPoolInvalidated()                                        {}
func (nc *NoopCollector) ConnectionFromPoolUpdated()                                            {}
func (nc *NoopCollector) ConnectionFromPoolEvicted()                                            {}
func (nc *NoopCollector) StartBlockReceivedToExecuted(blockID flow.Identifier)                  {}
func (nc *NoopCollector) FinishBlockReceivedToExecuted(blockID flow.Identifier)                 {}
func (nc *NoopCollector) ExecutionComputationUsedPerBlock(computation uint64)                   {}
func (nc *NoopCollector) ExecutionStorageStateCommitment(bytes int64)                           {}
func (nc *NoopCollector) ExecutionLastExecutedBlockHeight(height uint64)                        {}
func (nc *NoopCollector) ExecutionBlockExecuted(_ time.Duration, _ module.ExecutionResultStats) {}
func (nc *NoopCollector) ExecutionCollectionExecuted(_ time.Duration, _ module.ExecutionResultStats) {
}
func (nc *NoopCollector) ExecutionBlockExecutionEffortVectorComponent(_ string, _ uint) {}
func (nc *NoopCollector) ExecutionBlockCachedPrograms(programs int)                     {}
func (nc *NoopCollector) ExecutionTransactionExecuted(_ time.Duration, _, _, _ uint64, _, _ int, _ bool) {
}
func (nc *NoopCollector) ExecutionChunkDataPackGenerated(_, _ int)                         {}
func (nc *NoopCollector) ExecutionScriptExecuted(dur time.Duration, compUsed, _, _ uint64) {}
func (nc *NoopCollector) ForestApproxMemorySize(bytes uint64)                              {}
func (nc *NoopCollector) ForestNumberOfTrees(number uint64)                                {}
func (nc *NoopCollector) LatestTrieRegCount(number uint64)                                 {}
func (nc *NoopCollector) LatestTrieRegCountDiff(number int64)                              {}
func (nc *NoopCollector) LatestTrieRegSize(size uint64)                                    {}
func (nc *NoopCollector) LatestTrieRegSizeDiff(size int64)                                 {}
func (nc *NoopCollector) LatestTrieMaxDepthTouched(maxDepth uint16)                        {}
func (nc *NoopCollector) UpdateCount()                                                     {}
func (nc *NoopCollector) ProofSize(bytes uint32)                                           {}
func (nc *NoopCollector) UpdateValuesNumber(number uint64)                                 {}
func (nc *NoopCollector) UpdateValuesSize(byte uint64)                                     {}
func (nc *NoopCollector) UpdateDuration(duration time.Duration)                            {}
func (nc *NoopCollector) UpdateDurationPerItem(duration time.Duration)                     {}
func (nc *NoopCollector) ReadValuesNumber(number uint64)                                   {}
func (nc *NoopCollector) ReadValuesSize(byte uint64)                                       {}
func (nc *NoopCollector) ReadDuration(duration time.Duration)                              {}
func (nc *NoopCollector) ReadDurationPerItem(duration time.Duration)                       {}
func (nc *NoopCollector) ExecutionCollectionRequestSent()                                  {}
func (nc *NoopCollector) ExecutionCollectionRequestRetried()                               {}
func (nc *NoopCollector) RuntimeTransactionParsed(dur time.Duration)                       {}
func (nc *NoopCollector) RuntimeTransactionChecked(dur time.Duration)                      {}
func (nc *NoopCollector) RuntimeTransactionInterpreted(dur time.Duration)                  {}
func (nc *NoopCollector) RuntimeSetNumberOfAccounts(count uint64)                          {}
func (nc *NoopCollector) RuntimeTransactionProgramsCacheMiss()                             {}
func (nc *NoopCollector) RuntimeTransactionProgramsCacheHit()                              {}
func (nc *NoopCollector) ScriptExecuted(dur time.Duration, size int)                       {}
func (nc *NoopCollector) TransactionResultFetched(dur time.Duration, size int)             {}
func (nc *NoopCollector) TransactionReceived(txID flow.Identifier, when time.Time)         {}
func (nc *NoopCollector) TransactionFinalized(txID flow.Identifier, when time.Time)        {}
func (nc *NoopCollector) TransactionExecuted(txID flow.Identifier, when time.Time)         {}
func (nc *NoopCollector) TransactionExpired(txID flow.Identifier)                          {}
func (nc *NoopCollector) TransactionSubmissionFailed()                                     {}
func (nc *NoopCollector) UpdateExecutionReceiptMaxHeight(height uint64)                    {}
func (nc *NoopCollector) ChunkDataPackRequestProcessed()                                   {}
func (nc *NoopCollector) ExecutionSync(syncing bool)                                       {}
func (nc *NoopCollector) ExecutionBlockDataUploadStarted()                                 {}
func (nc *NoopCollector) ExecutionBlockDataUploadFinished(dur time.Duration)               {}
func (nc *NoopCollector) ExecutionComputationResultUploaded()                              {}
func (nc *NoopCollector) ExecutionComputationResultUploadRetried()                         {}
func (nc *NoopCollector) RootIDComputed(duration time.Duration, numberOfChunks int)        {}
func (nc *NoopCollector) AddBlobsSucceeded(duration time.Duration, totalSize uint64)       {}
func (nc *NoopCollector) AddBlobsFailed()                                                  {}
func (nc *NoopCollector) FulfilledHeight(blockHeight uint64)                               {}
func (nc *NoopCollector) ReceiptSkipped()                                                  {}
func (nc *NoopCollector) RequestSucceeded(blockHeight uint64, duration time.Duration, totalSize uint64, numberOfAttempts int) {
}
func (nc *NoopCollector) RequestFailed(duration time.Duration, retryable bool)                  {}
func (nc *NoopCollector) RequestCanceled()                                                      {}
func (nc *NoopCollector) ResponseDropped()                                                      {}
func (nc *NoopCollector) Pruned(height uint64, duration time.Duration)                          {}
func (nc *NoopCollector) UpdateCollectionMaxHeight(height uint64)                               {}
func (nc *NoopCollector) BucketAvailableSlots(uint64, uint64)                                   {}
func (nc *NoopCollector) OnKeyPutSuccess(uint32)                                                {}
func (nc *NoopCollector) OnEntityEjectionDueToFullCapacity()                                    {}
func (nc *NoopCollector) OnEntityEjectionDueToEmergency()                                       {}
func (nc *NoopCollector) OnKeyGetSuccess()                                                      {}
func (nc *NoopCollector) OnKeyGetFailure()                                                      {}
func (nc *NoopCollector) OnKeyPutAttempt(uint32)                                                {}
func (nc *NoopCollector) OnKeyPutDrop()                                                         {}
func (nc *NoopCollector) OnKeyPutDeduplicated()                                                 {}
func (nc *NoopCollector) OnKeyRemoved(uint32)                                                   {}
func (nc *NoopCollector) ExecutionDataFetchStarted()                                            {}
func (nc *NoopCollector) ExecutionDataFetchFinished(_ time.Duration, _ bool, _ uint64)          {}
func (nc *NoopCollector) NotificationSent(height uint64)                                        {}
func (nc *NoopCollector) FetchRetried()                                                         {}
func (nc *NoopCollector) RoutingTablePeerAdded()                                                {}
func (nc *NoopCollector) RoutingTablePeerRemoved()                                              {}
func (nc *NoopCollector) PrunedBlockById(status *chainsync.Status)                              {}
func (nc *NoopCollector) PrunedBlockByHeight(status *chainsync.Status)                          {}
func (nc *NoopCollector) PrunedBlocks(totalByHeight, totalById, storedByHeight, storedById int) {}
func (nc *NoopCollector) RangeRequested(ran chainsync.Range)                                    {}
func (nc *NoopCollector) BatchRequested(batch chainsync.Batch)                                  {}
func (nc *NoopCollector) OnUnauthorizedMessage(role, msgType, topic, offense string)            {}
func (nc *NoopCollector) ObserveHTTPRequestDuration(context.Context, httpmetrics.HTTPReqProperties, time.Duration) {
}
func (nc *NoopCollector) ObserveHTTPResponseSize(context.Context, httpmetrics.HTTPReqProperties, int64) {
}
func (nc *NoopCollector) AddInflightRequests(context.Context, httpmetrics.HTTPProperties, int) {}
func (nc *NoopCollector) AddTotalRequests(context.Context, string, string)                     {}
func (nc *NoopCollector) OnRateLimitedPeer(pid peer.ID, role, msgType, topic, reason string) {
}
func (nc *NoopCollector) OnStreamCreated(duration time.Duration, attempts int)          {}
func (nc *NoopCollector) OnStreamCreationFailure(duration time.Duration, attempts int)  {}
func (nc *NoopCollector) OnPeerDialed(duration time.Duration, attempts int)             {}
func (nc *NoopCollector) OnPeerDialFailure(duration time.Duration, attempts int)        {}
func (nc *NoopCollector) OnStreamEstablished(duration time.Duration, attempts int)      {}
func (nc *NoopCollector) OnEstablishStreamFailure(duration time.Duration, attempts int) {}

var _ module.HeroCacheMetrics = (*NoopCollector)(nil)
var _ module.NetworkMetrics = (*NoopCollector)(nil)

func (nc *NoopCollector) OnRateLimitedUnicastMessage(role, msgType, topic, reason string)  {}
func (nc *NoopCollector) OnIWantReceived(int)                                              {}
func (nc *NoopCollector) OnIHaveReceived(int)                                              {}
func (nc *NoopCollector) OnGraftReceived(int)                                              {}
func (nc *NoopCollector) OnPruneReceived(int)                                              {}
func (nc *NoopCollector) OnIncomingRpcAcceptedFully()                                      {}
func (nc *NoopCollector) OnIncomingRpcAcceptedOnlyForControlMessages()                     {}
func (nc *NoopCollector) OnIncomingRpcRejected()                                           {}
func (nc *NoopCollector) OnPublishedGossipMessagesReceived(int)                            {}
func (nc *NoopCollector) OnLocalMeshSizeUpdated(string, int)                               {}
func (nc *NoopCollector) AllowConn(network.Direction, bool)                                {}
func (nc *NoopCollector) BlockConn(network.Direction, bool)                                {}
func (nc *NoopCollector) AllowStream(peer.ID, network.Direction)                           {}
func (nc *NoopCollector) BlockStream(peer.ID, network.Direction)                           {}
func (nc *NoopCollector) AllowPeer(peer.ID)                                                {}
func (nc *NoopCollector) BlockPeer(peer.ID)                                                {}
func (nc *NoopCollector) AllowProtocol(protocol.ID)                                        {}
func (nc *NoopCollector) BlockProtocol(protocol.ID)                                        {}
func (nc *NoopCollector) BlockProtocolPeer(protocol.ID, peer.ID)                           {}
func (nc *NoopCollector) AllowService(string)                                              {}
func (nc *NoopCollector) BlockService(string)                                              {}
func (nc *NoopCollector) BlockServicePeer(string, peer.ID)                                 {}
func (nc *NoopCollector) AllowMemory(int)                                                  {}
func (nc *NoopCollector) BlockMemory(int)                                                  {}
func (nc *NoopCollector) SetWarningStateCount(u uint)                                      {}
func (nc *NoopCollector) OnInvalidMessageDeliveredUpdated(topic channels.Topic, f float64) {}
func (nc *NoopCollector) OnMeshMessageDeliveredUpdated(topic channels.Topic, f float64)    {}
func (nc *NoopCollector) OnFirstMessageDeliveredUpdated(topic channels.Topic, f float64)   {}
func (nc *NoopCollector) OnTimeInMeshUpdated(topic channels.Topic, duration time.Duration) {}
func (nc *NoopCollector) OnBehaviourPenaltyUpdated(f float64)                              {}
func (nc *NoopCollector) OnIPColocationFactorUpdated(f float64)                            {}
func (nc *NoopCollector) OnAppSpecificScoreUpdated(f float64)                              {}
func (nc *NoopCollector) OnOverallPeerScoreUpdated(f float64)                              {}
<<<<<<< HEAD

func (nc *NoopCollector) PreProcessingStarted(string, uint)                 {}
func (nc *NoopCollector) PreProcessingFinished(string, uint, time.Duration) {}
func (nc *NoopCollector) AsyncProcessingStarted(string)                     {}
func (nc *NoopCollector) AsyncProcessingFinished(string, time.Duration)     {}
=======
func (nc *NoopCollector) OnMisbehaviorReported(string, string)                             {}
>>>>>>> a1cdda5b
<|MERGE_RESOLUTION|>--- conflicted
+++ resolved
@@ -289,12 +289,10 @@
 func (nc *NoopCollector) OnIPColocationFactorUpdated(f float64)                            {}
 func (nc *NoopCollector) OnAppSpecificScoreUpdated(f float64)                              {}
 func (nc *NoopCollector) OnOverallPeerScoreUpdated(f float64)                              {}
-<<<<<<< HEAD
 
 func (nc *NoopCollector) PreProcessingStarted(string, uint)                 {}
 func (nc *NoopCollector) PreProcessingFinished(string, uint, time.Duration) {}
 func (nc *NoopCollector) AsyncProcessingStarted(string)                     {}
 func (nc *NoopCollector) AsyncProcessingFinished(string, time.Duration)     {}
-=======
-func (nc *NoopCollector) OnMisbehaviorReported(string, string)                             {}
->>>>>>> a1cdda5b
+
+func (nc *NoopCollector) OnMisbehaviorReported(string, string) {}