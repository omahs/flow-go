--- conflicted
+++ resolved
@@ -122,62 +122,53 @@
 func (nc *NoopCollector) ExecutionCollectionExecuted(_ time.Duration, _ uint64, _ int)         {}
 func (nc *NoopCollector) ExecutionTransactionExecuted(_ time.Duration, _, _, _ uint64, _ int, _ bool) {
 }
-func (nc *NoopCollector) ExecutionScriptExecuted(dur time.Duration, compUsed, _, _ uint64)      {}
-func (nc *NoopCollector) ForestApproxMemorySize(bytes uint64)                                   {}
-func (nc *NoopCollector) ForestNumberOfTrees(number uint64)                                     {}
-func (nc *NoopCollector) LatestTrieRegCount(number uint64)                                      {}
-func (nc *NoopCollector) LatestTrieRegCountDiff(number int64)                                   {}
-func (nc *NoopCollector) LatestTrieRegSize(size uint64)                                         {}
-func (nc *NoopCollector) LatestTrieRegSizeDiff(size int64)                                      {}
-func (nc *NoopCollector) LatestTrieMaxDepthTouched(maxDepth uint16)                             {}
-func (nc *NoopCollector) UpdateCount()                                                          {}
-func (nc *NoopCollector) ProofSize(bytes uint32)                                                {}
-func (nc *NoopCollector) UpdateValuesNumber(number uint64)                                      {}
-func (nc *NoopCollector) UpdateValuesSize(byte uint64)                                          {}
-func (nc *NoopCollector) UpdateDuration(duration time.Duration)                                 {}
-func (nc *NoopCollector) UpdateDurationPerItem(duration time.Duration)                          {}
-func (nc *NoopCollector) ReadValuesNumber(number uint64)                                        {}
-func (nc *NoopCollector) ReadValuesSize(byte uint64)                                            {}
-func (nc *NoopCollector) ReadDuration(duration time.Duration)                                   {}
-func (nc *NoopCollector) ReadDurationPerItem(duration time.Duration)                            {}
-func (nc *NoopCollector) ExecutionCollectionRequestSent()                                       {}
-func (nc *NoopCollector) ExecutionCollectionRequestRetried()                                    {}
-func (nc *NoopCollector) RuntimeTransactionParsed(dur time.Duration)                            {}
-func (nc *NoopCollector) RuntimeTransactionChecked(dur time.Duration)                           {}
-func (nc *NoopCollector) RuntimeTransactionInterpreted(dur time.Duration)                       {}
-func (nc *NoopCollector) RuntimeSetNumberOfAccounts(count uint64)                               {}
-func (nc *NoopCollector) ScriptExecuted(dur time.Duration, size int)                            {}
-func (nc *NoopCollector) TransactionResultFetched(dur time.Duration, size int)                  {}
-func (nc *NoopCollector) TransactionReceived(txID flow.Identifier, when time.Time)              {}
-func (nc *NoopCollector) TransactionFinalized(txID flow.Identifier, when time.Time)             {}
-func (nc *NoopCollector) TransactionExecuted(txID flow.Identifier, when time.Time)              {}
-func (nc *NoopCollector) TransactionExpired(txID flow.Identifier)                               {}
-func (nc *NoopCollector) TransactionSubmissionFailed()                                          {}
-func (nc *NoopCollector) ChunkDataPackRequested()                                               {}
-func (nc *NoopCollector) ExecutionSync(syncing bool)                                            {}
-func (nc *NoopCollector) DiskSize(uint64)                                                       {}
-func (nc *NoopCollector) ExecutionBlockDataUploadStarted()                                      {}
-func (nc *NoopCollector) ExecutionBlockDataUploadFinished(dur time.Duration)                    {}
-<<<<<<< HEAD
-func (nc *NoopCollector) RootIDComputed(duration time.Duration, numberOfChunks int)             {}
-func (nc *NoopCollector) AddBlobsSucceeded(duration time.Duration, totalSize uint64)            {}
-func (nc *NoopCollector) AddBlobsFailed()                                                       {}
-func (nc *NoopCollector) FulfilledHeight(blockHeight uint64)                                    {}
-func (nc *NoopCollector) ReceiptSkipped()                                                       {}
+func (nc *NoopCollector) ExecutionScriptExecuted(dur time.Duration, compUsed, _, _ uint64) {}
+func (nc *NoopCollector) ForestApproxMemorySize(bytes uint64)                              {}
+func (nc *NoopCollector) ForestNumberOfTrees(number uint64)                                {}
+func (nc *NoopCollector) LatestTrieRegCount(number uint64)                                 {}
+func (nc *NoopCollector) LatestTrieRegCountDiff(number int64)                              {}
+func (nc *NoopCollector) LatestTrieRegSize(size uint64)                                    {}
+func (nc *NoopCollector) LatestTrieRegSizeDiff(size int64)                                 {}
+func (nc *NoopCollector) LatestTrieMaxDepthTouched(maxDepth uint16)                        {}
+func (nc *NoopCollector) UpdateCount()                                                     {}
+func (nc *NoopCollector) ProofSize(bytes uint32)                                           {}
+func (nc *NoopCollector) UpdateValuesNumber(number uint64)                                 {}
+func (nc *NoopCollector) UpdateValuesSize(byte uint64)                                     {}
+func (nc *NoopCollector) UpdateDuration(duration time.Duration)                            {}
+func (nc *NoopCollector) UpdateDurationPerItem(duration time.Duration)                     {}
+func (nc *NoopCollector) ReadValuesNumber(number uint64)                                   {}
+func (nc *NoopCollector) ReadValuesSize(byte uint64)                                       {}
+func (nc *NoopCollector) ReadDuration(duration time.Duration)                              {}
+func (nc *NoopCollector) ReadDurationPerItem(duration time.Duration)                       {}
+func (nc *NoopCollector) ExecutionCollectionRequestSent()                                  {}
+func (nc *NoopCollector) ExecutionCollectionRequestRetried()                               {}
+func (nc *NoopCollector) RuntimeTransactionParsed(dur time.Duration)                       {}
+func (nc *NoopCollector) RuntimeTransactionChecked(dur time.Duration)                      {}
+func (nc *NoopCollector) RuntimeTransactionInterpreted(dur time.Duration)                  {}
+func (nc *NoopCollector) RuntimeSetNumberOfAccounts(count uint64)                          {}
+func (nc *NoopCollector) ScriptExecuted(dur time.Duration, size int)                       {}
+func (nc *NoopCollector) TransactionResultFetched(dur time.Duration, size int)             {}
+func (nc *NoopCollector) TransactionReceived(txID flow.Identifier, when time.Time)         {}
+func (nc *NoopCollector) TransactionFinalized(txID flow.Identifier, when time.Time)        {}
+func (nc *NoopCollector) TransactionExecuted(txID flow.Identifier, when time.Time)         {}
+func (nc *NoopCollector) TransactionExpired(txID flow.Identifier)                          {}
+func (nc *NoopCollector) TransactionSubmissionFailed()                                     {}
+func (nc *NoopCollector) ChunkDataPackRequested()                                          {}
+func (nc *NoopCollector) ExecutionSync(syncing bool)                                       {}
+func (nc *NoopCollector) DiskSize(uint64)                                                  {}
+func (nc *NoopCollector) ExecutionBlockDataUploadStarted()                                 {}
+func (nc *NoopCollector) ExecutionBlockDataUploadFinished(dur time.Duration)               {}
+func (nc *NoopCollector) RootIDComputed(duration time.Duration, numberOfChunks int)        {}
+func (nc *NoopCollector) AddBlobsSucceeded(duration time.Duration, totalSize uint64)       {}
+func (nc *NoopCollector) AddBlobsFailed()                                                  {}
+func (nc *NoopCollector) FulfilledHeight(blockHeight uint64)                               {}
+func (nc *NoopCollector) ReceiptSkipped()                                                  {}
 func (nc *NoopCollector) RequestSucceeded(blockHeight uint64, duration time.Duration, totalSize uint64, numberOfAttempts int) {
 }
-func (nc *NoopCollector) RequestFailed(duration time.Duration, retryable bool) {}
-func (nc *NoopCollector) RequestCanceled()                                     {}
-func (nc *NoopCollector) ResponseDropped()                                     {}
-func (nc *NoopCollector) Pruned(height uint64, duration time.Duration)         {}
-func (nc *NoopCollector) BucketAvailableSlots(uint64, uint64)                  {}
-func (nc *NoopCollector) OnKeyPutSuccess()                                     {}
-func (nc *NoopCollector) OnEntityEjectionDueToFullCapacity()                   {}
-func (nc *NoopCollector) OnEntityEjectionDueToEmergency()                      {}
-func (nc *NoopCollector) OnKeyPutFailure()                                     {}
-func (nc *NoopCollector) OnKeyGetSuccess()                                     {}
-func (nc *NoopCollector) OnKeyGetFailure()                                     {}
-=======
+func (nc *NoopCollector) RequestFailed(duration time.Duration, retryable bool)                  {}
+func (nc *NoopCollector) RequestCanceled()                                                      {}
+func (nc *NoopCollector) ResponseDropped()                                                      {}
+func (nc *NoopCollector) Pruned(height uint64, duration time.Duration)                          {}
 func (nc *NoopCollector) ExecutionDataAddStarted()                                              {}
 func (nc *NoopCollector) ExecutionDataAddFinished(time.Duration, bool, uint64)                  {}
 func (nc *NoopCollector) ExecutionDataGetStarted()                                              {}
@@ -199,5 +190,4 @@
 func (nc *NoopCollector) PrunedBlockByHeight(status *chainsync.Status)                          {}
 func (nc *NoopCollector) PrunedBlocks(totalByHeight, totalById, storedByHeight, storedById int) {}
 func (nc *NoopCollector) RangeRequested(ran chainsync.Range)                                    {}
-func (nc *NoopCollector) BatchRequested(batch chainsync.Batch)                                  {}
->>>>>>> eabdbd82
+func (nc *NoopCollector) BatchRequested(batch chainsync.Batch)                                  {}