--- conflicted
+++ resolved
@@ -208,28 +208,7 @@
 	//
 	// If invalid parameters will be supplied SubscribeBlockDigestsFromLatest will return a failed subscription.
 	SubscribeBlockDigestsFromLatest(ctx context.Context, blockStatus flow.BlockStatus) subscription.Subscription
-<<<<<<< HEAD
-
-	// SubscribeTransactionStatusesFromStartBlockID subscribes to transaction status updates for a given transaction ID.
-	// Monitoring begins from the specified block ID. The subscription streams status updates until the transaction
-	// reaches a final state (TransactionStatusSealed or TransactionStatusExpired). When the transaction reaches one of
-	// these final statuses, the subscription will automatically terminate.
-	//
-	// Parameters:
-	//   - ctx: The context to manage the subscription's lifecycle, including cancellation.
-	//   - txID: The identifier of the transaction to monitor.
-	//   - startBlockID: The block ID from which to start monitoring.
-	//   - requiredEventEncodingVersion: The version of event encoding required for the subscription.
-	SubscribeTransactionStatusesFromStartBlockID(ctx context.Context, txID flow.Identifier, startBlockID flow.Identifier, requiredEventEncodingVersion entities.EventEncodingVersion) subscription.Subscription
-
-	// SubscribeTransactionStatusesFromStartHeight subscribes to transaction status updates for a given transaction ID.
-	// Monitoring begins from the specified block height. The subscription streams status updates until the transaction
-	// reaches a final state (TransactionStatusSealed or TransactionStatusExpired). When the transaction reaches one of
-	// these final statuses, the subscription will automatically terminate.
-	//
-	// Parameters:
-	//   - ctx: The context to manage the subscription's lifecycle, including cancellation.
-=======
+
 	// SubscribeTransactionStatuses subscribes to transaction status updates for a given transaction ID. Monitoring starts
 	// from the latest block to obtain the current transaction status. If the transaction is already in the final state
 	// ([flow.TransactionStatusSealed] or [flow.TransactionStatusExpired]), all statuses will be prepared and sent to the client
@@ -238,28 +217,11 @@
 	//
 	// Parameters:
 	//   - ctx: Context to manage the subscription's lifecycle, including cancellation.
->>>>>>> 9c8f9c7c
 	//   - txID: The unique identifier of the transaction to monitor.
 	//   - requiredEventEncodingVersion: The version of event encoding required for the subscription.
-<<<<<<< HEAD
-	SubscribeTransactionStatusesFromStartHeight(ctx context.Context, txID flow.Identifier, startHeight uint64, requiredEventEncodingVersion entities.EventEncodingVersion) subscription.Subscription
-
-	// SubscribeTransactionStatusesFromLatest subscribes to transaction status updates for a given transaction ID.
-	// Monitoring begins from the latest block. The subscription streams status updates until the transaction
-	// reaches a final state (TransactionStatusSealed or TransactionStatusExpired). When the transaction reaches one of
-	// these final statuses, the subscription will automatically terminate.
-	//
-	// Parameters:
-	//   - ctx: The context to manage the subscription's lifecycle, including cancellation.
-	//   - txID: The unique identifier of the transaction to monitor.
-	//   - requiredEventEncodingVersion: The version of event encoding required for the subscription.
-	SubscribeTransactionStatusesFromLatest(ctx context.Context, txID flow.Identifier, requiredEventEncodingVersion entities.EventEncodingVersion) subscription.Subscription
-
-	// SendAndSubscribeTransactionStatuses sends a transaction to the network and subscribes to its status updates.
-=======
 	SubscribeTransactionStatuses(ctx context.Context, txID flow.Identifier, requiredEventEncodingVersion entities.EventEncodingVersion) subscription.Subscription
+
 	// SendAndSubscribeTransactionStatuses sends a transaction to the execution node and subscribes to its status updates.
->>>>>>> 9c8f9c7c
 	// Monitoring begins from the reference block saved in the transaction itself and streams status updates until the transaction
 	// reaches the final state ([flow.TransactionStatusSealed] or [flow.TransactionStatusExpired]). Once the final status has been reached, the subscription
 	// automatically terminates.
@@ -271,108 +233,4 @@
 	//
 	// If the transaction cannot be sent, the subscription will fail and return a failed subscription.
 	SendAndSubscribeTransactionStatuses(ctx context.Context, tx *flow.TransactionBody, requiredEventEncodingVersion entities.EventEncodingVersion) subscription.Subscription
-<<<<<<< HEAD
-=======
-}
-
-// TODO: Combine this with flow.TransactionResult?
-type TransactionResult struct {
-	Status        flow.TransactionStatus
-	StatusCode    uint
-	Events        []flow.Event
-	ErrorMessage  string
-	BlockID       flow.Identifier
-	TransactionID flow.Identifier
-	CollectionID  flow.Identifier
-	BlockHeight   uint64
-}
-
-func (r *TransactionResult) IsExecuted() bool {
-	return r.Status == flow.TransactionStatusExecuted || r.Status == flow.TransactionStatusSealed
-}
-
-func (r *TransactionResult) IsFinal() bool {
-	return r.Status == flow.TransactionStatusSealed || r.Status == flow.TransactionStatusExpired
-}
-
-func TransactionResultToMessage(result *TransactionResult) *access.TransactionResultResponse {
-	return &access.TransactionResultResponse{
-		Status:        entities.TransactionStatus(result.Status),
-		StatusCode:    uint32(result.StatusCode),
-		ErrorMessage:  result.ErrorMessage,
-		Events:        convert.EventsToMessages(result.Events),
-		BlockId:       result.BlockID[:],
-		TransactionId: result.TransactionID[:],
-		CollectionId:  result.CollectionID[:],
-		BlockHeight:   result.BlockHeight,
-	}
-}
-
-func TransactionResultsToMessage(results []*TransactionResult) *access.TransactionResultsResponse {
-	messages := make([]*access.TransactionResultResponse, len(results))
-	for i, result := range results {
-		messages[i] = TransactionResultToMessage(result)
-	}
-
-	return &access.TransactionResultsResponse{
-		TransactionResults: messages,
-	}
-}
-
-func MessageToTransactionResult(message *access.TransactionResultResponse) *TransactionResult {
-
-	return &TransactionResult{
-		Status:        flow.TransactionStatus(message.Status),
-		StatusCode:    uint(message.StatusCode),
-		ErrorMessage:  message.ErrorMessage,
-		Events:        convert.MessagesToEvents(message.Events),
-		BlockID:       flow.HashToID(message.BlockId),
-		TransactionID: flow.HashToID(message.TransactionId),
-		CollectionID:  flow.HashToID(message.CollectionId),
-		BlockHeight:   message.BlockHeight,
-	}
-}
-
-// NetworkParameters contains the network-wide parameters for the Flow blockchain.
-type NetworkParameters struct {
-	ChainID flow.ChainID
-}
-
-// CompatibleRange contains the first and the last height that the version supports.
-type CompatibleRange struct {
-	// The first block that the version supports.
-	StartHeight uint64
-	// The last block that the version supports.
-	EndHeight uint64
-}
-
-// NodeVersionInfo contains information about node, such as semver, commit, sporkID, protocolVersion, etc
-type NodeVersionInfo struct {
-	Semver  string
-	Commit  string
-	SporkId flow.Identifier
-	// ProtocolVersion is the deprecated protocol version number.
-	// Deprecated: Previously this referred to the major software version as of the most recent spork.
-	// Replaced by protocol_state_version.
-	ProtocolVersion uint64
-	// ProtocolStateVersion is the Protocol State version as of the latest finalized block.
-	// This tracks the schema version of the Protocol State and is used to coordinate breaking changes in the Protocol.
-	// Version numbers are monotonically increasing.
-	ProtocolStateVersion uint64
-	SporkRootBlockHeight uint64
-	NodeRootBlockHeight  uint64
-	CompatibleRange      *CompatibleRange
-}
-
-// CompatibleRangeToMessage converts a flow.CompatibleRange to a protobuf message
-func CompatibleRangeToMessage(c *CompatibleRange) *entities.CompatibleRange {
-	if c != nil {
-		return &entities.CompatibleRange{
-			StartHeight: c.StartHeight,
-			EndHeight:   c.EndHeight,
-		}
-	}
-
-	return nil
->>>>>>> 9c8f9c7c
 }