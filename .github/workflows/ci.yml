--- conflicted
+++ resolved
@@ -37,12 +37,8 @@
     - name: Checkout repo
       uses: actions/checkout@v3
     - name: Setup Go
-<<<<<<< HEAD
-      uses: actions/setup-go@v3
+      uses: actions/setup-go@v4
       timeout-minutes: 2 # fail fast. sometimes this step takes an extremely long time
-=======
-      uses: actions/setup-go@v4
->>>>>>> cf4eb04f
       with:
         go-version: ${{ env.GO_VERSION }}
         cache: true
@@ -71,12 +67,8 @@
       - name: Checkout repo
         uses: actions/checkout@v3
       - name: Setup Go
-<<<<<<< HEAD
-        uses: actions/setup-go@v3
+        uses: actions/setup-go@v4
         timeout-minutes: 2 # fail fast. sometimes this step takes an extremely long time
-=======
-        uses: actions/setup-go@v4
->>>>>>> cf4eb04f
         with:
           go-version: ${{ env.GO_VERSION }}
           cache: true
@@ -94,12 +86,8 @@
       - name: Checkout repo
         uses: actions/checkout@v3
       - name: Setup Go
-<<<<<<< HEAD
-        uses: actions/setup-go@v3
+        uses: actions/setup-go@v4
         timeout-minutes: 2 # fail fast. sometimes this step takes an extremely long time
-=======
-        uses: actions/setup-go@v4
->>>>>>> cf4eb04f
         with:
           go-version: ${{ env.GO_VERSION }}
           cache: true
@@ -120,12 +108,8 @@
     - name: Checkout repo
       uses: actions/checkout@v3
     - name: Setup Go
-<<<<<<< HEAD
-      uses: actions/setup-go@v3
+      uses: actions/setup-go@v4
       timeout-minutes: 2 # fail fast. sometimes this step takes an extremely long time
-=======
-      uses: actions/setup-go@v4
->>>>>>> cf4eb04f
       with:
         go-version: ${{ env.GO_VERSION }}
         cache: true
@@ -173,12 +157,8 @@
       - name: Checkout repo
         uses: actions/checkout@v3
       - name: Setup Go
-<<<<<<< HEAD
-        uses: actions/setup-go@v3
+        uses: actions/setup-go@v4
         timeout-minutes: 2 # fail fast. sometimes this step takes an extremely long time
-=======
-        uses: actions/setup-go@v4
->>>>>>> cf4eb04f
         with:
           go-version: ${{ env.GO_VERSION }}
           cache: true
@@ -210,12 +190,8 @@
           # all tags are needed for integration tests
           fetch-depth: 0
       - name: Setup Go
-<<<<<<< HEAD
-        uses: actions/setup-go@v3
+        uses: actions/setup-go@v4
         timeout-minutes: 2 # fail fast. sometimes this step takes an extremely long time
-=======
-        uses: actions/setup-go@v4
->>>>>>> cf4eb04f
         with:
           go-version: ${{ env.GO_VERSION }}
           cache: true
@@ -305,12 +281,8 @@
           # all tags are needed for integration tests
           fetch-depth: 0
     - name: Setup Go
-<<<<<<< HEAD
-      uses: actions/setup-go@v3
+      uses: actions/setup-go@v4
       timeout-minutes: 2 # fail fast. sometimes this step takes an extremely long time
-=======
-      uses: actions/setup-go@v4
->>>>>>> cf4eb04f
       with:
         go-version: ${{ env.GO_VERSION }}
         cache: true
