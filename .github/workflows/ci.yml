name: CI

on:
  push:
    branches:
      - 'auto-cadence-upgrade/**'
      - staging
      - trying
      - 'feature/**'
      - 'v[0-9]+.[0-9]+'
  pull_request:
    branches:
      - master*
      - 'auto-cadence-upgrade/**'
      - 'feature/**'
      - 'v[0-9]+.[0-9]+'
  merge_group:
    branches:
      - master

env:
  GO_VERSION: "1.20"

concurrency:
  group: ${{ github.workflow }}-${{ github.event.pull_request.number || github.run_id }}
  cancel-in-progress: true

jobs:
  golangci:
    strategy:
      fail-fast: false
      matrix:
        dir: [./, ./integration/, ./crypto/, ./insecure/]
    name: Lint
    runs-on: ubuntu-latest
    steps:
    - name: Checkout repo
      uses: actions/checkout@v3
    - name: Setup Go
      uses: actions/setup-go@v3
      with:
        go-version: ${{ env.GO_VERSION }}
        cache: true
    - name: Install C formatter
      run: sudo apt-get install -y clang-format
    - name: Run C formatter and sanitizer for ./crypto
      run: make -C crypto c-format && make -C crypto c-sanitize
    - name: Run go generate
      run: go generate
      working-directory: ${{ matrix.dir }}
    - name: Run golangci-lint
      uses: golangci/golangci-lint-action@v3
      with:
        # Required: the version of golangci-lint is required and must be specified without patch version: we always use the latest patch version.
<<<<<<< HEAD
        version: v1.49
        args: -v
=======
        version: v1.51
        args: -v --build-tags relic
>>>>>>> 104ca4f2
        working-directory: ${{ matrix.dir }}
        # https://github.com/golangci/golangci-lint-action/issues/244
        skip-cache: true
    

  tidy:
    name: Tidy
    runs-on: ubuntu-latest
    steps:
      - name: Checkout repo
        uses: actions/checkout@v3
      - name: Setup Go
        uses: actions/setup-go@v3
        with:
          go-version: ${{ env.GO_VERSION }}
          cache: true
      - name: Run tidy
        run: make tidy
<<<<<<< HEAD
=======
      - name: code sanity check
        run: make code-sanity-check

  shell-check:
    name: ShellCheck
    runs-on: ubuntu-latest
    steps:
    - name: Checkout repo
      uses: actions/checkout@v3
    - name: Run ShellCheck
      uses: ludeeus/action-shellcheck@203a3fd018dfe73f8ae7e3aa8da2c149a5f41c33
      with:
        scandir: './crypto'
        ignore: 'relic'
>>>>>>> 104ca4f2

  create-dynamic-test-matrix:
    name: Create Dynamic Test Matrix
    runs-on: ubuntu-latest
    outputs:
      dynamic-matrix: ${{ steps.set-test-matrix.outputs.dynamicMatrix }}
    steps:
      - name: Checkout repo
        uses: actions/checkout@v3
      - name: Setup Go
        uses: actions/setup-go@v3
        with:
          go-version: ${{ env.GO_VERSION }}
          cache: true
      - name: Set Test Matrix
        id: set-test-matrix
        run: go run utils/test_matrix/test_matrix.go admin cmd consensus engine fvm ledger module network/test network/p2p utils

  unit-test:
    name: Unit Tests (${{ matrix.targets.name }})
    needs: create-dynamic-test-matrix
    strategy:
      fail-fast: false
      matrix:
        targets: ${{ fromJSON(needs.create-dynamic-test-matrix.outputs.dynamic-matrix)}}
    # need to set image explicitly due to GitHub logging issue as described in https://github.com/onflow/flow-go/pull/3087#issuecomment-1234383202
    runs-on: ubuntu-20.04
    steps:
    - name: Checkout repo
      uses: actions/checkout@v3
    - name: Setup Go
      uses: actions/setup-go@v3
      with:
        go-version: ${{ env.GO_VERSION }}
        cache: true
    - name: Setup tests (${{ matrix.targets.name }})
      run: VERBOSE=1 make -e GO_TEST_PACKAGES="${{ matrix.targets.packages }}" install-tools
    - name: Run tests (${{ matrix.targets.name }})
      uses: nick-fields/retry@v2
      with:
        timeout_minutes: 25
        max_attempts: 3
        command: VERBOSE=1 make -e GO_TEST_PACKAGES="${{ matrix.targets.packages }}" test

      # TODO(rbtz): re-enable when we fix exisiting races.
      #env:
      #  RACE_DETECTOR: 1
    - name: Upload coverage report
      uses: codecov/codecov-action@v3
      with:
        file: ./coverage.txt
        flags: unittests
        name: codecov-umbrella

  unit-test-modules:
    name: Unit Tests (Modules)
    strategy:
      fail-fast: false
      matrix:
        include:
          - name: crypto
            setup: 
            retries: 1
            race: 1
          - name: insecure
            setup: install-tools
            retries: 3
            race: 0
          - name: integration
            setup: install-tools
            retries: 3
            race: 0
    runs-on: ubuntu-latest
    steps:
      - name: Checkout repo
        uses: actions/checkout@v3
      - name: Setup Go
        uses: actions/setup-go@v3
        with:
          go-version: ${{ env.GO_VERSION }}
          cache: true
      - name: Setup tests (${{ matrix.name }})
        run: make ${{ matrix.setup }}
      - name: Run tests (${{ matrix.name }})
        env:
          RACE_DETECTOR: ${{ matrix.race }}
        uses: nick-fields/retry@v2
        with:
          timeout_minutes: 25
          max_attempts: ${{ matrix.retries }}
          # run test target inside each module's root
          command: VERBOSE=1 make -C ${{ matrix.name }} test
      - name: Upload coverage report
        uses: codecov/codecov-action@v3
        with:
          file: ./coverage.txt
          flags: unittests
          name: codecov-umbrella

  integration-test:
    name: Integration Tests
    strategy:
      fail-fast: false
      matrix:
        make:
          - make -C integration access-tests
          - make -C integration bft-framework-tests
          - make -C integration bft-protocol-tests
          - make -C integration bft-gossipsub-tests
          - make -C integration collection-tests
          - make -C integration consensus-tests
          - make -C integration epochs-cohort1-tests
          - make -C integration epochs-cohort2-tests
          - make -C integration execution-tests
          - make -C integration ghost-tests
          - make -C integration mvp-tests
          - make -C integration network-tests
          - make -C integration verification-tests
          - make -C integration upgrades-tests
    runs-on: ubuntu-latest
    steps:
    - name: Checkout repo
      uses: actions/checkout@v3
      with:
          # all tags are needed for integration tests
          fetch-depth: 0
    - name: Setup Go
      uses: actions/setup-go@v3
      with:
        go-version: ${{ env.GO_VERSION }}
        cache: true
    - name: Docker build
      run: make docker-build-flow docker-build-flow-corrupt
    - name: Run tests
      # TODO(rbtz): re-enable when we fix exisiting races.
      #env:
      #  RACE_DETECTOR: 1
      uses: nick-fields/retry@v2
      with:
        timeout_minutes: 25
        max_attempts: 3
        command: VERBOSE=1 ${{ matrix.make }}

  localnet-test:
    name: Localnet Compatibility Tests With Flow-CLI Client and Observer
    strategy:
      fail-fast: false
    runs-on: ubuntu-latest
    steps:
    - name: Checkout repo
      uses: actions/checkout@v3
    - name: Setup Go
      uses: actions/setup-go@v3
      with:
        go-version: ${{ env.GO_VERSION }}
        cache: true
    - name: install tools
      run: make install-tools
    - name: Install Flow Client In Docker
      # This proved to be more reliable than installing it locally.
      run: cd integration/localnet && sh client/client.sh
    - name: Set up Localnet
      run: bash -c 'cd integration/localnet/ && make -e OBSERVER=2 bootstrap && make start-flow'
    - name: Ensure Observer is started
      run: docker ps -f name=localnet-observer_1-1 | grep localnet-observer
    - name: Get Client Version ensuring the client is provisioned
      run: docker run --network host localnet-client /go/flow -f /go/flow-localnet.json -n observer version
    - name: Wait for a default waiting period until a clean state
      # This will not cause flakiness.
      # The waiting time is a reasonable time to expect an observer to be responsive
      run: sleep 10
    - name: Get Status ensuring the access endpoint is online
      run: docker run --network host localnet-client /go/flow -f /go/flow-localnet.json -n access status
    - name: Wait for finalized blocks and check them
      run: docker run --network host localnet-client /go/flow -f /go/flow-localnet.json -n observer blocks get latest
    - name: Wait for finalized blocks and check them with Observer
      run: sleep 5 && docker run --network host localnet-client /go/flow -f /go/flow-localnet.json -n access blocks get latest && docker run --network host localnet-client /go/flow -f /go/flow-localnet.json -n observer blocks get latest
    - name: Stop localnet
      run: bash -c 'cd integration/localnet/ && make stop'<|MERGE_RESOLUTION|>--- conflicted
+++ resolved
@@ -52,13 +52,8 @@
       uses: golangci/golangci-lint-action@v3
       with:
         # Required: the version of golangci-lint is required and must be specified without patch version: we always use the latest patch version.
-<<<<<<< HEAD
-        version: v1.49
+        version: v1.51
         args: -v
-=======
-        version: v1.51
-        args: -v --build-tags relic
->>>>>>> 104ca4f2
         working-directory: ${{ matrix.dir }}
         # https://github.com/golangci/golangci-lint-action/issues/244
         skip-cache: true
@@ -77,23 +72,8 @@
           cache: true
       - name: Run tidy
         run: make tidy
-<<<<<<< HEAD
-=======
       - name: code sanity check
         run: make code-sanity-check
-
-  shell-check:
-    name: ShellCheck
-    runs-on: ubuntu-latest
-    steps:
-    - name: Checkout repo
-      uses: actions/checkout@v3
-    - name: Run ShellCheck
-      uses: ludeeus/action-shellcheck@203a3fd018dfe73f8ae7e3aa8da2c149a5f41c33
-      with:
-        scandir: './crypto'
-        ignore: 'relic'
->>>>>>> 104ca4f2
 
   create-dynamic-test-matrix:
     name: Create Dynamic Test Matrix
