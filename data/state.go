package data

import (
<<<<<<< HEAD
	"sync"
=======
	"github.com/sirupsen/logrus"
>>>>>>> 5f573616

	"github.com/dapperlabs/bamboo-emulator/crypto"
)

// WorldState represents the current state of the blockchain.
type WorldState struct {
	Blocks            map[crypto.Hash]Block
	blocksMutex       sync.RWMutex
	Collections       map[crypto.Hash]Collection
	collectionsMutex  sync.RWMutex
	Transactions      map[crypto.Hash]Transaction
	transactionsMutex sync.RWMutex
	Registers         map[string][]byte
	registersMutex    sync.RWMutex
	Blockchain        []crypto.Hash
	blockchainMutex   sync.RWMutex
}

// NewWorldState instantiates a new state object with a genesis block.
func NewWorldState(log *logrus.Logger) *WorldState {
	blocks := make(map[crypto.Hash]Block)
	collections := make(map[crypto.Hash]Collection)
	txs := make(map[crypto.Hash]Transaction)
	registers := make(map[string][]byte)

	genesis := MintGenesisBlock()

	chain := []crypto.Hash{genesis.Hash()}
	blocks[genesis.Hash()] = *genesis

	log.WithFields(logrus.Fields{
			"blockNum": genesis.Number,
			"blockHash": genesis.Hash(),
			"numCollections": 0,
			"numTransactions": 0,
		}).
		Infof(
			"Minting genesis block (0x%v)",
			genesis.Hash(),
		)

	return &WorldState{
		Blocks:       blocks,
		Collections:  collections,
		Transactions: txs,
		Registers:    registers,
		Blockchain:   chain,
	}
}

// GetLatestBlock gets the most recent block in the blockchain.
func (s *WorldState) GetLatestBlock() *Block {
	s.blockchainMutex.RLock()
	currHeight := len(s.Blockchain)
	blockHash := s.Blockchain[currHeight-1]
	s.blockchainMutex.RUnlock()

	block, _ := s.GetBlockByHash(blockHash)
	return block
}

// GetBlockByNumber gets a block by number.
func (s *WorldState) GetBlockByNumber(n uint64) (*Block, error) {
	s.blockchainMutex.RLock()
	currHeight := len(s.Blockchain)

	if int(n) < currHeight {
		blockHash := s.Blockchain[n]
		s.blockchainMutex.RUnlock()
		return s.GetBlockByHash(blockHash)
	}

	s.blockchainMutex.RUnlock()

	return nil, &InvalidBlockNumberError{blockNumber: n}
}

// GetBlockByHash gets a block by hash.
func (s *WorldState) GetBlockByHash(h crypto.Hash) (*Block, error) {
	s.blocksMutex.RLock()
	defer s.blocksMutex.RUnlock()

	if block, ok := s.Blocks[h]; ok {
		return &block, nil
	}

	return nil, &ItemNotFoundError{hash: h}
}

// GetCollection gets a collection by hash.
func (s *WorldState) GetCollection(h crypto.Hash) (*Collection, error) {
	s.collectionsMutex.RLock()
	defer s.collectionsMutex.RUnlock()

	if collection, ok := s.Collections[h]; ok {
		return &collection, nil
	}

	return nil, &ItemNotFoundError{hash: h}
}

// GetTransaction gets a transaction by hash.
func (s *WorldState) GetTransaction(h crypto.Hash) (*Transaction, error) {
	s.transactionsMutex.RLock()
	defer s.transactionsMutex.RUnlock()

	if tx, ok := s.Transactions[h]; ok {
		return &tx, nil
	}

	return nil, &ItemNotFoundError{hash: h}
}

// GetRegister gets a register by ID.
func (s *WorldState) GetRegister(id string) []byte {
	s.registersMutex.RLock()
	defer s.registersMutex.RUnlock()

	return s.Registers[id]
}

// AddBlock adds a new block to the blockchain.
func (s *WorldState) AddBlock(block *Block) error {
	s.blocksMutex.Lock()
	defer s.blocksMutex.Unlock()
	if _, exists := s.Blocks[block.Hash()]; exists {
		return &DuplicateItemError{hash: block.Hash()}
	}

	s.Blocks[block.Hash()] = *block

	s.blockchainMutex.Lock()
	s.Blockchain = append(s.Blockchain, block.Hash())
	s.blockchainMutex.Unlock()

	return nil
}

// InsertCollection inserts a new collection into the state.
func (s *WorldState) InsertCollection(col *Collection) error {
	if _, exists := s.Collections[col.Hash()]; exists {
		return &DuplicateItemError{hash: col.Hash()}
	}

	s.Collections[col.Hash()] = *col

	return nil
}

// InsertTransaction inserts a new transaction into the state.
func (s *WorldState) InsertTransaction(tx *Transaction) error {
	s.transactionsMutex.Lock()
	defer s.transactionsMutex.Unlock()

	if _, exists := s.Transactions[tx.Hash()]; exists {
		return &DuplicateItemError{hash: tx.Hash()}
	}

	s.Transactions[tx.Hash()] = *tx

	return nil
}

// CommitRegisters updates the register state with the values of a register map.
func (s *WorldState) CommitRegisters(registers Registers) {
	s.registersMutex.Lock()

	for id, value := range registers {
		s.Registers[id] = value
	}

	s.registersMutex.Unlock()
}

// UpdateTransactionStatus updates the status of a single transaction.
func (s *WorldState) UpdateTransactionStatus(h crypto.Hash, status TxStatus) error {
	tx, err := s.GetTransaction(h)
	if err != nil {
		return err
	}

	s.transactionsMutex.Lock()
	tx.Status = status
	s.transactionsMutex.Unlock()

	return nil
}

// SealBlock seals a block on the blockchain.
func (s *WorldState) SealBlock(h crypto.Hash) error {
	block, err := s.GetBlockByHash(h)
	if err != nil {
		return err
	}

	s.blocksMutex.Lock()
	block.Status = BlockSealed
	s.blocksMutex.Unlock()

	return nil
}<|MERGE_RESOLUTION|>--- conflicted
+++ resolved
@@ -1,11 +1,9 @@
 package data
 
 import (
-<<<<<<< HEAD
 	"sync"
-=======
+
 	"github.com/sirupsen/logrus"
->>>>>>> 5f573616
 
 	"github.com/dapperlabs/bamboo-emulator/crypto"
 )
@@ -37,11 +35,11 @@
 	blocks[genesis.Hash()] = *genesis
 
 	log.WithFields(logrus.Fields{
-			"blockNum": genesis.Number,
-			"blockHash": genesis.Hash(),
-			"numCollections": 0,
-			"numTransactions": 0,
-		}).
+		"blockNum":        genesis.Number,
+		"blockHash":       genesis.Hash(),
+		"numCollections":  0,
+		"numTransactions": 0,
+	}).
 		Infof(
 			"Minting genesis block (0x%v)",
 			genesis.Hash(),
