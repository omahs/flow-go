//go:build relic
// +build relic

package crypto

import (
	crand "crypto/rand"
	"encoding/hex"
	"fmt"
	mrand "math/rand"
	"testing"

	"github.com/stretchr/testify/assert"
	"github.com/stretchr/testify/require"

	"github.com/onflow/flow-go/crypto/hash"
)

// TestBLSMainMethods is a sanity check of main signature scheme methods (keyGen, sign, verify)
func TestBLSMainMethods(t *testing.T) {
	// test the key generation seed lengths
	testKeyGenSeed(t, BLSBLS12381, KeyGenSeedMinLen, KeyGenSeedMaxLen)
	// test the consistency with different inputs
	hasher := NewExpandMsgXOFKMAC128("test tag")
	testGenSignVerify(t, BLSBLS12381, hasher)

	// specific signature test for BLS:
	// Test a signature with a point encoded with a coordinate x not reduced mod p
	// The same signature point with the x coordinate reduced passes verification.
	// This test checks that:
	//  - signature decoding handles input x-coordinates larger than p (doesn't result in an exception)
	//  - signature decoding only accepts reduced x-coordinates to avoid signature malleability
	t.Run("invalid x coordinate larger than p", func(t *testing.T) {
		msg, err := hex.DecodeString("7f26ba692dc2da7ff828ef4675ff1cd6ab855fca0637b6dab295f1df8e51bc8bb1b8f0c6610aabd486cf1f098f2ddbc6691d94e10f928816f890a3d366ce46249836a595c7ea1828af52e899ba2ab627ab667113bb563918c5d5a787c414399487b4e3a7")
		require.NoError(t, err)
		validSig, err := hex.DecodeString("80b0cac2a0f4f8881913edf2b29065675dfed6f6f4e17e9b5d860a845d4e7d476b277d06a493b81482e63d8131f9f2fa")
		require.NoError(t, err)
		invalidSig, err := hex.DecodeString("9AB1DCACDA74DF22642F95A8F5DC123EC276227BE866915AC4B6DD2553FF736B89D37D0555E7B8143CE53D8131F99DA5")
		require.NoError(t, err)
		pkBytes, err := hex.DecodeString("a7ac85ac8ffd9d2611f73721a93ec92115f29d769dfa425fec2e2c26ab3e4e8089a961ab430639104262723e829b75e9190a05d8fc8d22a7ac78a18473cc3df146b5c4c9c8e46d5f208039384fe2fc018321f14c01641c3afff7558a2eb06463")
		require.NoError(t, err)
		pk, err := DecodePublicKey(BLSBLS12381, pkBytes)
		require.NoError(t, err)
		// sanity check of valid signature (P_x < p)
		valid, err := pk.Verify(validSig, msg, hasher)
		require.NoError(t, err)
		require.True(t, valid)
		// invalid signature (P'_x = P_x + p )
		valid, err = pk.Verify(invalidSig, msg, hasher)
		require.NoError(t, err)
		assert.False(t, valid)
	})

	t.Run("private key equal to 1 and -1", func(t *testing.T) {
		sk1Bytes := make([]byte, PrKeyLenBLSBLS12381)
		sk1Bytes[PrKeyLenBLSBLS12381-1] = 1
		sk1, err := DecodePrivateKey(BLSBLS12381, sk1Bytes)
		require.NoError(t, err)

		skMinus1Bytes := make([]byte, PrKeyLenBLSBLS12381)
		copy(skMinus1Bytes, BLS12381Order)
		skMinus1Bytes[PrKeyLenBLSBLS12381-1] -= 1
		skMinus1, err := DecodePrivateKey(BLSBLS12381, skMinus1Bytes)
		require.NoError(t, err)

		for _, sk := range []PrivateKey{sk1, skMinus1} {
			input := make([]byte, 100)
			_, err = crand.Read(input)
			require.NoError(t, err)
			s, err := sk.Sign(input, hasher)
			require.NoError(t, err)
			pk := sk.PublicKey()

			// test a valid signature
			result, err := pk.Verify(s, input, hasher)
			assert.NoError(t, err)
			assert.True(t, result,
				"Verification should succeed:\n signature:%s\n message:%x\n private key:%s", s, input, sk)
		}
	})
}

// Signing bench
func BenchmarkBLSBLS12381Sign(b *testing.B) {
	halg := NewExpandMsgXOFKMAC128("bench tag")
	benchSign(b, BLSBLS12381, halg)
}

// Verifying bench
func BenchmarkBLSBLS12381Verify(b *testing.B) {
	halg := NewExpandMsgXOFKMAC128("bench tag")
	benchVerify(b, BLSBLS12381, halg)
}

// utility function to generate a random BLS private key
<<<<<<< HEAD
func randomSK(t *testing.T, seed []byte) PrivateKey {
	n, err := mrand.Read(seed)
=======
func randomSK(t *testing.T, rand *mrand.Rand) PrivateKey {
	seed := make([]byte, KeyGenSeedMinLen)
	n, err := rand.Read(seed)
>>>>>>> 439e04fb
	require.Equal(t, n, KeyGenSeedMinLen)
	require.NoError(t, err)
	sk, err := GeneratePrivateKey(BLSBLS12381, seed)
	require.NoError(t, err)
	return sk
}

// utility function to generate a non BLS private key
func invalidSK(t *testing.T) PrivateKey {
	seed := make([]byte, KeyGenSeedMinLen)
	n, err := crand.Read(seed)
	require.Equal(t, n, KeyGenSeedMinLen)
	require.NoError(t, err)
	sk, err := GeneratePrivateKey(ECDSAP256, seed)
	require.NoError(t, err)
	return sk
}

// BLS tests
func TestBLSBLS12381Hasher(t *testing.T) {
	rand := getPRG(t)
	// generate a key pair
	sk := randomSK(t, rand)
	sig := make([]byte, SignatureLenBLSBLS12381)
	msg := []byte("message")

	// empty hasher
	t.Run("Empty hasher", func(t *testing.T) {
		_, err := sk.Sign(msg, nil)
		assert.Error(t, err)
		assert.True(t, IsNilHasherError(err))
		_, err = sk.PublicKey().Verify(sig, msg, nil)
		assert.Error(t, err)
		assert.True(t, IsNilHasherError(err))
	})

	// short size hasher
	t.Run("short size hasher", func(t *testing.T) {
		s, err := sk.Sign(msg, hash.NewSHA2_256())
		assert.Error(t, err)
		assert.True(t, IsInvalidHasherSizeError(err))
		assert.Nil(t, s)

		valid, err := sk.PublicKey().Verify(sig, msg, hash.NewSHA2_256())
		assert.Error(t, err)
		assert.True(t, IsInvalidHasherSizeError(err))
		assert.False(t, valid)
	})

	t.Run("NewExpandMsgXOFKMAC128 sanity check", func(t *testing.T) {
		// test the parameter lengths of NewExpandMsgXOFKMAC128 are in the correct range
		// h would be nil if the kmac inputs are invalid
		h := internalExpandMsgXOFKMAC128(blsSigCipherSuite)
		assert.NotNil(t, h)
	})

	t.Run("constants sanity check", func(t *testing.T) {
		// test that the ciphersuites exceed 16 bytes as per draft-irtf-cfrg-hash-to-curve
		// The tags used by internalExpandMsgXOFKMAC128 are at least len(ciphersuite) long
		assert.GreaterOrEqual(t, len(blsSigCipherSuite), 16)
		assert.GreaterOrEqual(t, len(blsPOPCipherSuite), 16)
	})

	t.Run("orthogonal PoP and signature hashing", func(t *testing.T) {
		data := []byte("random_data")
		// empty tag hasher
		sigKmac := NewExpandMsgXOFKMAC128("")
		h1 := sigKmac.ComputeHash(data)

		// PoP hasher
		h2 := popKMAC.ComputeHash(data)
		assert.NotEqual(t, h1, h2)
	})

}

// TestBLSEncodeDecode tests encoding and decoding of BLS keys
func TestBLSEncodeDecode(t *testing.T) {
	// generic tests
	testEncodeDecode(t, BLSBLS12381)

	// specific tests for BLS

	//  zero private key
	skBytes := make([]byte, PrKeyLenBLSBLS12381)
	sk, err := DecodePrivateKey(BLSBLS12381, skBytes)
	require.Error(t, err, "decoding identity private key should fail")
	assert.True(t, IsInvalidInputsError(err))
	assert.Nil(t, sk)

	//  identity public key
	pkBytes := make([]byte, PubKeyLenBLSBLS12381)
	pkBytes[0] = infinityPointHeader
	pk, err := DecodePublicKey(BLSBLS12381, pkBytes)
	require.NoError(t, err, "decoding identity public key should succeed")
	assert.True(t, pk.Equals(IdentityBLSPublicKey()))

	// invalid point
	pkBytes = make([]byte, PubKeyLenBLSBLS12381)
	pkBytes[0] = invalidBLSSignatureHeader
	pk, err = DecodePublicKey(BLSBLS12381, pkBytes)
	require.Error(t, err, "the key decoding should fail - key value is invalid")
	assert.True(t, IsInvalidInputsError(err))
	assert.Nil(t, pk)

	// Test a public key serialization with a point encoded with a coordinate x with
	// x[0] or x[1] not reduced mod p.
	// The same public key point with x[0] and x[1] reduced passes decoding.
	// This test checks that:
	//  - public key decoding handles input x-coordinates with x[0] and x[1] larger than p (doesn't result in an exception)
	//  - public key decoding only accepts reduced x[0] and x[1] to insure key serialization uniqueness.
	// Although uniqueness of public key respresentation isn't a security property, some implementations
	// may implicitely rely on the property.

	// valid pk with x[0] < p and x[1] < p
	validPk, err := hex.DecodeString("818d72183e3e908af5bd6c2e37494c749b88f0396d3fbc2ba4d9ea28f1c50d1c6a540ec8fe06b6d860f72ec9363db3b8038360809700d36d761cb266af6babe9a069dc7364d3502e84536bd893d5f09ec2dd4f07cae1f8a178ffacc450f9b9a2")
	require.NoError(t, err)
	_, err = DecodePublicKey(BLSBLS12381, validPk)
	assert.NoError(t, err)
	// invalidpk1 with x[0]+p and same x[1]
	invalidPk1, err := hex.DecodeString("9B8E840277BE772540D913E47A94F94C00003BBE60C4CEEB0C0ABCC9E876034089000EC7AF5AB6D81AF62EC9363D5E63038360809700d36d761cb266af6babe9a069dc7364d3502e84536bd893d5f09ec2dd4f07cae1f8a178ffacc450f9b9a2")
	require.NoError(t, err)
	_, err = DecodePublicKey(BLSBLS12381, invalidPk1)
	assert.Error(t, err)
	// invalidpk1 with same x[0] and x[1]+p
	invalidPk2, err := hex.DecodeString("818d72183e3e908af5bd6c2e37494c749b88f0396d3fbc2ba4d9ea28f1c50d1c6a540ec8fe06b6d860f72ec9363db3b81D84726AD080BA07C1385A1CF2B758C104E127F8585862EDEB843E798A86E6C2E1894F067C35F8A132FEACC450F9644D")
	require.NoError(t, err)
	_, err = DecodePublicKey(BLSBLS12381, invalidPk2)
	assert.Error(t, err)
}

// TestBLSEquals tests equal for BLS keys
func TestBLSEquals(t *testing.T) {
	testEquals(t, BLSBLS12381, ECDSAP256)
}

// TestBLSUtils tests some utility functions
func TestBLSUtils(t *testing.T) {
	rand := getPRG(t)
	// generate a key pair
	sk := randomSK(t, rand)
	// test Algorithm()
	testKeysAlgorithm(t, sk, BLSBLS12381)
	// test Size()
	testKeySize(t, sk, PrKeyLenBLSBLS12381, PubKeyLenBLSBLS12381)
}

// BLS Proof of Possession test
func TestBLSPOP(t *testing.T) {
	rand := getPRG(t)
	seed := make([]byte, KeyGenSeedMinLen)
	input := make([]byte, 100)

	t.Run("PoP tests", func(t *testing.T) {
		loops := 10
		for j := 0; j < loops; j++ {
			n, err := rand.Read(seed)
			require.Equal(t, n, KeyGenSeedMinLen)
			require.NoError(t, err)
			sk, err := GeneratePrivateKey(BLSBLS12381, seed)
			require.NoError(t, err)
			_, err = rand.Read(input)
			require.NoError(t, err)
			s, err := BLSGeneratePOP(sk)
			require.NoError(t, err)
			pk := sk.PublicKey()

			// test a valid PoP
			result, err := BLSVerifyPOP(pk, s)
			require.NoError(t, err)
			assert.True(t, result, "Verification should succeed:\n signature:%s\n private key:%s", s, sk)

			// test with a valid but different key
			seed[0] ^= 1
			wrongSk, err := GeneratePrivateKey(BLSBLS12381, seed)
			require.NoError(t, err)
			result, err = BLSVerifyPOP(wrongSk.PublicKey(), s)
			require.NoError(t, err)
			assert.False(t, result, "Verification should fail:\n signature:%s\n private key:%s", s, sk)
		}
	})

	t.Run("invalid inputs", func(t *testing.T) {
		// ecdsa key
		sk := invalidSK(t)
		s, err := BLSGeneratePOP(sk)
		assert.True(t, IsNotBLSKeyError(err))
		assert.Nil(t, s)

		s = make([]byte, SignatureLenBLSBLS12381)
		result, err := BLSVerifyPOP(sk.PublicKey(), s)
		assert.True(t, IsNotBLSKeyError(err))
		assert.False(t, result)
	})
}

// BLS multi-signature
// signature aggregation with the same message sanity check
//
// Aggregate n signatures of the same message under different keys, and compare
// it against the signature of the message under an aggregated private key.
// Verify the aggregated signature using the multi-signature verification with
// one message.
<<<<<<< HEAD
func TestBLSAggregateSignaturesSameMessage(t *testing.T) {
	r := time.Now().UnixNano()
	mrand.Seed(r)
	t.Logf("math rand seed is %d", r)
=======
func TestBLSAggregateSignatures(t *testing.T) {
	rand := getPRG(t)
>>>>>>> 439e04fb
	// random message
	input := make([]byte, 100)
	_, err := mrand.Read(input)
	require.NoError(t, err)
	// hasher
	kmac := NewExpandMsgXOFKMAC128("test tag")
	// number of signatures to aggregate
	sigsNum := mrand.Intn(100) + 1
	sigs := make([]Signature, 0, sigsNum)
	sks := make([]PrivateKey, 0, sigsNum)
	pks := make([]PublicKey, 0, sigsNum)
	var aggSig, expectedSig Signature

	// create the signatures
	for i := 0; i < sigsNum; i++ {
		sk := randomSK(t, rand)
		s, err := sk.Sign(input, kmac)
		require.NoError(t, err)
		sigs = append(sigs, s)
		sks = append(sks, sk)
		pks = append(pks, sk.PublicKey())
	}

	// all signatures are valid
	t.Run("all valid signatures", func(t *testing.T) {
		// aggregate private keys
		aggSk, err := AggregateBLSPrivateKeys(sks)
		require.NoError(t, err)
		expectedSig, err := aggSk.Sign(input, kmac)
		require.NoError(t, err)
		// aggregate signatures
		aggSig, err := AggregateBLSSignatures(sigs)
		require.NoError(t, err)
		// First check: check the signatures are equal
		assert.Equal(t, aggSig, expectedSig,
			"incorrect signature %s, should be %s, private keys are %s, input is %x",
			aggSig, expectedSig, sks, input)
		// Second check: Verify the aggregated signature
		valid, err := VerifyBLSSignatureOneMessage(pks, aggSig, input, kmac)
		require.NoError(t, err)
		assert.True(t, valid,
			"Verification of %s failed, signature should be %s private keys are %s, input is %x",
			aggSig, expectedSig, sks, input)
	})

	// check if one signature is not correct
	t.Run("one invalid signature", func(t *testing.T) {
		input[0] ^= 1
		randomIndex := mrand.Intn(sigsNum)
		sigs[randomIndex], err = sks[randomIndex].Sign(input, kmac) // sign a different message
		input[0] ^= 1
		aggSig, err = AggregateBLSSignatures(sigs)
		require.NoError(t, err)
		// First check: check the signatures are not equal
		assert.NotEqual(t, aggSig, expectedSig,
			"signature %s shouldn't be %s private keys are %s, input is %x",
			aggSig, expectedSig, sks, input)
		// Second check: multi-verification should fail
		valid, err := VerifyBLSSignatureOneMessage(pks, aggSig, input, kmac)
		require.NoError(t, err)
		assert.False(t, valid,
			"verification of signature %s should fail, it shouldn't be %s private keys are %s, input is %x",
			aggSig, expectedSig, sks, input)
		sigs[randomIndex], err = sks[randomIndex].Sign(input, kmac) // rebuild the correct signature
		require.NoError(t, err)
	})

	// check if one the public keys is not correct
	t.Run("one invalid public key", func(t *testing.T) {
		randomIndex := mrand.Intn(sigsNum)
		newSk := randomSK(t, rand)
		sks[randomIndex] = newSk
		pks[randomIndex] = newSk.PublicKey()
		aggSk, err := AggregateBLSPrivateKeys(sks)
		require.NoError(t, err)
		expectedSig, err = aggSk.Sign(input, kmac)
		require.NoError(t, err)
		assert.NotEqual(t, aggSig, expectedSig,
			"signature %s shouldn't be %s, private keys are %s, input is %x, wrong key is of index %d",
			aggSig, expectedSig, sks, input, randomIndex)
		valid, err := VerifyBLSSignatureOneMessage(pks, aggSig, input, kmac)
		require.NoError(t, err)
		assert.False(t, valid,
			"signature %s should fail, shouldn't be %s, private keys are %s, input is %x, wrong key is of index %d",
			aggSig, expectedSig, sks, input, randomIndex)
	})

	t.Run("invalid inputs", func(t *testing.T) {
		// test aggregating an empty signature list
		aggSig, err = AggregateBLSSignatures(sigs[:0])
		assert.Error(t, err)
		assert.True(t, IsBLSAggregateEmptyListError(err))
		assert.Nil(t, aggSig)

		// test verification with an empty key list
		result, err := VerifyBLSSignatureOneMessage(pks[:0], aggSig, input, kmac)
		assert.Error(t, err)
		assert.True(t, IsBLSAggregateEmptyListError(err))
		assert.False(t, result)

		// test with a signature of a wrong length
		shortSig := sigs[0][:signatureLengthBLSBLS12381-1]
		aggSig, err = AggregateBLSSignatures([]Signature{shortSig})
		assert.Error(t, err)
		assert.True(t, IsInvalidSignatureError(err))
		assert.Nil(t, aggSig)

		// test with an invalid signature of a correct length
		invalidSig := BLSInvalidSignature()
		aggSig, err = AggregateBLSSignatures([]Signature{invalidSig})
		assert.Error(t, err)
		assert.True(t, IsInvalidSignatureError(err))
		assert.Nil(t, aggSig)

		// test the empty key list
		aggSk, err := AggregateBLSPrivateKeys(sks[:0])
		assert.Error(t, err)
		assert.True(t, IsBLSAggregateEmptyListError(err))
		assert.Nil(t, aggSk)

		// test with an invalid key type
		sk := invalidSK(t)
		aggSk, err = AggregateBLSPrivateKeys([]PrivateKey{sk})
		assert.Error(t, err)
		assert.True(t, IsNotBLSKeyError(err))
		assert.Nil(t, aggSk)
	})
}

// BLS multi-signature
// public keys aggregation sanity check
//
// Aggregate n public keys and their respective private keys and compare
// the public key of the aggregated private key is equal to the aggregated
// public key
func TestBLSAggregatePubKeys(t *testing.T) {
	rand := getPRG(t)
	// number of keys to aggregate
	pkNum := mrand.Intn(100) + 1
	pks := make([]PublicKey, 0, pkNum)
	sks := make([]PrivateKey, 0, pkNum)

	// create the signatures
	for i := 0; i < pkNum; i++ {
		sk := randomSK(t, rand)
		sks = append(sks, sk)
		pks = append(pks, sk.PublicKey())
	}

	// consistent private and public key aggregation
	t.Run("correctness check", func(t *testing.T) {
		// aggregate private keys
		aggSk, err := AggregateBLSPrivateKeys(sks)
		require.NoError(t, err)
		expectedPk := aggSk.PublicKey()
		// aggregate public keys
		aggPk, err := AggregateBLSPublicKeys(pks)
		assert.NoError(t, err)
		assert.True(t, expectedPk.Equals(aggPk),
			"incorrect public key %s, should be %s, public keys are %s",
			aggPk, expectedPk, pks)
	})

	// aggregate an empty list
	t.Run("empty list", func(t *testing.T) {
		// private keys
		aggSk, err := AggregateBLSPrivateKeys(sks[:0])
		assert.Error(t, err)
		assert.True(t, IsBLSAggregateEmptyListError(err))
		assert.Nil(t, aggSk)
		// public keys
		aggPk, err := AggregateBLSPublicKeys(pks[:0])
		assert.Error(t, err)
		assert.True(t, IsBLSAggregateEmptyListError(err))
		assert.Nil(t, aggPk)
	})

	// aggregate a list that includes the identity key,
	// to check that identity key is indeed the identity element with regards to aggregation.
	t.Run("aggregate a list that includes the identity key", func(t *testing.T) {
		// aggregate the identity key with a non identity key
		keys := []PublicKey{pks[0], IdentityBLSPublicKey()}
		aggPkWithIdentity, err := AggregateBLSPublicKeys(keys)
		assert.NoError(t, err)
		assert.True(t, aggPkWithIdentity.Equals(pks[0]),
			"incorrect public key %s, should be %s",
			aggPkWithIdentity, pks[0])
	})

	t.Run("invalid inputs", func(t *testing.T) {
		// empty list
		aggPK, err := AggregateBLSPublicKeys(pks[:0])
		assert.Error(t, err)
		assert.True(t, IsBLSAggregateEmptyListError(err))
		assert.Nil(t, aggPK)

		// test with an invalid key type
		pk := invalidSK(t).PublicKey()
		aggPK, err = AggregateBLSPublicKeys([]PublicKey{pk})
		assert.Error(t, err)
		assert.True(t, IsNotBLSKeyError(err))
		assert.Nil(t, aggPK)
	})

	// check that the public key corresponding to the zero private key is indeed identity
	// The package doesn't allow to generate a zero private key. One way to obtain a zero
	// private key is via aggrgeting opposite private keys
	t.Run("public key of zero private key", func(t *testing.T) {
		// sk1 is group order of bls12-381 minus one
		groupOrderMinus1 := []byte{0x73, 0xED, 0xA7, 0x53, 0x29, 0x9D, 0x7D, 0x48, 0x33, 0x39,
			0xD8, 0x08, 0x09, 0xA1, 0xD8, 0x05, 0x53, 0xBD, 0xA4, 0x02, 0xFF, 0xFE,
			0x5B, 0xFE, 0xFF, 0xFF, 0xFF, 0xFF, 0x00, 0x00, 0x00, 0x00}
		sk1, err := DecodePrivateKey(BLSBLS12381, groupOrderMinus1)
		require.NoError(t, err)
		// sk2 is 1
		one := make([]byte, PrKeyLenBLSBLS12381)
		one[PrKeyLenBLSBLS12381-1] = 1
		sk2, err := DecodePrivateKey(BLSBLS12381, one)
		require.NoError(t, err)
		aggSK, err := AggregateBLSPrivateKeys([]PrivateKey{sk1, sk2})
		require.NoError(t, err)
		assert.True(t, aggSK.PublicKey().Equals(IdentityBLSPublicKey()))
	})
}

// BLS multi-signature
// public keys removal sanity check
func TestBLSRemovePubKeys(t *testing.T) {
	rand := getPRG(t)
	// number of keys to aggregate
	pkNum := mrand.Intn(100) + 1
	pks := make([]PublicKey, 0, pkNum)

	// generate public keys
	for i := 0; i < pkNum; i++ {
		sk := randomSK(t, rand)
		pks = append(pks, sk.PublicKey())
	}
	// aggregate public keys
	aggPk, err := AggregateBLSPublicKeys(pks)
	require.NoError(t, err)

	// random number of keys to remove (at least one key is left)
	pkToRemoveNum := mrand.Intn(pkNum)
	expectedPatrialPk, err := AggregateBLSPublicKeys(pks[pkToRemoveNum:])
	require.NoError(t, err)

	// check correctness
	t.Run("equality check", func(t *testing.T) {
		partialPk, err := RemoveBLSPublicKeys(aggPk, pks[:pkToRemoveNum])
		require.NoError(t, err)

		BLSkey, ok := expectedPatrialPk.(*pubKeyBLSBLS12381)
		require.True(t, ok)

		assert.True(t, BLSkey.Equals(partialPk),
			"incorrect key %s, should be %s, keys are %s, index is %d",
			partialPk, BLSkey, pks, pkToRemoveNum)
	})

	// remove an extra key and check inequality
	t.Run("inequality check", func(t *testing.T) {
		extraPk := randomSK(t, rand).PublicKey()
		partialPk, err := RemoveBLSPublicKeys(aggPk, []PublicKey{extraPk})
		assert.NoError(t, err)

		BLSkey, ok := expectedPatrialPk.(*pubKeyBLSBLS12381)
		require.True(t, ok)
		assert.False(t, BLSkey.Equals(partialPk),
			"incorrect key %s, should not be %s, keys are %s, index is %d, extra key is %s",
			partialPk, BLSkey, pks, pkToRemoveNum, extraPk)
	})

	// specific test to remove all keys
	t.Run("remove all keys", func(t *testing.T) {
		identityPk, err := RemoveBLSPublicKeys(aggPk, pks)
		require.NoError(t, err)
		// identity public key is expected
		randomPk := randomSK(t, rand).PublicKey()
		randomPkPlusIdentityPk, err := AggregateBLSPublicKeys([]PublicKey{randomPk, identityPk})
		require.NoError(t, err)

		BLSRandomPk, ok := randomPk.(*pubKeyBLSBLS12381)
		require.True(t, ok)

		assert.True(t, BLSRandomPk.Equals(randomPkPlusIdentityPk),
			"incorrect key %s, should be infinity point, keys are %s",
			identityPk, pks)
	})

	// specific test with an empty slice of keys to remove
	t.Run("remove empty list", func(t *testing.T) {
		partialPk, err := RemoveBLSPublicKeys(aggPk, []PublicKey{})
		require.NoError(t, err)

		aggBLSkey, ok := aggPk.(*pubKeyBLSBLS12381)
		require.True(t, ok)

		assert.True(t, aggBLSkey.Equals(partialPk),
			"incorrect key %s, should be %s",
			partialPk, aggBLSkey)
	})

	t.Run("invalid inputs", func(t *testing.T) {
		pk := invalidSK(t).PublicKey()
		partialPk, err := RemoveBLSPublicKeys(pk, pks)
		assert.Error(t, err)
		assert.True(t, IsNotBLSKeyError(err))
		assert.Nil(t, partialPk)

		partialPk, err = RemoveBLSPublicKeys(aggPk, []PublicKey{pk})
		assert.Error(t, err)
		assert.True(t, IsNotBLSKeyError(err))
		assert.Nil(t, partialPk)
	})
}

// BLS multi-signature
// batch verification
//
// Verify n signatures of the same message under different keys using the fast
// batch verification technique and compares the result to verifying each signature
// separately.
func TestBLSBatchVerify(t *testing.T) {
	rand := getPRG(t)
	// random message
	input := make([]byte, 100)
	_, err := rand.Read(input)
	require.NoError(t, err)
	// hasher
	kmac := NewExpandMsgXOFKMAC128("test tag")
	// number of signatures to aggregate
	sigsNum := rand.Intn(100) + 2
	sigs := make([]Signature, 0, sigsNum)
	sks := make([]PrivateKey, 0, sigsNum)
	pks := make([]PublicKey, 0, sigsNum)
	expectedValid := make([]bool, 0, sigsNum)

	// create the signatures
	for i := 0; i < sigsNum; i++ {
		sk := randomSK(t, rand)
		s, err := sk.Sign(input, kmac)
		require.NoError(t, err)
		sigs = append(sigs, s)
		sks = append(sks, sk)
		pks = append(pks, sk.PublicKey())
		expectedValid = append(expectedValid, true)
	}

	// all signatures are valid
	t.Run("all signatures are valid", func(t *testing.T) {
		valid, err := BatchVerifyBLSSignaturesOneMessage(pks, sigs, input, kmac)
		require.NoError(t, err)
		assert.Equal(t, valid, expectedValid,
			"Verification of %s failed, private keys are %s, input is %x, results is %v",
			sigs, sks, input, valid)
	})

	// valid signatures but indices aren't correct: sig[i] is correct under pks[j]
	// and sig[j] is correct under pks[j].
	// implementations simply aggregating all signatures and keys would fail this test.
	t.Run("valid signatures with incorrect indices", func(t *testing.T) {
		i := mrand.Intn(sigsNum-1) + 1
		j := mrand.Intn(i)
		// swap correct keys
		pks[i], pks[j] = pks[j], pks[i]

		valid, err := BatchVerifyBLSSignaturesOneMessage(pks, sigs, input, kmac)
		require.NoError(t, err)
		expectedValid[i], expectedValid[j] = false, false
		assert.Equal(t, valid, expectedValid,
			"Verification of %s failed, private keys are %s, input is %x, results is %v",
			sigs, sks, input, valid)

		// restore keys
		pks[i], pks[j] = pks[j], pks[i]
		expectedValid[i], expectedValid[j] = true, true
	})

	// one valid signature
	t.Run("one valid signature", func(t *testing.T) {
		valid, err := BatchVerifyBLSSignaturesOneMessage(pks[:1], sigs[:1], input, kmac)
		require.NoError(t, err)
		assert.Equal(t, expectedValid[:1], valid,
			"Verification of %s failed, private keys are %s, input is %x, results is %v",
			sigs[:1], sks[:1], input, valid)
	})

	// pick a random number of invalid signatures
	invalidSigsNum := rand.Intn(sigsNum-1) + 1
	// generate a random permutation of indices to pick the
	// invalid signatures.
	indices := make([]int, 0, sigsNum)
	for i := 0; i < sigsNum; i++ {
		indices = append(indices, i)
	}
	rand.Shuffle(sigsNum, func(i, j int) {
		indices[i], indices[j] = indices[j], indices[i]
	})

	// some signatures are invalid
	t.Run("some signatures are invalid", func(t *testing.T) {

		for i := 0; i < invalidSigsNum; i++ { // alter invalidSigsNum random signatures
			alterSignature(sigs[indices[i]])
			expectedValid[indices[i]] = false
		}

		valid, err := BatchVerifyBLSSignaturesOneMessage(pks, sigs, input, kmac)
		require.NoError(t, err)
		assert.Equal(t, expectedValid, valid,
			"Verification of %s failed\n private keys are %s\n input is %x\n results is %v",
			sigs, sks, input, valid)
	})

	// all signatures are invalid
	t.Run("all signatures are invalid", func(t *testing.T) {
		for i := invalidSigsNum; i < sigsNum; i++ { // alter the remaining random signatures
			alterSignature(sigs[indices[i]])
			expectedValid[indices[i]] = false
			if i%5 == 0 {
				sigs[indices[i]] = sigs[indices[i]][:3] // test the short signatures
			}
		}

		valid, err := BatchVerifyBLSSignaturesOneMessage(pks, sigs, input, kmac)
		require.NoError(t, err)
		assert.Equal(t, valid, expectedValid,
			"Verification of %s failed, private keys are %s, input is %x, results is %v",
			sigs, sks, input, valid)
	})

	// test the empty list case
	t.Run("empty list", func(t *testing.T) {
		valid, err := BatchVerifyBLSSignaturesOneMessage(pks[:0], sigs[:0], input, kmac)
		require.Error(t, err)
		assert.True(t, IsBLSAggregateEmptyListError(err))
		assert.Equal(t, valid, []bool{},
			"verification should fail with empty list key, got %v", valid)
	})

	// test incorrect inputs
	t.Run("inconsistent inputs", func(t *testing.T) {
		valid, err := BatchVerifyBLSSignaturesOneMessage(pks[:len(pks)-1], sigs, input, kmac)
		require.Error(t, err)
		assert.True(t, IsInvalidInputsError(err))
		assert.Equal(t, valid, []bool{},
			"verification should fail with incorrect input lenghts, got %v", valid)
	})

	// test wrong hasher
	t.Run("invalid hasher", func(t *testing.T) {
		for i := 0; i < sigsNum; i++ {
			expectedValid[i] = false
		}
		valid, err := BatchVerifyBLSSignaturesOneMessage(pks, sigs, input, nil)
		require.Error(t, err)
		assert.True(t, IsNilHasherError(err))

		assert.Equal(t, valid, expectedValid,
			"verification should fail with nil hasher, got %v", valid)
	})

	// test wrong key
	t.Run("wrong key", func(t *testing.T) {
		for i := 0; i < sigsNum; i++ {
			expectedValid[i] = false
		}
		pks[0] = invalidSK(t).PublicKey()
		valid, err := BatchVerifyBLSSignaturesOneMessage(pks, sigs, input, kmac)
		require.Error(t, err)
		assert.True(t, IsNotBLSKeyError(err))

		assert.Equal(t, valid, expectedValid,
			"verification should fail with invalid key, got %v", valid)
	})
}

// Utility function that flips a point sign bit to negate the point
// this is shortcut which works only for zcash BLS12-381 compressed serialization
// Applicable to both signatures and public keys
func negatePoint(pointbytes []byte) {
	pointbytes[0] ^= 0x20
}

// alter or fix a signature
func alterSignature(s Signature) {
	// this causes the signature to remain in G1 and be invalid
	// OR to be a non-point in G1 (either on curve or not)
	// which tests multiple error cases.
	s[10] ^= 1
}

// Batch verify bench in the happy (all signatures are valid)
// and unhappy path (only one signature is invalid)
func BenchmarkBatchVerify(b *testing.B) {
	// random message
	input := make([]byte, 100)
	_, err := crand.Read(input)
	require.NoError(b, err)
	// hasher
	kmac := NewExpandMsgXOFKMAC128("bench tag")
	sigsNum := 100
	sigs := make([]Signature, 0, sigsNum)
	pks := make([]PublicKey, 0, sigsNum)
	seed := make([]byte, KeyGenSeedMinLen)

	// create the signatures
	for i := 0; i < sigsNum; i++ {
		_, err := crand.Read(seed)
		require.NoError(b, err)
		sk, err := GeneratePrivateKey(BLSBLS12381, seed)
		require.NoError(b, err)
		s, err := sk.Sign(input, kmac)
		require.NoError(b, err)
		sigs = append(sigs, s)
		pks = append(pks, sk.PublicKey())
	}

	// Batch verify bench when all signatures are valid
	// (2) pairing compared to (2*n) pairings for the batch verification.
	b.Run("happy path", func(b *testing.B) {
		b.ResetTimer()
		for i := 0; i < b.N; i++ {
			// all signatures are valid
			_, err := BatchVerifyBLSSignaturesOneMessage(pks, sigs, input, kmac)
			require.NoError(b, err)
		}
		b.StopTimer()
	})

	// Batch verify bench when some signatures are invalid
	// - if only one signaure is invalid (a valid point in G1):
	// less than (2*2*log(n)) pairings compared to (2*n) pairings for the simple verification.
	// - if all signatures are invalid (valid points in G1):
	// (2*2*(n-1)) pairings compared to (2*n) pairings for the simple verification.
	b.Run("unhappy path", func(b *testing.B) {
		// only one invalid signature
		alterSignature(sigs[sigsNum/2])
		b.ResetTimer()
		for i := 0; i < b.N; i++ {
			// all signatures are valid
			_, err := BatchVerifyBLSSignaturesOneMessage(pks, sigs, input, kmac)
			require.NoError(b, err)
		}
		b.StopTimer()
	})
}

// BLS multi-signature
// signature aggregation sanity check
//
// Aggregate n signatures of distinct messages under different keys,
// and verify the aggregated signature using the multi-signature verification with
// many message.
func TestBLSAggregateSignaturesManyMessages(t *testing.T) {
	rand := getPRG(t)

	// number of signatures to aggregate
	sigsNum := mrand.Intn(20) + 1
	sigs := make([]Signature, 0, sigsNum)

	// number of keys
	keysNum := mrand.Intn(sigsNum) + 1
	sks := make([]PrivateKey, 0, keysNum)
	// generate the keys
	for i := 0; i < keysNum; i++ {
		sk := randomSK(t, rand)
		sks = append(sks, sk)
	}

	// number of messages (could be larger or smaller than the number of keys)
	msgsNum := mrand.Intn(sigsNum) + 1
	messages := make([][20]byte, msgsNum)
	for i := 0; i < msgsNum; i++ {
		_, err := rand.Read(messages[i][:])
		require.NoError(t, err)
	}

	inputMsgs := make([][]byte, 0, sigsNum)
	inputPks := make([]PublicKey, 0, sigsNum)
	inputKmacs := make([]hash.Hasher, 0, sigsNum)

	// create the signatures
	for i := 0; i < sigsNum; i++ {
		kmac := NewExpandMsgXOFKMAC128("test tag")
		// pick a key randomly from the list
		skRand := mrand.Intn(keysNum)
		sk := sks[skRand]
		// pick a message randomly from the list
		msgRand := mrand.Intn(msgsNum)
		msg := messages[msgRand][:]
		// generate a signature
		s, err := sk.Sign(msg, kmac)
		require.NoError(t, err)
		// update signatures and api inputs
		sigs = append(sigs, s)
		inputPks = append(inputPks, sk.PublicKey())
		inputMsgs = append(inputMsgs, msg)
		inputKmacs = append(inputKmacs, kmac)
	}
	var aggSig Signature

	t.Run("correctness check", func(t *testing.T) {
		// aggregate signatures
		var err error
		aggSig, err = AggregateBLSSignatures(sigs)
		require.NoError(t, err)
		// Verify the aggregated signature
		valid, err := VerifyBLSSignatureManyMessages(inputPks, aggSig, inputMsgs, inputKmacs)
		require.NoError(t, err)
		assert.True(t, valid,
			"Verification of %s failed, should be valid, private keys are %s, inputs are %x, input public keys are %s",
			aggSig, sks, inputMsgs, inputPks)
	})

	// check if one of the signatures is not correct
	t.Run("one signature is invalid", func(t *testing.T) {
		randomIndex := mrand.Intn(sigsNum) // pick a random signature
		messages[0][0] ^= 1                // make sure the signature is different
		var err error
		sigs[randomIndex], err = sks[0].Sign(messages[0][:], inputKmacs[0])
		require.NoError(t, err)
		messages[0][0] ^= 1
		aggSig, err = AggregateBLSSignatures(sigs)
		require.NoError(t, err)
		valid, err := VerifyBLSSignatureManyMessages(inputPks, aggSig, inputMsgs, inputKmacs)
		require.NoError(t, err)
		assert.False(t, valid,
			"Verification of %s should fail, private keys are %s, inputs are %x, input public keys are %s",
			aggSig, sks, inputMsgs, inputPks)
	})

	// test the empty keys case
	t.Run("empty list", func(t *testing.T) {
		valid, err := VerifyBLSSignatureManyMessages(inputPks[:0], aggSig, inputMsgs, inputKmacs)
		assert.Error(t, err)
		assert.True(t, IsBLSAggregateEmptyListError(err))
		assert.False(t, valid,
			"verification should fail with an empty key list")
	})

	// test inconsistent input arrays
	t.Run("inconsistent inputs", func(t *testing.T) {
		// inconsistent lengths
		valid, err := VerifyBLSSignatureManyMessages(inputPks, aggSig, inputMsgs[:sigsNum-1], inputKmacs)
		assert.Error(t, err)
		assert.True(t, IsInvalidInputsError(err))
		assert.False(t, valid, "verification should fail with inconsistent messages and hashers")

		// empty key list
		valid, err = VerifyBLSSignatureManyMessages(inputPks[:0], aggSig, inputMsgs, inputKmacs)
		assert.Error(t, err)
		assert.True(t, IsBLSAggregateEmptyListError(err))
		assert.False(t, valid, "verification should fail with empty list key")

		// nil hasher
		tmp := inputKmacs[0]
		inputKmacs[0] = nil
		valid, err = VerifyBLSSignatureManyMessages(inputPks, aggSig, inputMsgs, inputKmacs)
		assert.Error(t, err)
		assert.True(t, IsNilHasherError(err))
		assert.False(t, valid, "verification should fail with nil hasher")
		inputKmacs[0] = tmp

		// wrong key
		tmpPK := inputPks[0]
		inputPks[0] = invalidSK(t).PublicKey()
		valid, err = VerifyBLSSignatureManyMessages(inputPks, aggSig, inputMsgs, inputKmacs)
		assert.Error(t, err)
		assert.True(t, IsNotBLSKeyError(err))
		assert.False(t, valid, "verification should fail with nil hasher")
		inputPks[0] = tmpPK
	})
}

// TestBLSErrorTypes verifies working of error-type-detecting functions
// such as `IsInvalidInputsError`.
func TestBLSErrorTypes(t *testing.T) {
	t.Run("aggregateEmptyListError sanity", func(t *testing.T) {
		err := blsAggregateEmptyListError
		invInpError := invalidInputsErrorf("")
		otherError := fmt.Errorf("some error")
		assert.True(t, IsBLSAggregateEmptyListError(err))
		assert.False(t, IsInvalidInputsError(err))
		assert.False(t, IsBLSAggregateEmptyListError(invInpError))
		assert.False(t, IsBLSAggregateEmptyListError(otherError))
		assert.False(t, IsBLSAggregateEmptyListError(nil))
	})

	t.Run("notBLSKeyError sanity", func(t *testing.T) {
		err := notBLSKeyError
		invInpError := invalidInputsErrorf("")
		otherError := fmt.Errorf("some error")
		assert.True(t, IsNotBLSKeyError(err))
		assert.False(t, IsInvalidInputsError(err))
		assert.False(t, IsNotBLSKeyError(invInpError))
		assert.False(t, IsNotBLSKeyError(otherError))
		assert.False(t, IsNotBLSKeyError(nil))
	})
}

// VerifyBLSSignatureManyMessages bench
// Bench the slowest case where all messages and public keys are distinct.
// (2*n) pairings without aggrgetion Vs (n+1) pairings with aggregation.
// The function is faster whenever there are redundant messages or public keys.
func BenchmarkVerifySignatureManyMessages(b *testing.B) {
	// inputs
	sigsNum := 100
	inputKmacs := make([]hash.Hasher, 0, sigsNum)
	sigs := make([]Signature, 0, sigsNum)
	pks := make([]PublicKey, 0, sigsNum)
	inputMsgs := make([][]byte, 0, sigsNum)
	kmac := NewExpandMsgXOFKMAC128("bench tag")
	seed := make([]byte, KeyGenSeedMinLen)

	// create the signatures
	for i := 0; i < sigsNum; i++ {
		input := make([]byte, 100)
		_, err := crand.Read(input)
		require.NoError(b, err)

		_, err = crand.Read(seed)
		require.NoError(b, err)
		sk, err := GeneratePrivateKey(BLSBLS12381, seed)
		require.NoError(b, err)
		s, err := sk.Sign(input, kmac)
		require.NoError(b, err)
		sigs = append(sigs, s)
		pks = append(pks, sk.PublicKey())
		inputKmacs = append(inputKmacs, kmac)
		inputMsgs = append(inputMsgs, input)
	}
	aggSig, err := AggregateBLSSignatures(sigs)
	require.NoError(b, err)
	b.ResetTimer()
	for i := 0; i < b.N; i++ {
		_, err := VerifyBLSSignatureManyMessages(pks, aggSig, inputMsgs, inputKmacs)
		require.NoError(b, err)
	}
	b.StopTimer()
}

// Bench of all aggregation functions
func BenchmarkAggregate(b *testing.B) {
	seed := make([]byte, KeyGenSeedMinLen)
	// random message
	input := make([]byte, 100)
	_, _ = crand.Read(input)
	// hasher
	kmac := NewExpandMsgXOFKMAC128("bench tag")
	sigsNum := 1000
	sigs := make([]Signature, 0, sigsNum)
	sks := make([]PrivateKey, 0, sigsNum)
	pks := make([]PublicKey, 0, sigsNum)

	// create the signatures
	for i := 0; i < sigsNum; i++ {
		_, err := crand.Read(seed)
		require.NoError(b, err)
		sk, err := GeneratePrivateKey(BLSBLS12381, seed)
		require.NoError(b, err)
		s, err := sk.Sign(input, kmac)
		if err != nil {
			b.Fatal()
		}
		sigs = append(sigs, s)
		sks = append(sks, sk)
		pks = append(pks, sk.PublicKey())
	}

	// private keys
	b.Run("PrivateKeys", func(b *testing.B) {
		b.ResetTimer()
		for i := 0; i < b.N; i++ {
			_, err := AggregateBLSPrivateKeys(sks)
			require.NoError(b, err)
		}
		b.StopTimer()
	})

	// public keys
	b.Run("PublicKeys", func(b *testing.B) {
		b.ResetTimer()
		for i := 0; i < b.N; i++ {
			_, err := AggregateBLSPublicKeys(pks)
			require.NoError(b, err)
		}
		b.StopTimer()
	})

	// signatures
	b.Run("Signatures", func(b *testing.B) {
		b.ResetTimer()
		for i := 0; i < b.N; i++ {
			_, err := AggregateBLSSignatures(sigs)
			require.NoError(b, err)
		}
		b.StopTimer()
	})
}

func TestBLSIdentity(t *testing.T) {
	rand := getPRG(t)

	var identitySig []byte
	msg := []byte("random_message")
	hasher := NewExpandMsgXOFKMAC128("")

	t.Run("identity signature comparison", func(t *testing.T) {
		// verify that constructed identity signatures are recognized as such by IsBLSSignatureIdentity.
		// construct identity signature by summing (aggregating) a random signature and its inverse.

		assert.True(t, IsBLSSignatureIdentity(identityBLSSignature))

		// sum up a random signature and its inverse to get identity
		sk := randomSK(t, rand)
		sig, err := sk.Sign(msg, hasher)
		require.NoError(t, err)
		oppositeSig := make([]byte, signatureLengthBLSBLS12381)
		copy(oppositeSig, sig)
		negatePoint(oppositeSig)
		aggSig, err := AggregateBLSSignatures([]Signature{sig, oppositeSig})
		require.NoError(t, err)
		assert.True(t, IsBLSSignatureIdentity(aggSig))
	})

	t.Run("verification with identity key", func(t *testing.T) {
		// all verification methods should return (false, nil) when verified against
		// an identity public key.
		idPk := IdentityBLSPublicKey()
		valid, err := idPk.Verify(identitySig, msg, hasher)
		assert.NoError(t, err)
		assert.False(t, valid)

		valid, err = VerifyBLSSignatureOneMessage([]PublicKey{idPk}, identitySig, msg, hasher)
		assert.NoError(t, err)
		assert.False(t, valid)

		valid, err = VerifyBLSSignatureManyMessages([]PublicKey{idPk}, identitySig, [][]byte{msg}, []hash.Hasher{hasher})
		assert.NoError(t, err)
		assert.False(t, valid)

		validSlice, err := BatchVerifyBLSSignaturesOneMessage([]PublicKey{idPk}, []Signature{identitySig}, msg, hasher)
		assert.NoError(t, err)
		assert.False(t, validSlice[0])

		valid, err = BLSVerifyPOP(idPk, identitySig)
		assert.NoError(t, err)
		assert.False(t, valid)
	})
}<|MERGE_RESOLUTION|>--- conflicted
+++ resolved
@@ -93,14 +93,9 @@
 }
 
 // utility function to generate a random BLS private key
-<<<<<<< HEAD
-func randomSK(t *testing.T, seed []byte) PrivateKey {
-	n, err := mrand.Read(seed)
-=======
 func randomSK(t *testing.T, rand *mrand.Rand) PrivateKey {
 	seed := make([]byte, KeyGenSeedMinLen)
 	n, err := rand.Read(seed)
->>>>>>> 439e04fb
 	require.Equal(t, n, KeyGenSeedMinLen)
 	require.NoError(t, err)
 	sk, err := GeneratePrivateKey(BLSBLS12381, seed)
@@ -304,23 +299,16 @@
 // it against the signature of the message under an aggregated private key.
 // Verify the aggregated signature using the multi-signature verification with
 // one message.
-<<<<<<< HEAD
-func TestBLSAggregateSignaturesSameMessage(t *testing.T) {
-	r := time.Now().UnixNano()
-	mrand.Seed(r)
-	t.Logf("math rand seed is %d", r)
-=======
 func TestBLSAggregateSignatures(t *testing.T) {
 	rand := getPRG(t)
->>>>>>> 439e04fb
 	// random message
 	input := make([]byte, 100)
-	_, err := mrand.Read(input)
+	_, err := rand.Read(input)
 	require.NoError(t, err)
 	// hasher
 	kmac := NewExpandMsgXOFKMAC128("test tag")
 	// number of signatures to aggregate
-	sigsNum := mrand.Intn(100) + 1
+	sigsNum := rand.Intn(100) + 1
 	sigs := make([]Signature, 0, sigsNum)
 	sks := make([]PrivateKey, 0, sigsNum)
 	pks := make([]PublicKey, 0, sigsNum)
@@ -361,7 +349,7 @@
 	// check if one signature is not correct
 	t.Run("one invalid signature", func(t *testing.T) {
 		input[0] ^= 1
-		randomIndex := mrand.Intn(sigsNum)
+		randomIndex := rand.Intn(sigsNum)
 		sigs[randomIndex], err = sks[randomIndex].Sign(input, kmac) // sign a different message
 		input[0] ^= 1
 		aggSig, err = AggregateBLSSignatures(sigs)
@@ -382,7 +370,7 @@
 
 	// check if one the public keys is not correct
 	t.Run("one invalid public key", func(t *testing.T) {
-		randomIndex := mrand.Intn(sigsNum)
+		randomIndex := rand.Intn(sigsNum)
 		newSk := randomSK(t, rand)
 		sks[randomIndex] = newSk
 		pks[randomIndex] = newSk.PublicKey()
@@ -451,7 +439,7 @@
 func TestBLSAggregatePubKeys(t *testing.T) {
 	rand := getPRG(t)
 	// number of keys to aggregate
-	pkNum := mrand.Intn(100) + 1
+	pkNum := rand.Intn(100) + 1
 	pks := make([]PublicKey, 0, pkNum)
 	sks := make([]PrivateKey, 0, pkNum)
 
@@ -543,7 +531,7 @@
 func TestBLSRemovePubKeys(t *testing.T) {
 	rand := getPRG(t)
 	// number of keys to aggregate
-	pkNum := mrand.Intn(100) + 1
+	pkNum := rand.Intn(100) + 1
 	pks := make([]PublicKey, 0, pkNum)
 
 	// generate public keys
@@ -556,7 +544,7 @@
 	require.NoError(t, err)
 
 	// random number of keys to remove (at least one key is left)
-	pkToRemoveNum := mrand.Intn(pkNum)
+	pkToRemoveNum := rand.Intn(pkNum)
 	expectedPatrialPk, err := AggregateBLSPublicKeys(pks[pkToRemoveNum:])
 	require.NoError(t, err)
 
@@ -675,8 +663,8 @@
 	// and sig[j] is correct under pks[j].
 	// implementations simply aggregating all signatures and keys would fail this test.
 	t.Run("valid signatures with incorrect indices", func(t *testing.T) {
-		i := mrand.Intn(sigsNum-1) + 1
-		j := mrand.Intn(i)
+		i := rand.Intn(sigsNum-1) + 1
+		j := rand.Intn(i)
 		// swap correct keys
 		pks[i], pks[j] = pks[j], pks[i]
 
@@ -870,13 +858,12 @@
 // many message.
 func TestBLSAggregateSignaturesManyMessages(t *testing.T) {
 	rand := getPRG(t)
-
 	// number of signatures to aggregate
-	sigsNum := mrand.Intn(20) + 1
+	sigsNum := rand.Intn(20) + 1
 	sigs := make([]Signature, 0, sigsNum)
 
 	// number of keys
-	keysNum := mrand.Intn(sigsNum) + 1
+	keysNum := rand.Intn(sigsNum) + 1
 	sks := make([]PrivateKey, 0, keysNum)
 	// generate the keys
 	for i := 0; i < keysNum; i++ {
@@ -885,7 +872,7 @@
 	}
 
 	// number of messages (could be larger or smaller than the number of keys)
-	msgsNum := mrand.Intn(sigsNum) + 1
+	msgsNum := rand.Intn(sigsNum) + 1
 	messages := make([][20]byte, msgsNum)
 	for i := 0; i < msgsNum; i++ {
 		_, err := rand.Read(messages[i][:])
@@ -900,10 +887,10 @@
 	for i := 0; i < sigsNum; i++ {
 		kmac := NewExpandMsgXOFKMAC128("test tag")
 		// pick a key randomly from the list
-		skRand := mrand.Intn(keysNum)
+		skRand := rand.Intn(keysNum)
 		sk := sks[skRand]
 		// pick a message randomly from the list
-		msgRand := mrand.Intn(msgsNum)
+		msgRand := rand.Intn(msgsNum)
 		msg := messages[msgRand][:]
 		// generate a signature
 		s, err := sk.Sign(msg, kmac)
@@ -931,8 +918,8 @@
 
 	// check if one of the signatures is not correct
 	t.Run("one signature is invalid", func(t *testing.T) {
-		randomIndex := mrand.Intn(sigsNum) // pick a random signature
-		messages[0][0] ^= 1                // make sure the signature is different
+		randomIndex := rand.Intn(sigsNum) // pick a random signature
+		messages[0][0] ^= 1               // make sure the signature is different
 		var err error
 		sigs[randomIndex], err = sks[0].Sign(messages[0][:], inputKmacs[0])
 		require.NoError(t, err)
