--- conflicted
+++ resolved
@@ -55,43 +55,19 @@
 
 // tests sign and verify are consistent for multiple generated keys and messages
 func testGenSignVerify(t *testing.T, salg SigningAlgorithm, halg hash.Hasher) {
-<<<<<<< HEAD
 	t.Run(fmt.Sprintf("Generation/Signature/Verification for %s", salg), func(t *testing.T) {
 		seed := make([]byte, KeyGenSeedMinLen)
 		input := make([]byte, 100)
-		r := time.Now().UnixNano()
-		mrand.Seed(r)
-		t.Logf("math rand seed is %d", r)
-=======
-	t.Logf("Testing Generation/Signature/Verification for %s", salg)
-	// make sure the length is larger than minimum lengths of all the signaure algos
-	seedMinLength := 48
-	seed := make([]byte, seedMinLength)
-	input := make([]byte, 100)
-	rand := getPRG(t)
-
-	loops := 50
-	for j := 0; j < loops; j++ {
-		n, err := rand.Read(seed)
-		require.Equal(t, n, seedMinLength)
-		require.NoError(t, err)
-		sk, err := GeneratePrivateKey(salg, seed)
-		require.NoError(t, err)
-		_, err = rand.Read(input)
-		require.NoError(t, err)
-		s, err := sk.Sign(input, halg)
-		require.NoError(t, err)
-		pk := sk.PublicKey()
->>>>>>> 439e04fb
+		rand := getPRG(t)
 
 		loops := 50
 		for j := 0; j < loops; j++ {
-			n, err := mrand.Read(seed)
+			n, err := rand.Read(seed)
 			require.Equal(t, n, KeyGenSeedMinLen)
 			require.NoError(t, err)
 			sk, err := GeneratePrivateKey(salg, seed)
 			require.NoError(t, err)
-			_, err = mrand.Read(input)
+			_, err = rand.Read(input)
 			require.NoError(t, err)
 			s, err := sk.Sign(input, halg)
 			require.NoError(t, err)
@@ -111,7 +87,6 @@
 				"Verification should fail:\n signature:%s\n message:%x\n private key:%s", s, input, sk))
 			input[0] ^= 1
 
-<<<<<<< HEAD
 			// test with a valid but different key
 			seed[0] ^= 1
 			wrongSk, err := GeneratePrivateKey(salg, seed)
@@ -122,8 +97,8 @@
 				"Verification should fail:\n signature:%s\n message:%x\n private key:%s", s, input, sk))
 
 			// test a wrong signature length
-			invalidLen := mrand.Intn(2 * len(s)) // try random invalid lengths
-			if invalidLen == len(s) {            // map to an invalid length
+			invalidLen := rand.Intn(2 * len(s)) // try random invalid lengths
+			if invalidLen == len(s) {           // map to an invalid length
 				invalidLen = 0
 			}
 			invalidSig := make([]byte, invalidLen)
@@ -131,12 +106,6 @@
 			require.NoError(t, err)
 			assert.False(t, result, fmt.Sprintf(
 				"Verification should fail:\n signature:%s\n with invalid length %d", invalidSig, invalidLen))
-=======
-		// test a wrong signature length
-		invalidLen := rand.Intn(2 * len(s)) // try random invalid lengths
-		if invalidLen == len(s) {           // map to an invalid length
-			invalidLen = 0
->>>>>>> 439e04fb
 		}
 	})
 }
@@ -168,7 +137,6 @@
 	})
 
 	t.Run("deterministic generation", func(t *testing.T) {
-
 		// same seed results in the same key
 		seed := make([]byte, minLen)
 		read, err := crand.Read(seed)
@@ -192,78 +160,15 @@
 	0x5B, 0xFE, 0xFF, 0xFF, 0xFF, 0xFF, 0x00, 0x00, 0x00, 0x01}
 
 func testEncodeDecode(t *testing.T, salg SigningAlgorithm) {
-<<<<<<< HEAD
 	t.Run(fmt.Sprintf("encode/decode for %s", salg), func(t *testing.T) {
-		r := time.Now().UnixNano()
-		mrand.Seed(r)
-		t.Logf("math rand seed is %d", r)
-=======
-	t.Logf("Testing encode/decode for %s", salg)
-	rand := getPRG(t)
-	// make sure the length is larger than minimum lengths of all the signaure algos
-	seedMinLength := 48
-
-	t.Run("happy path tests", func(t *testing.T) {
-		loops := 50
-		for j := 0; j < loops; j++ {
-			// generate a private key
-			seed := make([]byte, seedMinLength)
-			read, err := rand.Read(seed)
-			require.Equal(t, read, seedMinLength)
-			require.NoError(t, err)
-			sk, err := GeneratePrivateKey(salg, seed)
-			assert.Nil(t, err, "the key generation failed")
-			seed[0] ^= 1 // alter the seed to get a new private key
-			distinctSk, err := GeneratePrivateKey(salg, seed)
-			require.NoError(t, err)
-
-			// check private key encoding
-			skBytes := sk.Encode()
-			skCheck, err := DecodePrivateKey(salg, skBytes)
-			require.Nil(t, err, "the key decoding failed")
-			assert.True(t, sk.Equals(skCheck), "key equality check failed")
-			skCheckBytes := skCheck.Encode()
-			assert.Equal(t, skBytes, skCheckBytes, "keys should be equal")
-			distinctSkBytes := distinctSk.Encode()
-			assert.NotEqual(t, skBytes, distinctSkBytes, "keys should be different")
-
-			// check public key encoding
-			pk := sk.PublicKey()
-			pkBytes := pk.Encode()
-			pkCheck, err := DecodePublicKey(salg, pkBytes)
-			require.Nil(t, err, "the key decoding failed")
-			assert.True(t, pk.Equals(pkCheck), "key equality check failed")
-			pkCheckBytes := pkCheck.Encode()
-			assert.Equal(t, pkBytes, pkCheckBytes, "keys should be equal")
-			distinctPkBytes := distinctSk.PublicKey().Encode()
-			assert.NotEqual(t, pkBytes, distinctPkBytes, "keys should be different")
-
-			// same for the compressed encoding
-			pkComprBytes := pk.EncodeCompressed()
-			pkComprCheck, err := DecodePublicKeyCompressed(salg, pkComprBytes)
-			require.Nil(t, err, "the key decoding failed")
-			assert.True(t, pk.Equals(pkComprCheck), "key equality check failed")
-			pkCheckComprBytes := pkComprCheck.EncodeCompressed()
-			assert.Equal(t, pkComprBytes, pkCheckComprBytes, "keys should be equal")
-			distinctPkComprBytes := distinctSk.PublicKey().EncodeCompressed()
-			assert.NotEqual(t, pkComprBytes, distinctPkComprBytes, "keys should be different")
-		}
-	})
-
-	// test invalid private keys (equal to the curve group order)
-	t.Run("private keys equal to the group order", func(t *testing.T) {
-		groupOrder := make(map[SigningAlgorithm][]byte)
-		groupOrder[ECDSAP256] = []byte{255, 255, 255, 255, 0, 0, 0, 0, 255, 255, 255,
-			255, 255, 255, 255, 255, 188, 230, 250, 173, 167,
-			23, 158, 132, 243, 185, 202, 194, 252, 99, 37, 81}
->>>>>>> 439e04fb
+		rand := getPRG(t)
 
 		t.Run("happy path tests", func(t *testing.T) {
 			loops := 50
 			for j := 0; j < loops; j++ {
 				// generate a private key
 				seed := make([]byte, KeyGenSeedMinLen)
-				read, err := mrand.Read(seed)
+				read, err := rand.Read(seed)
 				require.Equal(t, read, KeyGenSeedMinLen)
 				require.NoError(t, err)
 				sk, err := GeneratePrivateKey(salg, seed)
@@ -317,9 +222,7 @@
 				255, 255, 255, 255, 255, 254, 186, 174, 220, 230,
 				175, 72, 160, 59, 191, 210, 94, 140, 208, 54, 65, 65}
 
-			groupOrder[BLSBLS12381] = []byte{0x73, 0xED, 0xA7, 0x53, 0x29, 0x9D, 0x7D, 0x48, 0x33, 0x39,
-				0xD8, 0x08, 0x09, 0xA1, 0xD8, 0x05, 0x53, 0xBD, 0xA4, 0x02, 0xFF, 0xFE,
-				0x5B, 0xFE, 0xFF, 0xFF, 0xFF, 0xFF, 0x00, 0x00, 0x00, 0x01}
+			groupOrder[BLSBLS12381] = BLS12381Order
 
 			sk, err := DecodePrivateKey(salg, groupOrder[salg])
 			require.Error(t, err, "the key decoding should fail - private key value is too large")
@@ -327,12 +230,7 @@
 			assert.Nil(t, sk)
 		})
 
-<<<<<<< HEAD
 		// test invalid private and public keys (invalid length)
-=======
-		groupOrder[BLSBLS12381] = BLS12381Order
->>>>>>> 439e04fb
-
 		t.Run("invalid key length", func(t *testing.T) {
 			// private key
 			skLens := make(map[SigningAlgorithm]int)
@@ -362,18 +260,12 @@
 }
 
 func testEquals(t *testing.T, salg SigningAlgorithm, otherSigAlgo SigningAlgorithm) {
-<<<<<<< HEAD
 	t.Run(fmt.Sprintf("equals for %s", salg), func(t *testing.T) {
-		r := time.Now().UnixNano()
-		mrand.Seed(r)
-		t.Logf("math rand seed is %d", r)
-		// make sure the length is larger than minimum lengths of all the signaure algos
-		seedMinLength := 48
-
+		rand := getPRG(t)
 		// generate a key pair
-		seed := make([]byte, seedMinLength)
-		n, err := mrand.Read(seed)
-		require.Equal(t, n, seedMinLength)
+		seed := make([]byte, KeyGenSeedMinLen)
+		n, err := rand.Read(seed)
+		require.Equal(t, n, KeyGenSeedMinLen)
 		require.NoError(t, err)
 
 		// first pair
@@ -405,47 +297,6 @@
 		assert.False(t, sk1.Equals(sk4), "key equality should return false")
 		assert.False(t, pk1.Equals(pk4), "key equality should return false")
 	})
-=======
-	t.Logf("Testing Equals for %s", salg)
-	rand := getPRG(t)
-	// make sure the length is larger than minimum lengths of all the signaure algos
-	seedMinLength := 48
-
-	// generate a key pair
-	seed := make([]byte, seedMinLength)
-	n, err := rand.Read(seed)
-	require.Equal(t, n, seedMinLength)
-	require.NoError(t, err)
-
-	// first pair
-	sk1, err := GeneratePrivateKey(salg, seed)
-	require.NoError(t, err)
-	pk1 := sk1.PublicKey()
-
-	// second pair without changing the seed
-	sk2, err := GeneratePrivateKey(salg, seed)
-	require.NoError(t, err)
-	pk2 := sk2.PublicKey()
-
-	// unrelated algo pair
-	sk3, err := GeneratePrivateKey(otherSigAlgo, seed)
-	require.NoError(t, err)
-	pk3 := sk3.PublicKey()
-
-	// fourth pair with same algo but a different seed
-	seed[0] ^= 1
-	sk4, err := GeneratePrivateKey(salg, seed)
-	require.NoError(t, err)
-	pk4 := sk4.PublicKey()
-
-	// tests
-	assert.True(t, sk1.Equals(sk2), "key equality should return true")
-	assert.True(t, pk1.Equals(pk2), "key equality should return true")
-	assert.False(t, sk1.Equals(sk3), "key equality should return false")
-	assert.False(t, pk1.Equals(pk3), "key equality should return false")
-	assert.False(t, sk1.Equals(sk4), "key equality should return false")
-	assert.False(t, pk1.Equals(pk4), "key equality should return false")
->>>>>>> 439e04fb
 }
 
 func testKeysAlgorithm(t *testing.T, sk PrivateKey, salg SigningAlgorithm) {
