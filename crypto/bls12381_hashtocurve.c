--- conflicted
+++ resolved
@@ -448,7 +448,6 @@
 
 // 11-isogeny map
 // computes the mapping of p and stores the result in r
-<<<<<<< HEAD
 //
 // This code is taken from https://github.com/kwantam/bls12-381_hash 
 // and adapted to use Relic modular arithemtic. The constant tables 
@@ -466,10 +465,7 @@
 //    WITHOUT WARRANTIES OR CONDITIONS OF ANY KIND, either express or implied.
 //    See the License for the specific language governing permissions and
 //    limitations under the License.
-static inline void eval_iso11(ep_st* r, const ep_st*  p) {
-=======
 static inline void eval_iso11(ep_t r, const ep_t  p) {
->>>>>>> 04318575
     const int tmp_len = 32;
     fp_t* fp_tmp = (fp_t*) malloc(tmp_len*sizeof(fp_t));
     for (int i=0; i<tmp_len; i++) fp_new(&fp_tmp[i]);
