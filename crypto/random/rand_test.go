package random

import (
	"bytes"
	"fmt"
	"math/rand"
	"testing"
	"time"

	"github.com/stretchr/testify/assert"
	"github.com/stretchr/testify/require"
	"golang.org/x/crypto/chacha20"
	"gonum.org/v1/gonum/stat"
)

// sanity check for the underlying implementation of Chacha20
// to make sure the implementation is compliant the RFC 7539.
func TestChacha20Compliance(t *testing.T) {

	t.Run("key and nonce length", func(t *testing.T) {

		assert.Equal(t, Chacha20SeedLen, 32)
		assert.Equal(t, Chacha20CustomizerMaxLen, 12)
	})

	t.Run("RFC test vector", func(t *testing.T) {

		key := []byte{
			0x00, 0x01, 0x02, 0x03, 0x04, 0x05, 0x06, 0x07, 0x08, 0x09, 0x0a, 0x0b, 0x0c, 0x0d, 0x0e, 0x0f,
			0x10, 0x11, 0x12, 0x13, 0x14, 0x15, 0x16, 0x17, 0x18, 0x19, 0x1a, 0x1b, 0x1c, 0x1d, 0x1e, 0x1f,
		}
		nonce := []byte{0, 0, 0, 0, 0, 0, 0, 0x4a, 0, 0, 0, 0}
		counter := uint32(1)
		plaintext := []byte{
			0x4c, 0x61, 0x64, 0x69, 0x65, 0x73, 0x20, 0x61, 0x6e, 0x64, 0x20, 0x47, 0x65, 0x6e, 0x74, 0x6c,
			0x65, 0x6d, 0x65, 0x6e, 0x20, 0x6f, 0x66, 0x20, 0x74, 0x68, 0x65, 0x20, 0x63, 0x6c, 0x61, 0x73,
			0x73, 0x20, 0x6f, 0x66, 0x20, 0x27, 0x39, 0x39, 0x3a, 0x20, 0x49, 0x66, 0x20, 0x49, 0x20, 0x63,
			0x6f, 0x75, 0x6c, 0x64, 0x20, 0x6f, 0x66, 0x66, 0x65, 0x72, 0x20, 0x79, 0x6f, 0x75, 0x20, 0x6f,
			0x6e, 0x6c, 0x79, 0x20, 0x6f, 0x6e, 0x65, 0x20, 0x74, 0x69, 0x70, 0x20, 0x66, 0x6f, 0x72, 0x20,
			0x74, 0x68, 0x65, 0x20, 0x66, 0x75, 0x74, 0x75, 0x72, 0x65, 0x2c, 0x20, 0x73, 0x75, 0x6e, 0x73,
			0x63, 0x72, 0x65, 0x65, 0x6e, 0x20, 0x77, 0x6f, 0x75, 0x6c, 0x64, 0x20, 0x62, 0x65, 0x20, 0x69,
		}
		ciphertext := []byte{
			0x6e, 0x2e, 0x35, 0x9a, 0x25, 0x68, 0xf9, 0x80, 0x41, 0xba, 0x07, 0x28, 0xdd, 0x0d, 0x69, 0x81,
			0xe9, 0x7e, 0x7a, 0xec, 0x1d, 0x43, 0x60, 0xc2, 0x0a, 0x27, 0xaf, 0xcc, 0xfd, 0x9f, 0xae, 0x0b,
			0xf9, 0x1b, 0x65, 0xc5, 0x52, 0x47, 0x33, 0xab, 0x8f, 0x59, 0x3d, 0xab, 0xcd, 0x62, 0xb3, 0x57,
			0x16, 0x39, 0xd6, 0x24, 0xe6, 0x51, 0x52, 0xab, 0x8f, 0x53, 0x0c, 0x35, 0x9f, 0x08, 0x61, 0xd8,
			0x07, 0xca, 0x0d, 0xbf, 0x50, 0x0d, 0x6a, 0x61, 0x56, 0xa3, 0x8e, 0x08, 0x8a, 0x22, 0xb6, 0x5e,
			0x52, 0xbc, 0x51, 0x4d, 0x16, 0xcc, 0xf8, 0x06, 0x81, 0x8c, 0xe9, 0x1a, 0xb7, 0x79, 0x37, 0x36,
			0x5a, 0xf9, 0x0b, 0xbf, 0x74, 0xa3, 0x5b, 0xe6, 0xb4, 0x0b, 0x8e, 0xed, 0xf2, 0x78, 0x5e, 0x42,
		}

		chacha, err := chacha20.NewUnauthenticatedCipher(key, nonce)
		require.NoError(t, err)
		chacha.SetCounter(counter)
		chacha.XORKeyStream(plaintext, plaintext)
		assert.Equal(t, plaintext, ciphertext)

	})

	t.Run("invalid constructor inputs", func(t *testing.T) {
		seed := make([]byte, Chacha20SeedLen+1)
		customizer := make([]byte, Chacha20CustomizerMaxLen+1)

		// long seed
		_, err := NewChacha20PRG(seed, customizer[:Chacha20CustomizerMaxLen])
		assert.Error(t, err)
		// long nonce
		_, err = NewChacha20PRG(seed[:Chacha20SeedLen], customizer)
		assert.Error(t, err)
	})

	t.Run("short nonce", func(t *testing.T) {
		seed := make([]byte, Chacha20SeedLen)
		customizer := make([]byte, Chacha20CustomizerMaxLen)

		// short nonces should be accepted
		_, err := NewChacha20PRG(seed, customizer[:Chacha20CustomizerMaxLen-1])
		assert.NoError(t, err)
		_, err = NewChacha20PRG(seed, customizer[:0])
		assert.NoError(t, err)
	})
}

func seedMathRand(t *testing.T) {
	r := time.Now().UnixNano()
	rand.Seed(r)
	t.Logf("math rand seed is %d", r)
}

// The tests are targeting the PRG implementations in the package.
// For now, the tests are only used for Chacha20 PRG, but can be ported
// to test another PRG implementation.

// Simple unit testing of Uint using a very basic randomness test.
// It doesn't evaluate randomness of the output and doesn't perform advanced statistical tests.
func TestUint(t *testing.T) {
	seedMathRand(t)

	seed := make([]byte, Chacha20SeedLen)
<<<<<<< HEAD
	rand.Read(seed)
=======
	_, _ = rand.Read(seed)
>>>>>>> 138e1c32
	customizer := make([]byte, Chacha20CustomizerMaxLen)
	rand.Read(customizer)

	rng, err := NewChacha20PRG(seed, customizer)
	require.NoError(t, err)

	t.Run("basic randomness", func(t *testing.T) {
		sampleSize := 80000
		tolerance := 0.05
		sampleSpace := uint64(10 + rand.Intn(100))
		distribution := make([]float64, sampleSpace)

		for i := 0; i < sampleSize; i++ {
			r := rng.UintN(sampleSpace)
			require.Less(t, r, sampleSpace)
			distribution[r] += 1.0
		}
		stdev := stat.StdDev(distribution, nil)
		mean := stat.Mean(distribution, nil)
		assert.Greater(t, tolerance*mean, stdev, fmt.Sprintf("basic randomness test failed. stdev %v, mean %v", stdev, mean))
	})

	t.Run("zero n", func(t *testing.T) {
		assert.Panics(t, func() {
			rng.UintN(0)
		})
	})
}

// Simple unit testing of SubPermutation using a very basic randomness test.
// It doesn't evaluate randomness of the output and doesn't perform advanced statistical tests.
//
// SubPermutation tests cover Permutation as well.
func TestSubPermutation(t *testing.T) {
	seedMathRand(t)

	seed := make([]byte, Chacha20SeedLen)
<<<<<<< HEAD
	rand.Read(seed)
=======
	_, _ = rand.Read(seed)
>>>>>>> 138e1c32
	customizer := make([]byte, Chacha20CustomizerMaxLen)
	rand.Read(customizer)

	rng, err := NewChacha20PRG(seed, customizer)
	require.NoError(t, err)

	t.Run("basic randomness", func(t *testing.T) {

		listSize := 100
		subsetSize := 20

		// statictics parameters
		sampleSize := 85000
		tolerance := 0.05
		// tests the subset sampling randomness
		samplingDistribution := make([]float64, listSize)
		// tests the subset ordering randomness (using a particular element testElement)
		orderingDistribution := make([]float64, subsetSize)
		testElement := rand.Intn(listSize)

		for i := 0; i < sampleSize; i++ {
			shuffledlist, err := rng.SubPermutation(listSize, subsetSize)
			require.NoError(t, err)
			require.Equal(t, len(shuffledlist), subsetSize)
			has := make(map[int]struct{})
			for j, e := range shuffledlist {
				// check for repetition
				_, ok := has[e]
				require.False(t, ok, "duplicated item")
				has[e] = struct{}{}
				// fill the distribution
				samplingDistribution[e] += 1.0
				if e == testElement {
					orderingDistribution[j] += 1.0
				}
			}
		}
		stdev := stat.StdDev(samplingDistribution, nil)
		mean := stat.Mean(samplingDistribution, nil)
		assert.Greater(t, tolerance*mean, stdev, fmt.Sprintf("basic subset randomness test failed. stdev %v, mean %v", stdev, mean))
		stdev = stat.StdDev(orderingDistribution, nil)
		mean = stat.Mean(orderingDistribution, nil)
		assert.Greater(t, tolerance*mean, stdev, fmt.Sprintf("basic ordering randomness test failed. stdev %v, mean %v", stdev, mean))
	})

	// Evaluate that
	//  - permuting an empty set returns an empty list
	//  - drawing a sample of size zero from a non-empty set returns an empty list
	t.Run("empty sets", func(t *testing.T) {

		// verify that permuting an empty set returns an empty list
		res, err := rng.SubPermutation(0, 0)
		require.NoError(t, err)
		assert.True(t, len(res) == 0)

		// verify that drawing a sample of size zero from a non-empty set returns an empty list
		res, err = rng.SubPermutation(10, 0)
		require.NoError(t, err)
		assert.True(t, len(res) == 0)
	})

	t.Run("negative inputs", func(t *testing.T) {
		res, err := rng.Permutation(-3)
		require.Error(t, err)
		assert.Nil(t, res)

		res, err = rng.SubPermutation(5, -3)
		require.Error(t, err)
		assert.Nil(t, res)

		res, err = rng.SubPermutation(-3, 5)
		require.Error(t, err)
		assert.Nil(t, res)
	})
}

// Simple unit testing of Shuffle using a very basic randomness test.
// It doesn't evaluate randomness of the output and doesn't perform advanced statistical tests.
func TestShuffle(t *testing.T) {
	seedMathRand(t)

	seed := make([]byte, Chacha20SeedLen)
<<<<<<< HEAD
	rand.Read(seed)
=======
	_, _ = rand.Read(seed)
>>>>>>> 138e1c32
	customizer := make([]byte, Chacha20CustomizerMaxLen)
	rand.Read(customizer)

	rng, err := NewChacha20PRG(seed, customizer)
	require.NoError(t, err)

	t.Run("basic randomness", func(t *testing.T) {
		listSize := 100
		// test parameters
		sampleSize := 80000
		tolerance := 0.05
		// the distribution of a particular element of the list, testElement
		distribution := make([]float64, listSize)
		testElement := rand.Intn(listSize)
		// Slice to shuffle
		list := make([]int, 0, listSize)
		for i := 0; i < listSize; i++ {
			list = append(list, i)
		}

		shuffleAndCount := func(t *testing.T) {
			err = rng.Shuffle(listSize, func(i, j int) {
				list[i], list[j] = list[j], list[i]
			})
			require.NoError(t, err)
			has := make(map[int]struct{})
			for j, e := range list {
				// check for repetition
				_, ok := has[e]
				require.False(t, ok, "duplicated item")
				has[e] = struct{}{}
				// fill the distribution
				if e == testElement {
					distribution[j] += 1.0
				}
			}
		}

		t.Run("shuffle a random permutation", func(t *testing.T) {
			for k := 0; k < sampleSize; k++ {
				shuffleAndCount(t)
			}
			stdev := stat.StdDev(distribution, nil)
			mean := stat.Mean(distribution, nil)
			assert.Greater(t, tolerance*mean, stdev, fmt.Sprintf("basic randomness test failed. stdev %v, mean %v", stdev, mean))
		})

		t.Run("shuffle a same permutation", func(t *testing.T) {
			for k := 0; k < sampleSize; k++ {
				for i := 0; i < listSize; i++ {
					list[i] = i
				}
				shuffleAndCount(t)
			}
			stdev := stat.StdDev(distribution, nil)
			mean := stat.Mean(distribution, nil)
			assert.Greater(t, tolerance*mean, stdev, fmt.Sprintf("basic randomness test failed. stdev %v, mean %v", stdev, mean))
		})
	})

	t.Run("empty slice", func(t *testing.T) {
		emptySlice := make([]float64, 0)
		err = rng.Shuffle(len(emptySlice), func(i, j int) {
			emptySlice[i], emptySlice[j] = emptySlice[j], emptySlice[i]
		})
		require.NoError(t, err)
		assert.True(t, len(emptySlice) == 0)
	})

	t.Run("negative inputs", func(t *testing.T) {
		emptySlice := make([]float64, 5)
		err = rng.Shuffle(-3, func(i, j int) {
			emptySlice[i], emptySlice[j] = emptySlice[j], emptySlice[i]
		})
		require.Error(t, err)
	})
}

func TestSamples(t *testing.T) {
	seedMathRand(t)

	seed := make([]byte, Chacha20SeedLen)
<<<<<<< HEAD
	rand.Read(seed)
=======
	_, _ = rand.Read(seed)
>>>>>>> 138e1c32
	customizer := make([]byte, Chacha20CustomizerMaxLen)
	rand.Read(customizer)

	rng, err := NewChacha20PRG(seed, customizer)
	require.NoError(t, err)

	t.Run("basic randmoness", func(t *testing.T) {

		listSize := 100
		samplesSize := 20

		// statictics parameters
		sampleSize := 100000
		tolerance := 0.05
		// tests the subset sampling randomness
		samplingDistribution := make([]float64, listSize)
		// tests the subset ordering randomness (using a particular element testElement)
		orderingDistribution := make([]float64, samplesSize)
		testElement := rand.Intn(listSize)
		// Slice to shuffle
		list := make([]int, 0, listSize)
		for i := 0; i < listSize; i++ {
			list = append(list, i)
		}

		for i := 0; i < sampleSize; i++ {
			err = rng.Samples(listSize, samplesSize, func(i, j int) {
				list[i], list[j] = list[j], list[i]
			})
			require.NoError(t, err)
			has := make(map[int]struct{})
			for j, e := range list[:samplesSize] {
				// check for repetition
				_, ok := has[e]
				require.False(t, ok, "duplicated item")
				has[e] = struct{}{}
				// fill the distribution
				samplingDistribution[e] += 1.0
				if e == testElement {
					orderingDistribution[j] += 1.0
				}
			}
		}
		stdev := stat.StdDev(samplingDistribution, nil)
		mean := stat.Mean(samplingDistribution, nil)
		assert.Greater(t, tolerance*mean, stdev, fmt.Sprintf("basic subset randomness test failed. stdev %v, mean %v", stdev, mean))
		stdev = stat.StdDev(orderingDistribution, nil)
		mean = stat.Mean(orderingDistribution, nil)
		assert.Greater(t, tolerance*mean, stdev, fmt.Sprintf("basic ordering randomness test failed. stdev %v, mean %v", stdev, mean))
	})

	t.Run("zero edge cases", func(t *testing.T) {
		// Sampling from an empty set
		emptySlice := make([]float64, 0)
		err = rng.Samples(len(emptySlice), len(emptySlice), func(i, j int) {
			emptySlice[i], emptySlice[j] = emptySlice[j], emptySlice[i]
		})
		require.NoError(t, err)
		assert.True(t, len(emptySlice) == 0)

		// drawing a sample of size zero from an non-empty list should leave the original list unmodified
		constant := []float64{0, 1, 2, 3, 4, 5}
		fullSlice := constant
		err = rng.Samples(len(fullSlice), 0, func(i, j int) { // modifies fullSlice in-place
			emptySlice[i], emptySlice[j] = emptySlice[j], emptySlice[i]
		})
		require.NoError(t, err)
		assert.Equal(t, constant, fullSlice)
	})

	t.Run("negative inputs", func(t *testing.T) {
		emptySlice := make([]float64, 5)
		err = rng.Samples(-3, 5, func(i, j int) {
			emptySlice[i], emptySlice[j] = emptySlice[j], emptySlice[i]
		})
		require.Error(t, err)

		err = rng.Samples(-5, 3, func(i, j int) {
			emptySlice[i], emptySlice[j] = emptySlice[j], emptySlice[i]
		})
		require.Error(t, err)
	})
}

// TestStateRestore tests the serilaization and deserialization functions
// Store and Restore
func TestStateRestore(t *testing.T) {
	seedMathRand(t)

	// generate a seed
	seed := make([]byte, Chacha20SeedLen)
<<<<<<< HEAD
	rand.Read(seed)
=======
	_, _ = rand.Read(seed)
>>>>>>> 138e1c32
	customizer := make([]byte, Chacha20CustomizerMaxLen)
	rand.Read(customizer)
	t.Logf("seed is %x, customizer is %x\n", seed, customizer)

	// create an rng
	rng, err := NewChacha20PRG(seed, customizer)
	require.NoError(t, err)

	// evolve the internal state of the rng
	iterations := rand.Intn(1000)
	for i := 0; i < iterations; i++ {
		_ = rng.UintN(1024)
	}
	// get the internal state of the rng
	state := rng.Store()

	// check the state is deterministic
	state_clone := rng.Store()
	assert.True(t, bytes.Equal(state, state_clone), "Store is not deterministic")

	// check Store is the Restore reverse function
	secondRng, err := RestoreChacha20PRG(state)
	require.NoError(t, err)
	assert.True(t, bytes.Equal(state, secondRng.Store()), "Store o Restore is not identity")

	// check the 2 PRGs are generating identical outputs
	iterations = rand.Intn(1000)
	for i := 0; i < iterations; i++ {
		rand1 := rng.UintN(1024)
		rand2 := secondRng.UintN(1024)
		assert.Equal(t, rand1, rand2, "the 2 rngs are not identical on round %d", i)
	}
}<|MERGE_RESOLUTION|>--- conflicted
+++ resolved
@@ -98,11 +98,7 @@
 	seedMathRand(t)
 
 	seed := make([]byte, Chacha20SeedLen)
-<<<<<<< HEAD
-	rand.Read(seed)
-=======
 	_, _ = rand.Read(seed)
->>>>>>> 138e1c32
 	customizer := make([]byte, Chacha20CustomizerMaxLen)
 	rand.Read(customizer)
 
@@ -140,11 +136,7 @@
 	seedMathRand(t)
 
 	seed := make([]byte, Chacha20SeedLen)
-<<<<<<< HEAD
-	rand.Read(seed)
-=======
 	_, _ = rand.Read(seed)
->>>>>>> 138e1c32
 	customizer := make([]byte, Chacha20CustomizerMaxLen)
 	rand.Read(customizer)
 
@@ -227,11 +219,7 @@
 	seedMathRand(t)
 
 	seed := make([]byte, Chacha20SeedLen)
-<<<<<<< HEAD
-	rand.Read(seed)
-=======
 	_, _ = rand.Read(seed)
->>>>>>> 138e1c32
 	customizer := make([]byte, Chacha20CustomizerMaxLen)
 	rand.Read(customizer)
 
@@ -314,11 +302,7 @@
 	seedMathRand(t)
 
 	seed := make([]byte, Chacha20SeedLen)
-<<<<<<< HEAD
-	rand.Read(seed)
-=======
 	_, _ = rand.Read(seed)
->>>>>>> 138e1c32
 	customizer := make([]byte, Chacha20CustomizerMaxLen)
 	rand.Read(customizer)
 
@@ -410,11 +394,7 @@
 
 	// generate a seed
 	seed := make([]byte, Chacha20SeedLen)
-<<<<<<< HEAD
-	rand.Read(seed)
-=======
 	_, _ = rand.Read(seed)
->>>>>>> 138e1c32
 	customizer := make([]byte, Chacha20CustomizerMaxLen)
 	rand.Read(customizer)
 	t.Logf("seed is %x, customizer is %x\n", seed, customizer)
