--- conflicted
+++ resolved
@@ -2,7 +2,6 @@
 
 import (
 	"context"
-	"fmt"
 
 	"github.com/dapperlabs/flow-go/crypto"
 	"github.com/dapperlabs/flow-go/crypto/hash"
@@ -12,7 +11,7 @@
 	"github.com/dapperlabs/flow-go/utils/unittest"
 )
 
-// AccessClient is a GRPC client of the Access API exposed by the Flow network.
+// AccessClient is a GRPC client of the Observation API exposed by the Flow network.
 // NOTE: we use integration/client rather than sdk/client as a stopgap until
 // the SDK client is updated with the latest protobuf definitions.
 type Client struct {
@@ -20,9 +19,7 @@
 	key    *flow.AccountPrivateKey
 }
 
-// NewClientWithKey returns a new client to an Access API listening at the given
-// address, using the given account key for signing transactions.
-func NewClientWithKey(addr string, key *flow.AccountPrivateKey) (*Client, error) {
+func NewClient(addr string, key *flow.AccountPrivateKey) (*Client, error) {
 
 	client, err := client.NewAccessClient(addr)
 	if err != nil {
@@ -36,19 +33,6 @@
 	return tc, nil
 }
 
-// NewClient returns a new client to an Access API listening at the given
-// address, with a generated account key for signing transactions.
-func NewClient(addr string) (*Client, error) {
-	key, err := unittest.AccountKeyFixture()
-	if err != nil {
-		return nil, fmt.Errorf("could not generate key for client")
-	}
-
-	return NewClientWithKey(addr, key)
-}
-
-// DeployContract submits a transaction to deploy a contract with the given
-// code to the root account.
 func (c *Client) DeployContract(ctx context.Context, contract dsl.CadenceCode) error {
 
 	code := dsl.Transaction{
@@ -57,62 +41,10 @@
 			Content: dsl.UpdateAccountCode{Code: contract.ToCadence()},
 		},
 	}
-<<<<<<< HEAD
-	rootAddress := flow.BytesToAddress(big.NewInt(1).Bytes())
-	return c.SendTransaction(ctx, code, rootAddress)
-}
-
-func (c *Client) SendTransaction(ctx context.Context, code dsl.Transaction, scriptAccounts ...flow.Address) error {
-
-	codeStr := code.ToCadence()
-
-	rootAddress := flow.BytesToAddress(big.NewInt(1).Bytes())
-	tx := flow.TransactionBody{
-		Script:           []byte(codeStr),
-		ReferenceBlockID: unittest.IdentifierFixture(),
-		PayerAccount:     rootAddress,
-		ScriptAccounts:   scriptAccounts,
-	}
-=======
 
 	tx := unittest.TransactionBodyFixture(unittest.WithTransactionDSL(code))
 
-	return c.SendTransaction(ctx, tx)
-}
->>>>>>> 3e78df6e
-
-// SignTransaction signs the transaction using the configured key and the root
-// account, returning the signed transaction.
-func (c *Client) SignTransaction(tx flow.TransactionBody) (flow.TransactionBody, error) {
-	sig, err := signTransaction(tx, c.key.PrivateKey)
-	if err != nil {
-		return flow.TransactionBody{}, err
-	}
-
-	accountSig := flow.AccountSignature{
-		Account:   flow.RootAddress,
-		Signature: sig,
-	}
-	tx.Signatures = append(tx.Signatures, accountSig)
-
-	return tx, nil
-}
-
-// SendTransaction submits the transaction to the Access API. The caller must
-// set up the transaction, including signing it.
-func (c *Client) SendTransaction(ctx context.Context, tx flow.TransactionBody) error {
 	return c.client.SendTransaction(ctx, tx)
-}
-
-// SignAndSendTransaction signs, then sends, a transaction. I bet you didn't
-// see that one coming.
-func (c *Client) SignAndSendTransaction(ctx context.Context, tx flow.TransactionBody) error {
-	tx, err := c.SignTransaction(tx)
-	if err != nil {
-		return fmt.Errorf("could not sign transaction: %w", err)
-	}
-
-	return c.SendTransaction(ctx, tx)
 }
 
 func (c *Client) ExecuteScript(ctx context.Context, script dsl.Main) ([]byte, error) {
@@ -121,7 +53,7 @@
 
 	res, err := c.client.ExecuteScript(ctx, []byte(code))
 	if err != nil {
-		return nil, fmt.Errorf("could not execute script: %w", err)
+		return nil, err
 	}
 
 	return res, nil
