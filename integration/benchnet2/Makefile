# default value of the Docker base registry URL which can be overriden when invoking the Makefile
DOCKER_REGISTRY := us-west1-docker.pkg.dev/dl-flow-benchnet-automation/benchnet

# default values that callers can override when calling target
ACCESS = 1
COLLECTION = 6
VALID_COLLECTION := $(shell test $(COLLECTION) -ge 6; echo $$?)
CONSENSUS = 2
VALID_CONSENSUS := $(shell test $(CONSENSUS) -ge 2; echo $$?)
EXECUTION = 2
VALID_EXECUTION := $(shell test $(EXECUTION) -ge 2; echo $$?)
VERIFICATION = 1

validate:
ifeq ($(strip $(VALID_EXECUTION)), 1)
	# multiple execution nodes are required to prevent seals being generated in case of execution forking.
	$(error Number of Execution nodes should be no less than 2)
else ifeq ($(strip $(NETWORK_ID)),)
	$(error NETWORK_ID cannot be empty)
else ifeq ($(strip $(VALID_CONSENSUS)), 1)
	$(error Number of Consensus nodes should be no less than 2)
else ifeq ($(strip $(VALID_COLLECTION)), 1)
	$(error Number of Collection nodes should be no less than 6)
else ifeq ($(strip $(NAMESPACE)),)
	$(error NAMESPACE cannot be empty)
endif

init:
ifeq ($(strip $(PROJECT_NAME)),)
	$(eval PROJECT_NAME=$(COMMIT_SHA))
endif

# assumes there is a checked out version of flow-go in a "flow-go" sub-folder at this level so that the bootstrap executable
# for the checked out version will be run in the sub folder but the bootstrap folder will be created here (outside of the checked out flow-go in the sub folder)
gen-bootstrap: clone-flow
	cd flow-go && make crypto_setup_gopath
	cd flow-go/cmd/bootstrap && go run -tags relic . genconfig --address-format "%s%d-${NETWORK_ID}.${NAMESPACE}:3569" --access $(ACCESS) --collection $(COLLECTION) --consensus $(CONSENSUS) --execution $(EXECUTION) --verification $(VERIFICATION) --weight 100 -o ./ --config ../../../bootstrap/conf/node-config.json
	cd flow-go/cmd/bootstrap && go run -tags relic . keygen --machine-account --config ../../../bootstrap/conf/node-config.json -o ../../../bootstrap/keys
	echo {} > ./bootstrap/conf/partner-stakes.json
	mkdir ./bootstrap/partner-nodes
	cd flow-go/cmd/bootstrap && go run -tags relic . rootblock  --root-chain bench --root-height 0 --root-parent 0000000000000000000000000000000000000000000000000000000000000000 --config ../../../bootstrap/conf/node-config.json -o ../../../bootstrap/ --fast-kg --partner-dir ../../../bootstrap/partner-nodes --partner-weights ../../../bootstrap/conf/partner-stakes.json --internal-priv-dir ../../../bootstrap/keys/private-root-information
	cd flow-go/cmd/bootstrap && go run -tags relic . finalize --root-commit 0000000000000000000000000000000000000000000000000000000000000000 --service-account-public-key-json "{\"PublicKey\":\"R7MTEDdLclRLrj2MI1hcp4ucgRTpR15PCHAWLM5nks6Y3H7+PGkfZTP2di2jbITooWO4DD1yqaBSAVK8iQ6i0A==\",\"SignAlgo\":2,\"HashAlgo\":1,\"SeqNumber\":0,\"Weight\":1000}" --config ../../../bootstrap/conf/node-config.json -o ../../../bootstrap/ --partner-dir ../../../bootstrap/partner-nodes --partner-weights ../../../bootstrap/conf/partner-stakes.json --collection-clusters 1 --epoch-counter 0 --epoch-length 30000 --epoch-staking-phase-length 20000 --epoch-dkg-phase-length 2000 --genesis-token-supply="1000000000.0" --protocol-version=0 --internal-priv-dir ../../../bootstrap/keys/private-root-information --dkg-data ../../../bootstrap/private-root-information/root-dkg-data.priv.json --root-block ../../../bootstrap/public-root-information/root-block.json --root-block-votes-dir ../../../bootstrap/public-root-information/root-block-votes/ --epoch-commit-safety-threshold=1000

gen-helm-l1:
	go run automate/cmd/level1/bootstrap.go --data bootstrap/public-root-information/root-protocol-state-snapshot.json --dockerTag $(NETWORK_ID) --dockerRegistry $(DOCKER_REGISTRY)

gen-helm-l2:
	go run automate/cmd/level2/template.go --data template-data.json --template automate/templates/helm-values-all-nodes.yml --outPath="./values.yml"

# main target for creating dynamic helm values.yml chart
# runs bootstrap to generate all node info
# runs level 1 automation to read bootstrap data and generate data input for level 2
# runs level 2 automation to generate values.yml based on template and data values from previous step
gen-helm-values: validate init gen-bootstrap gen-helm-l1 gen-helm-l2

# main target for deployment
deploy-all: validate init gen-helm-values k8s-secrets-create helm-deploy

# main target for cleaning up a deployment
clean-all: validate init k8s-delete k8s-delete-secrets clean-bootstrap clean-gen-helm clean-flow

clean-bootstrap:
	rm -rf ./bootstrap

clean-gen-helm:
	rm -f values.yml
	rm -f template-data.json

k8s-secrets-create:
	bash ./create-secrets.sh ${NETWORK_ID} ${NAMESPACE}

helm-deploy:
<<<<<<< HEAD
	helm upgrade --install -f ./values.yml ${NETWORK_ID} ./flow --set networkId="${NETWORK_ID}" --set owner="${OWNER}" --debug --namespace ${NAMESPACE}
=======
	helm upgrade --install -f ./values.yml ${PROJECT_NAME} ./flow --set commit="${PROJECT_NAME}" --set ingress.enabled="true"  --debug --namespace ${NAMESPACE}
>>>>>>> 7761d00b

k8s-delete:
	helm delete ${NETWORK_ID} --namespace ${NAMESPACE}
	kubectl delete pvc -l networkId=${NETWORK_ID} --namespace ${NAMESPACE}

k8s-delete-secrets:
	kubectl delete secrets -l networkId=${NETWORK_ID} --namespace ${NAMESPACE}

k8s-expose-locally: validate
	kubectl port-forward service/access1-${NETWORK_ID} 9000:9000 --namespace ${NAMESPACE}

k8s-pod-health: validate
	kubectl get pods --namespace ${NAMESPACE}

k8s-test-network-accessibility:
	flow blocks get latest --host localhost:9000
	flow accounts create --network benchnet --key  e0ef5e52955e6542287db4528b3e8acc84a2c204eee9609f7c3120d1dac5a11b1bcb39677511db14354aa8c1a0ef62151220d97f015d49a8f0b78b653b570bfd --signer benchnet-account -f ~/flow.json

clone-flow: clean-flow 
	# this cloned repo will be used for generating bootstrap info specific to that tag / version
	git clone --depth 1 --branch $(REF_FOR_BOOTSTRAP) https://github.com/onflow/flow-go.git --single-branch
	
clean-flow:
	rm -rf flow-go<|MERGE_RESOLUTION|>--- conflicted
+++ resolved
@@ -70,11 +70,7 @@
 	bash ./create-secrets.sh ${NETWORK_ID} ${NAMESPACE}
 
 helm-deploy:
-<<<<<<< HEAD
-	helm upgrade --install -f ./values.yml ${NETWORK_ID} ./flow --set networkId="${NETWORK_ID}" --set owner="${OWNER}" --debug --namespace ${NAMESPACE}
-=======
-	helm upgrade --install -f ./values.yml ${PROJECT_NAME} ./flow --set commit="${PROJECT_NAME}" --set ingress.enabled="true"  --debug --namespace ${NAMESPACE}
->>>>>>> 7761d00b
+	helm upgrade --install -f ./values.yml ${PROJECT_NAME} ./flow --set commit="${PROJECT_NAME}" --set owner="${OWNER}" --set ingress.enabled="true"  --debug --namespace ${NAMESPACE}
 
 k8s-delete:
 	helm delete ${NETWORK_ID} --namespace ${NAMESPACE}
