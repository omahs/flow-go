--- conflicted
+++ resolved
@@ -43,12 +43,8 @@
 		load.ExecDataHeavyLoad,
 		load.NewTokenTransferLoad(),
 		load.NewAddKeysLoad(),
-<<<<<<< HEAD
-		// evmLoad,
-=======
 		evmLoad,
 		load.NewCreateAccountLoad(),
->>>>>>> 649345d7
 	}
 
 	for _, l := range loads {
