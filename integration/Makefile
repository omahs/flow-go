--- conflicted
+++ resolved
@@ -8,28 +8,8 @@
 	RACE_FLAG :=
 endif
 
-<<<<<<< HEAD
 include ../crypto_adx_flag.mk
 
-=======
-# `ADX_SUPPORT` is 1 if ADX instructions are supported and 0 otherwise.
-ifeq ($(shell uname -s),Linux)
-# detect ADX support on the CURRENT linux machine.
-	ADX_SUPPORT := $(shell if ([ -f "/proc/cpuinfo" ] && grep -q -e '^flags.*\badx\b' /proc/cpuinfo); then echo 1; else echo 0; fi)
-else
-# on non-linux machines, set the flag to 1 by default
-	ADX_SUPPORT := 1
-endif
-
-# the crypto package uses BLST source files underneath which may use ADX insructions.
-ifeq ($(ADX_SUPPORT), 1)
-# if ADX insructions are supported, default is to use a fast ADX BLST implementation 
-	CRYPTO_FLAG := ""
-else
-# if ADX insructions aren't supported, this CGO flags uses a slower non-ADX BLST implementation 
-	CRYPTO_FLAG := "-O -D__BLST_PORTABLE__"
-endif
->>>>>>> 91f529ce
 CGO_FLAG := CGO_CFLAGS=$(CRYPTO_FLAG)
 
 # Run the integration test suite
@@ -43,12 +23,6 @@
 .PHONY: test
 test:
 	$(CGO_FLAG) go test $(if $(VERBOSE),-v,) -coverprofile=$(COVER_PROFILE) $(RACE_FLAG) $(if $(JSON_OUTPUT),-json,) $(if $(NUM_RUNS),-count $(NUM_RUNS),) `go list ./... | grep -v -e integration/tests`
-<<<<<<< HEAD
-
-.PHONY: access-tests
-access-tests:
-	$(CGO_FLAG) go test $(if $(VERBOSE),-v,) $(RACE_FLAG) $(if $(JSON_OUTPUT),-json,) $(if $(NUM_RUNS),-count $(NUM_RUNS),) ./tests/access/...
-=======
 
 .PHONY: access-cohort1-tests
 access-cohort1-tests:
@@ -62,7 +36,6 @@
 access-cohort3-tests:
 	$(CGO_FLAG) go test $(if $(VERBOSE),-v,) $(RACE_FLAG) $(if $(JSON_OUTPUT),-json,) $(if $(NUM_RUNS),-count $(NUM_RUNS),) ./tests/access/cohort3/...
 
->>>>>>> 91f529ce
 
 .PHONY: collection-tests
 collection-tests:
