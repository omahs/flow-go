package common

import (
	"context"
	"fmt"
	"testing"

	"github.com/rs/zerolog"
	"github.com/stretchr/testify/assert"

	"github.com/onflow/flow-go/engine"
	"github.com/onflow/flow-go/integration/testnet"
	"github.com/onflow/flow-go/model/flow"
	"github.com/onflow/flow-go/model/messages"
	"github.com/onflow/flow-go/utils/unittest"
)

// Tests to check if the Ghost node works as expected

// TestGhostNodeExample_Subscribe demonstrates how to emulate a node and receive all inbound events for it
func TestGhostNodeExample_Subscribe(t *testing.T) {

<<<<<<< HEAD
	// t.Skip()
=======
>>>>>>> c5f209df
	var (
		// one collection node
		collNode = testnet.NewNodeConfig(flow.RoleCollection, testnet.WithLogLevel(zerolog.FatalLevel), testnet.WithIDInt(1))

		// three consensus nodes
		conNode1 = testnet.NewNodeConfig(flow.RoleConsensus, testnet.WithLogLevel(zerolog.FatalLevel))
		conNode2 = testnet.NewNodeConfig(flow.RoleConsensus, testnet.WithLogLevel(zerolog.FatalLevel))
		conNode3 = testnet.NewNodeConfig(flow.RoleConsensus, testnet.WithLogLevel(zerolog.FatalLevel))

		// an actual execution node
		realExeNode = testnet.NewNodeConfig(flow.RoleExecution, testnet.WithLogLevel(zerolog.FatalLevel), testnet.WithIDInt(2))

		// a ghost node masquerading as an execution node
		ghostExeNode = testnet.NewNodeConfig(flow.RoleExecution, testnet.WithLogLevel(zerolog.DebugLevel), testnet.WithIDInt(3),
			testnet.AsGhost())

		// a verification node
		verNode = testnet.NewNodeConfig(flow.RoleVerification, testnet.WithLogLevel(zerolog.FatalLevel))

		accessNode = testnet.NewNodeConfig(flow.RoleAccess, testnet.WithLogLevel(zerolog.FatalLevel))
	)

	nodes := append([]testnet.NodeConfig{collNode, conNode1, conNode2, conNode3, realExeNode, verNode, ghostExeNode, accessNode})
	conf := testnet.NewNetworkConfig("ghost_example_subscribe", nodes)

	net := testnet.PrepareFlowNetwork(t, conf)

	ctx := context.Background()

	net.Start(ctx)
	defer net.Remove()

	// get the ghost container
	ghostContainer := net.ContainerByID(ghostExeNode.Identifier)

	// get a ghost client connected to the ghost node
	ghostClient, err := GetGhostClient(ghostContainer)
	assert.NoError(t, err)

	// subscribe to all the events the ghost execution node will receive
	msgReader, err := ghostClient.Subscribe(ctx)
	assert.NoError(t, err)

	// wait for 5 blocks proposals
	for i:=0;i<5;{
		from, event, err := msgReader.Next()
		assert.NoError(t, err)

		// the following switch should be similar to the one defined in the actual node that is being emulated
		switch v := event.(type) {
		case *messages.BlockProposal:
			fmt.Printf("Received block proposal: %s from %s\n", v.Header.ID().String(), from.String())
			i++
		default:
			t.Logf(" ignoring event: :%T: %v", v, v)
		}
	}
}

// TestGhostNodeExample_Send demonstrates how to emulate a node and send an event from it
func TestGhostNodeExample_Send(t *testing.T) {

<<<<<<< HEAD
	// t.Skip()
=======
>>>>>>> c5f209df
	var (
		// one real collection node
		realCollNode = testnet.NewNodeConfig(flow.RoleCollection, testnet.WithLogLevel(zerolog.DebugLevel), testnet.WithIDInt(1))

		// a ghost node masquerading as a collection node
		ghostCollNode = testnet.NewNodeConfig(flow.RoleCollection, testnet.WithLogLevel(zerolog.DebugLevel), testnet.WithIDInt(2),
			testnet.AsGhost())

		// three consensus nodes
		conNode1 = testnet.NewNodeConfig(flow.RoleConsensus, testnet.WithLogLevel(zerolog.FatalLevel))
		conNode2 = testnet.NewNodeConfig(flow.RoleConsensus, testnet.WithLogLevel(zerolog.FatalLevel))
		conNode3 = testnet.NewNodeConfig(flow.RoleConsensus, testnet.WithLogLevel(zerolog.FatalLevel))

		// an actual execution node
		realExeNode = testnet.NewNodeConfig(flow.RoleExecution, testnet.WithLogLevel(zerolog.FatalLevel))

		// a verification node
		verNode = testnet.NewNodeConfig(flow.RoleVerification, testnet.WithLogLevel(zerolog.FatalLevel))

		accessNode = testnet.NewNodeConfig(flow.RoleAccess, testnet.WithLogLevel(zerolog.FatalLevel))
	)

	nodes := append([]testnet.NodeConfig{realCollNode, ghostCollNode, conNode1, conNode2, conNode3, realExeNode, verNode, accessNode})
	conf := testnet.NewNetworkConfig("ghost_example_send", nodes)

	net := testnet.PrepareFlowNetwork(t, conf)

	ctx := context.Background()

	net.Start(ctx)
	defer net.Remove()

	// get the ghost container
	ghostContainer := net.ContainerByID(ghostCollNode.Identifier)

	// get a ghost client connected to the ghost node
	ghostClient, err := GetGhostClient(ghostContainer)
	assert.NoError(t, err)

	// generate a test transaction
	tx := unittest.TransactionBodyFixture()

	// send the transaction as an event to a real collection node
	err = ghostClient.Send(ctx, engine.PushTransactions, &tx, realCollNode.Identifier)
	assert.NoError(t, err)
}<|MERGE_RESOLUTION|>--- conflicted
+++ resolved
@@ -20,10 +20,6 @@
 // TestGhostNodeExample_Subscribe demonstrates how to emulate a node and receive all inbound events for it
 func TestGhostNodeExample_Subscribe(t *testing.T) {
 
-<<<<<<< HEAD
-	// t.Skip()
-=======
->>>>>>> c5f209df
 	var (
 		// one collection node
 		collNode = testnet.NewNodeConfig(flow.RoleCollection, testnet.WithLogLevel(zerolog.FatalLevel), testnet.WithIDInt(1))
@@ -68,7 +64,7 @@
 	assert.NoError(t, err)
 
 	// wait for 5 blocks proposals
-	for i:=0;i<5;{
+	for i := 0; i < 5; {
 		from, event, err := msgReader.Next()
 		assert.NoError(t, err)
 
@@ -86,10 +82,6 @@
 // TestGhostNodeExample_Send demonstrates how to emulate a node and send an event from it
 func TestGhostNodeExample_Send(t *testing.T) {
 
-<<<<<<< HEAD
-	// t.Skip()
-=======
->>>>>>> c5f209df
 	var (
 		// one real collection node
 		realCollNode = testnet.NewNodeConfig(flow.RoleCollection, testnet.WithLogLevel(zerolog.DebugLevel), testnet.WithIDInt(1))
