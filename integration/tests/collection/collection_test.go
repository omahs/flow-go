package collection

import (
	"context"
	"fmt"
	"testing"
	"time"

	"github.com/stretchr/testify/assert"
	"github.com/stretchr/testify/require"

	"github.com/dapperlabs/flow-go/engine/collection/ingest"
	"github.com/dapperlabs/flow-go/integration/testnet"
	"github.com/dapperlabs/flow-go/model/flow"
	"github.com/dapperlabs/flow-go/model/flow/filter"
	clusterstate "github.com/dapperlabs/flow-go/state/cluster/badger"
	"github.com/dapperlabs/flow-go/state/protocol"
	"github.com/dapperlabs/flow-go/utils/unittest"
)

const defaultTimeout = 10 * time.Second

// default set of non-collection nodes
func defaultOtherNodes() []testnet.NodeConfig {
	var (
		conNode1 = testnet.NewNodeConfig(flow.RoleConsensus, testnet.WithLogLevel("info"))
		conNode2 = testnet.NewNodeConfig(flow.RoleConsensus, testnet.WithLogLevel("info"))
		conNode3 = testnet.NewNodeConfig(flow.RoleConsensus, testnet.WithLogLevel("info"))
		exeNode  = testnet.NewNodeConfig(flow.RoleExecution, testnet.WithLogLevel("info"))
		verNode  = testnet.NewNodeConfig(flow.RoleVerification, testnet.WithLogLevel("info"))
	)

	return []testnet.NodeConfig{conNode1, conNode2, conNode3, exeNode, verNode}
}

// Tests sending various invalid transactions to a single-cluster configuration
// and ensures that they are rejected by the collection node and not included in
// any collection.
func TestTransactionIngress_InvalidTransaction(t *testing.T) {

	var (
		colNode1 = testnet.NewNodeConfig(flow.RoleCollection, testnet.WithIDInt(1))
		colNode2 = testnet.NewNodeConfig(flow.RoleCollection, testnet.WithIDInt(2))
		colNode3 = testnet.NewNodeConfig(flow.RoleCollection, testnet.WithIDInt(3))
	)

	nodes := append([]testnet.NodeConfig{colNode1, colNode2, colNode3}, defaultOtherNodes()...)
	conf := testnet.NetworkConfig{Nodes: nodes}

	net, err := testnet.PrepareFlowNetwork(t, "col_invalid_txns", conf)
	require.Nil(t, err)

	ctx := context.Background()

	net.Start(ctx)
	defer net.Stop()

	// we will test against COL1
	colContainer1, ok := net.ContainerByID(colNode1.Identifier)
	assert.True(t, ok)

	port, ok := colContainer1.Ports[testnet.ColNodeAPIPort]
	assert.True(t, ok)

	client, err := testnet.NewClient(fmt.Sprintf(":%s", port))
	assert.Nil(t, err)

	t.Run("missing reference block hash", func(t *testing.T) {
		txDSL := unittest.TransactionDSLFixture()
		malformed := unittest.TransactionBodyFixture(unittest.WithTransactionDSL(txDSL))
		malformed.ReferenceBlockID = flow.ZeroID

		expected := ingest.ErrIncompleteTransaction{Missing: malformed.MissingFields()}

		ctx, cancel := context.WithTimeout(ctx, defaultTimeout)
		defer cancel()
		err := client.SignAndSendTransaction(ctx, malformed)
		unittest.AssertErrSubstringMatch(t, expected, err)
	})

	t.Run("missing script", func(t *testing.T) {
		malformed := unittest.TransactionBodyFixture()
		malformed.Script = nil

		expected := ingest.ErrIncompleteTransaction{Missing: malformed.MissingFields()}

		ctx, cancel := context.WithTimeout(ctx, defaultTimeout)
		defer cancel()
		err := client.SignAndSendTransaction(ctx, malformed)
		unittest.AssertErrSubstringMatch(t, expected, err)
	})

	t.Run("unparseable script", func(t *testing.T) {
		// TODO script parsing not implemented
		t.Skip()
	})
	t.Run("invalid signature", func(t *testing.T) {
		// TODO signature validation not implemented
		t.Skip()
	})
	t.Run("invalid nonce", func(t *testing.T) {
		// TODO nonce validation not implemented
		t.Skip()
	})
	t.Run("insufficient payer balance", func(t *testing.T) {
		// TODO balance checking not implemented
		t.Skip()
	})
	t.Run("expired transaction", func(t *testing.T) {
		// TODO blocked by https://github.com/dapperlabs/flow-go/issues/3005
		t.Skip()
	})
	t.Run("non-existent reference block ID", func(t *testing.T) {
		// TODO blocked by https://github.com/dapperlabs/flow-go/issues/3005
		t.Skip()
	})
}

func TestTransactionIngress_ValidTransaction(t *testing.T) {

	var (
		colNode1 = testnet.NewNodeConfig(flow.RoleCollection, testnet.WithIDInt(1))
		colNode2 = testnet.NewNodeConfig(flow.RoleCollection, testnet.WithIDInt(2))
		colNode3 = testnet.NewNodeConfig(flow.RoleCollection, testnet.WithIDInt(3))
	)

	nodes := append([]testnet.NodeConfig{colNode1, colNode2, colNode3}, defaultOtherNodes()...)
	conf := testnet.NetworkConfig{Nodes: nodes}

	net, err := testnet.PrepareFlowNetwork(t, "col_valid_txns", conf)
	require.Nil(t, err)

	ctx := context.Background()

	net.Start(ctx)
	defer net.Cleanup()

	// we will test against COL1
	colContainer1, ok := net.ContainerByID(colNode1.Identifier)
	assert.True(t, ok)

	port, ok := colContainer1.Ports[testnet.ColNodeAPIPort]
	assert.True(t, ok)

	client, err := testnet.NewClient(fmt.Sprintf(":%s", port))

	t.Run("valid transaction", func(t *testing.T) {
		tx := unittest.TransactionBodyFixture()
		tx, err := client.SignTransaction(tx)
		assert.Nil(t, err)
		t.Log("sending transaction: ", tx.ID())

		ctx, cancel := context.WithTimeout(ctx, defaultTimeout)
		defer cancel()
		err = client.SendTransaction(ctx, tx)
		assert.Nil(t, err)

		// wait for consensus to complete
		//TODO we should listen for collection guarantees instead, but this is blocked
		// ref: https://github.com/dapperlabs/flow-go/issues/3021
		time.Sleep(20 * time.Second)

		// TODO stop then start containers
		err = net.StopContainers()
		assert.Nil(t, err)

		identities := net.Identities()

		chainID := protocol.ChainIDForCluster(identities.Filter(filter.HasRole(flow.RoleCollection)))

		// get database for COL1
		db, err := colContainer1.DB()
		require.Nil(t, err)

		state, err := clusterstate.NewState(db, chainID)
		assert.Nil(t, err)

		// the transaction should be included in exactly one collection
		head, err := state.Final().Head()
		assert.Nil(t, err)

		foundTx := false
		for head.Height > 0 {
			collection, err := state.AtBlockID(head.ID()).Collection()
			assert.Nil(t, err)

			head, err = state.AtBlockID(head.ParentID).Head()
			assert.Nil(t, err)

			if len(collection.Transactions) == 0 {
				continue
			}

<<<<<<< HEAD
			for _, colTx := range collection.Transactions {
				assert.Equal(t, tx.ID(), colTx.ID(), "found unexpected transaction")
				if colTx.ID() == tx.ID() {
=======
			for _, txID := range collection.Light().Transactions {
				assert.Equal(t, tx.ID(), txID, "found unexpected transaction")
				if txID == tx.ID() {
>>>>>>> 2e622554
					assert.False(t, foundTx, "found duplicate transaction")
					foundTx = true
				}
			}
		}

		assert.True(t, foundTx)
	})
}<|MERGE_RESOLUTION|>--- conflicted
+++ resolved
@@ -191,15 +191,9 @@
 				continue
 			}
 
-<<<<<<< HEAD
 			for _, colTx := range collection.Transactions {
 				assert.Equal(t, tx.ID(), colTx.ID(), "found unexpected transaction")
 				if colTx.ID() == tx.ID() {
-=======
-			for _, txID := range collection.Light().Transactions {
-				assert.Equal(t, tx.ID(), txID, "found unexpected transaction")
-				if txID == tx.ID() {
->>>>>>> 2e622554
 					assert.False(t, foundTx, "found duplicate transaction")
 					foundTx = true
 				}
