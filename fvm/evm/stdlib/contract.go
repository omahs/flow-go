package stdlib

import (
	_ "embed"
	"fmt"
	"regexp"

	"github.com/onflow/cadence"
	"github.com/onflow/cadence/runtime"
	"github.com/onflow/cadence/runtime/common"
	"github.com/onflow/cadence/runtime/interpreter"
	"github.com/onflow/cadence/runtime/sema"
	"github.com/onflow/cadence/runtime/stdlib"

	"github.com/onflow/flow-go/model/flow"
)

//go:embed contract.cdc
var contractCode string

//go:embed contract_minimal.cdc
var ContractMinimalCode string

var nftImportPattern = regexp.MustCompile(`(?m)^import "NonFungibleToken"`)
var fungibleTokenImportPattern = regexp.MustCompile(`(?m)^import "FungibleToken"`)
var flowTokenImportPattern = regexp.MustCompile(`(?m)^import "FlowToken"`)

func ContractCode(nonFungibleTokenAddress, fungibleTokenAddress, flowTokenAddress flow.Address) []byte {
	evmContract := nftImportPattern.ReplaceAllString(
		contractCode,
		fmt.Sprintf("import NonFungibleToken from %s", nonFungibleTokenAddress.HexWithPrefix()),
	)
	evmContract = fungibleTokenImportPattern.ReplaceAllString(
		evmContract,
		fmt.Sprintf("import FungibleToken from %s", fungibleTokenAddress.HexWithPrefix()),
	)
	evmContract = flowTokenImportPattern.ReplaceAllString(
		evmContract,
		fmt.Sprintf("import FlowToken from %s", flowTokenAddress.HexWithPrefix()),
	)
	return []byte(evmContract)
}

const (
	ContractName = "EVM"

	EVMAddressTypeBytesFieldName = "bytes"

	EVMAddressTypeQualifiedIdentifier = "EVM.EVMAddress"

	EVMBalanceTypeQualifiedIdentifier = "EVM.Balance"

	EVMResultTypeQualifiedIdentifier       = "EVM.Result"
	EVMResultTypeStatusFieldName           = "status"
	EVMResultTypeErrorCodeFieldName        = "errorCode"
	EVMResultTypeErrorMessageFieldName     = "errorMessage"
	EVMResultTypeGasUsedFieldName          = "gasUsed"
	EVMResultTypeDataFieldName             = "data"
	EVMResultTypeDeployedContractFieldName = "deployedContract"

	EVMStatusTypeQualifiedIdentifier = "EVM.Status"

	EVMBlockTypeQualifiedIdentifier = "EVM.EVMBlock"
)

const EVMAddressLength = 20

var (
	EVMTransactionBytesCadenceType = cadence.NewVariableSizedArrayType(cadence.UInt8Type)

	EVMTransactionBytesType       = sema.NewVariableSizedType(nil, sema.UInt8Type)
	EVMTransactionsBatchBytesType = sema.NewVariableSizedType(nil, EVMTransactionBytesType)
	EVMAddressBytesType           = sema.NewConstantSizedType(nil, sema.UInt8Type, EVMAddressLength)

	EVMAddressBytesStaticType = interpreter.ConvertSemaArrayTypeToStaticArrayType(nil, EVMAddressBytesType)

	EVMAddressBytesCadenceType = cadence.NewConstantSizedArrayType(EVMAddressLength, cadence.UInt8Type)
)

// InternalEVM.encodeABI

const InternalEVMTypeEncodeABIFunctionName = "encodeABI"

var InternalEVMTypeEncodeABIFunctionType = &sema.FunctionType{
	Parameters: []sema.Parameter{
		{
			Label:      sema.ArgumentLabelNotRequired,
			Identifier: "values",
			TypeAnnotation: sema.NewTypeAnnotation(
				sema.NewVariableSizedType(nil, sema.AnyStructType),
			),
		},
	},
	ReturnTypeAnnotation: sema.NewTypeAnnotation(sema.ByteArrayType),
}

// InternalEVM.decodeABI

const InternalEVMTypeDecodeABIFunctionName = "decodeABI"

var InternalEVMTypeDecodeABIFunctionType = &sema.FunctionType{
	Parameters: []sema.Parameter{
		{
			Identifier: "types",
			TypeAnnotation: sema.NewTypeAnnotation(
				sema.NewVariableSizedType(nil, sema.MetaType),
			),
		},
		{
			Label:          "data",
			TypeAnnotation: sema.NewTypeAnnotation(sema.ByteArrayType),
		},
	},
	ReturnTypeAnnotation: sema.NewTypeAnnotation(
		sema.NewVariableSizedType(nil, sema.AnyStructType),
	),
}

// InternalEVM.run

const InternalEVMTypeRunFunctionName = "run"

var InternalEVMTypeRunFunctionType = &sema.FunctionType{
	Parameters: []sema.Parameter{
		{
			Label:          "tx",
			TypeAnnotation: sema.NewTypeAnnotation(EVMTransactionBytesType),
		},
		{
			Label:          "coinbase",
			TypeAnnotation: sema.NewTypeAnnotation(EVMAddressBytesType),
		},
	},
	// Actually EVM.Result, but cannot refer to it here
	ReturnTypeAnnotation: sema.NewTypeAnnotation(sema.AnyStructType),
}

// InternalEVM.dryRun

<<<<<<< HEAD
			// Get gas fee collector argument

			gasFeeCollectorValue, ok := invocation.Arguments[1].(*interpreter.ArrayValue)
			if !ok {
				panic(errors.NewUnreachableError())
			}

			gasFeeCollector, err := interpreter.ByteArrayValueToByteSlice(inter, gasFeeCollectorValue, locationRange)
			if err != nil {
				panic(err)
			}

			// run transaction
			result := handler.Run(transaction, types.NewAddressFromBytes(gasFeeCollector))

			return NewResultValue(handler, gauge, inter, locationRange, result)
		},
	)
}
=======
const InternalEVMTypeDryRunFunctionName = "dryRun"
>>>>>>> 5f898361

var InternalEVMTypeDryRunFunctionType = &sema.FunctionType{
	Parameters: []sema.Parameter{
		{
			Label:          "tx",
			TypeAnnotation: sema.NewTypeAnnotation(EVMTransactionBytesType),
		},
		{
			Label:          "from",
			TypeAnnotation: sema.NewTypeAnnotation(EVMAddressBytesType),
		},
	},
	// Actually EVM.Result, but cannot refer to it here
	ReturnTypeAnnotation: sema.NewTypeAnnotation(sema.AnyStructType),
}

// InternalEVM.batchRun

const InternalEVMTypeBatchRunFunctionName = "batchRun"

var InternalEVMTypeBatchRunFunctionType *sema.FunctionType = &sema.FunctionType{
	Parameters: []sema.Parameter{
		{
			Label:          "txs",
			TypeAnnotation: sema.NewTypeAnnotation(EVMTransactionsBatchBytesType),
		},
		{
			Label:          "coinbase",
			TypeAnnotation: sema.NewTypeAnnotation(EVMAddressBytesType),
		},
	},
	// Actually [EVM.Result], but cannot refer to it here
	ReturnTypeAnnotation: sema.NewTypeAnnotation(sema.NewVariableSizedType(nil, sema.AnyStructType)),
}

<<<<<<< HEAD
func newInternalEVMTypeBatchRunFunction(
	gauge common.MemoryGauge,
	handler types.ContractHandler,
) *interpreter.HostFunctionValue {
	return interpreter.NewStaticHostFunctionValue(
		gauge,
		internalEVMTypeBatchRunFunctionType,
		func(invocation interpreter.Invocation) interpreter.Value {
			inter := invocation.Interpreter
			locationRange := invocation.LocationRange

			// Get transactions batch argument
			transactionsBatchValue, ok := invocation.Arguments[0].(*interpreter.ArrayValue)
			if !ok {
				panic(errors.NewUnreachableError())
			}

			batchCount := transactionsBatchValue.Count()
			var transactionBatch [][]byte
			if batchCount > 0 {
				transactionBatch = make([][]byte, batchCount)
				i := 0
				transactionsBatchValue.Iterate(inter, func(transactionValue interpreter.Value) (resume bool) {
					t, err := interpreter.ByteArrayValueToByteSlice(inter, transactionValue, locationRange)
					if err != nil {
						panic(err)
					}
					transactionBatch[i] = t
					i++
					return true
				}, false, locationRange)
			}

			// Get gas fee collector argument
			gasFeeCollectorValue, ok := invocation.Arguments[1].(*interpreter.ArrayValue)
			if !ok {
				panic(errors.NewUnreachableError())
			}

			gasFeeCollector, err := interpreter.ByteArrayValueToByteSlice(inter, gasFeeCollectorValue, locationRange)
			if err != nil {
				panic(err)
			}

			// Batch run
			batchResults := handler.BatchRun(transactionBatch, types.NewAddressFromBytes(gasFeeCollector))

			values := newResultValues(handler, gauge, inter, locationRange, batchResults)

			loc := common.NewAddressLocation(gauge, handler.EVMContractAddress(), ContractName)
			evmResultType := interpreter.NewVariableSizedStaticType(
				inter,
				interpreter.NewCompositeStaticType(
					nil,
					loc,
					evmResultTypeQualifiedIdentifier,
					common.NewTypeIDFromQualifiedName(
						nil,
						loc,
						evmResultTypeQualifiedIdentifier,
					),
				),
			)

			return interpreter.NewArrayValue(
				inter,
				locationRange,
				evmResultType,
				common.ZeroAddress,
				values...,
			)
		},
	)
}

// newResultValues converts batch run result summary type to cadence array of structs
func newResultValues(
	handler types.ContractHandler,
	gauge common.MemoryGauge,
	inter *interpreter.Interpreter,
	locationRange interpreter.LocationRange,
	results []*types.ResultSummary,
) []interpreter.Value {
	values := make([]interpreter.Value, 0)
	for _, result := range results {
		res := NewResultValue(handler, gauge, inter, locationRange, result)
		values = append(values, res)
	}
	return values
}

func NewResultValue(
	handler types.ContractHandler,
	gauge common.MemoryGauge,
	inter *interpreter.Interpreter,
	locationRange interpreter.LocationRange,
	result *types.ResultSummary,
) *interpreter.CompositeValue {

	evmContractLocation := common.NewAddressLocation(
		gauge,
		handler.EVMContractAddress(),
		ContractName,
	)

	deployedContractAddress := result.DeployedContractAddress
	deployedContractValue := interpreter.NilOptionalValue
	if deployedContractAddress != nil {
		deployedContractValue = interpreter.NewSomeValueNonCopying(
			inter,
			NewEVMAddress(
				inter,
				locationRange,
				evmContractLocation,
				*deployedContractAddress,
			),
		)
	}

	fields := []interpreter.CompositeField{
		{
			Name: "status",
			Value: interpreter.NewEnumCaseValue(
				inter,
				locationRange,
				&sema.CompositeType{
					Location:   evmContractLocation,
					Identifier: evmStatusTypeQualifiedIdentifier,
					Kind:       common.CompositeKindEnum,
				},
				interpreter.NewUInt8Value(gauge, func() uint8 {
					return uint8(result.Status)
				}),
				nil,
			),
		},
		{
			Name: "errorCode",
			Value: interpreter.NewUInt64Value(gauge, func() uint64 {
				return uint64(result.ErrorCode)
			}),
		},
		{
			Name: "errorMessage",
			Value: interpreter.NewStringValue(inter,
				common.NewStringMemoryUsage(len(result.ErrorMessage)),
				func() string {
					return result.ErrorMessage
				},
			),
		},
		{
			Name: "gasUsed",
			Value: interpreter.NewUInt64Value(gauge, func() uint64 {
				return result.GasConsumed
			}),
		},
		{
			Name:  "data",
			Value: interpreter.ByteSliceToByteArrayValue(inter, result.ReturnedData),
		},
		{
			Name:  "deployedContract",
			Value: deployedContractValue,
		},
	}
=======
// InternalEVM.call
>>>>>>> 5f898361

const InternalEVMTypeCallFunctionName = "call"

var InternalEVMTypeCallFunctionType = &sema.FunctionType{
	Parameters: []sema.Parameter{
		{
			Label:          "from",
			TypeAnnotation: sema.NewTypeAnnotation(EVMAddressBytesType),
		},
		{
			Label:          "to",
			TypeAnnotation: sema.NewTypeAnnotation(EVMAddressBytesType),
		},
		{
			Label:          "data",
			TypeAnnotation: sema.NewTypeAnnotation(sema.ByteArrayType),
		},
		{
			Label:          "gasLimit",
			TypeAnnotation: sema.NewTypeAnnotation(sema.UInt64Type),
		},
		{
			Label:          "value",
			TypeAnnotation: sema.NewTypeAnnotation(sema.UIntType),
		},
	},
	// Actually EVM.Result, but cannot refer to it here
	ReturnTypeAnnotation: sema.NewTypeAnnotation(sema.AnyStructType),
}

// InternalEVM.createCadenceOwnedAccount

const InternalEVMTypeCreateCadenceOwnedAccountFunctionName = "createCadenceOwnedAccount"

var InternalEVMTypeCreateCadenceOwnedAccountFunctionType = &sema.FunctionType{
	Parameters: []sema.Parameter{
		{
			Label:          "uuid",
			TypeAnnotation: sema.NewTypeAnnotation(sema.UInt64Type),
		},
	},
	ReturnTypeAnnotation: sema.NewTypeAnnotation(EVMAddressBytesType),
}

// InternalEVM.deposit

const InternalEVMTypeDepositFunctionName = "deposit"

var InternalEVMTypeDepositFunctionType = &sema.FunctionType{
	Parameters: []sema.Parameter{
		{
			Label:          "from",
			TypeAnnotation: sema.NewTypeAnnotation(sema.AnyResourceType),
		},
		{
			Label:          "to",
			TypeAnnotation: sema.NewTypeAnnotation(EVMAddressBytesType),
		},
	},
	ReturnTypeAnnotation: sema.NewTypeAnnotation(sema.VoidType),
}

// InternalEVM.balance

const InternalEVMTypeBalanceFunctionName = "balance"

var InternalEVMTypeBalanceFunctionType = &sema.FunctionType{
	Purity: sema.FunctionPurityView,
	Parameters: []sema.Parameter{
		{
			Label:          "address",
			TypeAnnotation: sema.NewTypeAnnotation(EVMAddressBytesType),
		},
	},
	ReturnTypeAnnotation: sema.NewTypeAnnotation(sema.UIntType),
}

// InternalEVM.nonce

const InternalEVMTypeNonceFunctionName = "nonce"

var InternalEVMTypeNonceFunctionType = &sema.FunctionType{
	Parameters: []sema.Parameter{
		{
			Label:          "address",
			TypeAnnotation: sema.NewTypeAnnotation(EVMAddressBytesType),
		},
	},
	ReturnTypeAnnotation: sema.NewTypeAnnotation(sema.UInt64Type),
}

// InternalEVM.code

const InternalEVMTypeCodeFunctionName = "code"

var InternalEVMTypeCodeFunctionType = &sema.FunctionType{
	Parameters: []sema.Parameter{
		{
			Label:          "address",
			TypeAnnotation: sema.NewTypeAnnotation(EVMAddressBytesType),
		},
	},
	ReturnTypeAnnotation: sema.NewTypeAnnotation(sema.ByteArrayType),
}

// InternalEVM.codeHash

const InternalEVMTypeCodeHashFunctionName = "codeHash"

var InternalEVMTypeCodeHashFunctionType = &sema.FunctionType{
	Parameters: []sema.Parameter{
		{
			Label:          "address",
			TypeAnnotation: sema.NewTypeAnnotation(EVMAddressBytesType),
		},
	},
	ReturnTypeAnnotation: sema.NewTypeAnnotation(sema.ByteArrayType),
}

// InternalEVM.withdraw

const InternalEVMTypeWithdrawFunctionName = "withdraw"

var InternalEVMTypeWithdrawFunctionType = &sema.FunctionType{
	Parameters: []sema.Parameter{
		{
			Label:          "from",
			TypeAnnotation: sema.NewTypeAnnotation(EVMAddressBytesType),
		},
		{
			Label:          "amount",
			TypeAnnotation: sema.NewTypeAnnotation(sema.UIntType),
		},
	},
	ReturnTypeAnnotation: sema.NewTypeAnnotation(sema.AnyResourceType),
}

// InternalEVM.deploy

const InternalEVMTypeDeployFunctionName = "deploy"

var InternalEVMTypeDeployFunctionType = &sema.FunctionType{
	Parameters: []sema.Parameter{
		{
			Label:          "from",
			TypeAnnotation: sema.NewTypeAnnotation(EVMAddressBytesType),
		},
		{
			Label:          "code",
			TypeAnnotation: sema.NewTypeAnnotation(sema.ByteArrayType),
		},
		{
			Label:          "gasLimit",
			TypeAnnotation: sema.NewTypeAnnotation(sema.UInt64Type),
		},
		{
			Label:          "value",
			TypeAnnotation: sema.NewTypeAnnotation(sema.UIntType),
		},
	},
	// Actually EVM.Result, but cannot refer to it here
	ReturnTypeAnnotation: sema.NewTypeAnnotation(sema.AnyStructType),
}

// InternalEVM.castToAttoFLOW

const InternalEVMTypeCastToAttoFLOWFunctionName = "castToAttoFLOW"

var InternalEVMTypeCastToAttoFLOWFunctionType = &sema.FunctionType{
	Purity: sema.FunctionPurityView,
	Parameters: []sema.Parameter{
		{
			Label:          "balance",
			TypeAnnotation: sema.NewTypeAnnotation(sema.UFix64Type),
		},
	},
	ReturnTypeAnnotation: sema.NewTypeAnnotation(sema.UIntType),
}

// InternalEVM.castToFLOW

const InternalEVMTypeCastToFLOWFunctionName = "castToFLOW"

var InternalEVMTypeCastToFLOWFunctionType = &sema.FunctionType{
	Purity: sema.FunctionPurityView,
	Parameters: []sema.Parameter{
		{
			Label:          "balance",
			TypeAnnotation: sema.NewTypeAnnotation(sema.UIntType),
		},
	},
	ReturnTypeAnnotation: sema.NewTypeAnnotation(sema.UFix64Type),
}

// InternalEVM.commitBlockProposal

const InternalEVMTypeCommitBlockProposalFunctionName = "commitBlockProposal"

var InternalEVMTypeCommitBlockProposalFunctionType = &sema.FunctionType{
	Parameters:           []sema.Parameter{},
	ReturnTypeAnnotation: sema.NewTypeAnnotation(sema.VoidType),
}

// InternalEVM.getLatestBlock

const InternalEVMTypeGetLatestBlockFunctionName = "getLatestBlock"

var InternalEVMTypeGetLatestBlockFunctionType = &sema.FunctionType{
	Parameters: []sema.Parameter{},
	// Actually EVM.Block, but cannot refer to it here
	ReturnTypeAnnotation: sema.NewTypeAnnotation(sema.AnyStructType),
}

// InternalEVM

const InternalEVMContractName = "InternalEVM"

var InternalEVMContractType = func() *sema.CompositeType {
	ty := &sema.CompositeType{
		Identifier: InternalEVMContractName,
		Kind:       common.CompositeKindContract,
	}

	ty.Members = sema.MembersAsMap([]*sema.Member{
		sema.NewUnmeteredPublicFunctionMember(
			ty,
			InternalEVMTypeRunFunctionName,
			InternalEVMTypeRunFunctionType,
			"",
		),
		sema.NewUnmeteredPublicFunctionMember(
			ty,
			InternalEVMTypeDryRunFunctionName,
			InternalEVMTypeDryRunFunctionType,
			"",
		),
		sema.NewUnmeteredPublicFunctionMember(
			ty,
			InternalEVMTypeBatchRunFunctionName,
			InternalEVMTypeBatchRunFunctionType,
			"",
		),
		sema.NewUnmeteredPublicFunctionMember(
			ty,
			InternalEVMTypeCreateCadenceOwnedAccountFunctionName,
			InternalEVMTypeCreateCadenceOwnedAccountFunctionType,
			"",
		),
		sema.NewUnmeteredPublicFunctionMember(
			ty,
			InternalEVMTypeCallFunctionName,
			InternalEVMTypeCallFunctionType,
			"",
		),
		sema.NewUnmeteredPublicFunctionMember(
			ty,
			InternalEVMTypeDepositFunctionName,
			InternalEVMTypeDepositFunctionType,
			"",
		),
		sema.NewUnmeteredPublicFunctionMember(
			ty,
			InternalEVMTypeWithdrawFunctionName,
			InternalEVMTypeWithdrawFunctionType,
			"",
		),
		sema.NewUnmeteredPublicFunctionMember(
			ty,
			InternalEVMTypeDeployFunctionName,
			InternalEVMTypeDeployFunctionType,
			"",
		),
		sema.NewUnmeteredPublicFunctionMember(
			ty,
			InternalEVMTypeCastToAttoFLOWFunctionName,
			InternalEVMTypeCastToAttoFLOWFunctionType,
			"",
		),
		sema.NewUnmeteredPublicFunctionMember(
			ty,
			InternalEVMTypeCastToFLOWFunctionName,
			InternalEVMTypeCastToFLOWFunctionType,
			"",
		),
		sema.NewUnmeteredPublicFunctionMember(
			ty,
			InternalEVMTypeBalanceFunctionName,
			InternalEVMTypeBalanceFunctionType,
			"",
		),
		sema.NewUnmeteredPublicFunctionMember(
			ty,
			InternalEVMTypeNonceFunctionName,
			InternalEVMTypeNonceFunctionType,
			"",
		),
		sema.NewUnmeteredPublicFunctionMember(
			ty,
			InternalEVMTypeCodeFunctionName,
			InternalEVMTypeCodeFunctionType,
			"",
		),
		sema.NewUnmeteredPublicFunctionMember(
			ty,
			InternalEVMTypeCodeHashFunctionName,
			InternalEVMTypeCodeHashFunctionType,
			"",
		),
		sema.NewUnmeteredPublicFunctionMember(
			ty,
			InternalEVMTypeEncodeABIFunctionName,
			InternalEVMTypeEncodeABIFunctionType,
			"",
		),
		sema.NewUnmeteredPublicFunctionMember(
			ty,
			InternalEVMTypeDecodeABIFunctionName,
			InternalEVMTypeDecodeABIFunctionType,
			"",
		),
		sema.NewUnmeteredPublicFunctionMember(
			ty,
			InternalEVMTypeGetLatestBlockFunctionName,
			InternalEVMTypeGetLatestBlockFunctionType,
			"",
		),
		sema.NewUnmeteredPublicFunctionMember(
			ty,
			InternalEVMTypeCommitBlockProposalFunctionName,
			InternalEVMTypeCommitBlockProposalFunctionType,
			"",
		),
	})
	return ty
}()

func newInternalEVMStandardLibraryValue(
	value interpreter.Value,
) stdlib.StandardLibraryValue {
	return stdlib.StandardLibraryValue{
		Name:  InternalEVMContractName,
		Type:  InternalEVMContractType,
		Value: value,
		Kind:  common.DeclarationKindContract,
	}
}

var internalEVMStandardLibraryType = stdlib.StandardLibraryType{
	Name: InternalEVMContractName,
	Type: InternalEVMContractType,
	Kind: common.DeclarationKindContract,
}

func SetupEnvironment(
	env runtime.Environment,
	internalEVMValue interpreter.Value,
	contractAddress flow.Address,
) {
	location := common.NewAddressLocation(nil, common.Address(contractAddress), ContractName)

	env.DeclareType(
		internalEVMStandardLibraryType,
		location,
	)
	env.DeclareValue(
		newInternalEVMStandardLibraryValue(internalEVMValue),
		location,
	)
}

func NewEVMAddressCadenceType(address common.Address) *cadence.StructType {
	return cadence.NewStructType(
		common.NewAddressLocation(nil, address, ContractName),
		EVMAddressTypeQualifiedIdentifier,
		[]cadence.Field{
			{
				Identifier: "bytes",
				Type:       EVMAddressBytesCadenceType,
			},
		},
		nil,
	)
}

func NewBalanceCadenceType(address common.Address) *cadence.StructType {
	return cadence.NewStructType(
		common.NewAddressLocation(nil, address, ContractName),
		EVMBalanceTypeQualifiedIdentifier,
		[]cadence.Field{
			{
				Identifier: "attoflow",
				Type:       cadence.UIntType,
			},
		},
		nil,
	)
}

func NewEVMBlockCadenceType(address common.Address) *cadence.StructType {
	return cadence.NewStructType(
		common.NewAddressLocation(nil, address, ContractName),
		EVMBlockTypeQualifiedIdentifier,
		[]cadence.Field{
			{
				Identifier: "height",
				Type:       cadence.UInt64Type,
			},
			{
				Identifier: "hash",
				Type:       cadence.StringType,
			},
			{
				Identifier: "totalSupply",
				Type:       cadence.IntType,
			},
			{
				Identifier: "timestamp",
				Type:       cadence.UInt64Type,
			},
		},
		nil,
	)
}<|MERGE_RESOLUTION|>--- conflicted
+++ resolved
@@ -137,29 +137,7 @@
 
 // InternalEVM.dryRun
 
-<<<<<<< HEAD
-			// Get gas fee collector argument
-
-			gasFeeCollectorValue, ok := invocation.Arguments[1].(*interpreter.ArrayValue)
-			if !ok {
-				panic(errors.NewUnreachableError())
-			}
-
-			gasFeeCollector, err := interpreter.ByteArrayValueToByteSlice(inter, gasFeeCollectorValue, locationRange)
-			if err != nil {
-				panic(err)
-			}
-
-			// run transaction
-			result := handler.Run(transaction, types.NewAddressFromBytes(gasFeeCollector))
-
-			return NewResultValue(handler, gauge, inter, locationRange, result)
-		},
-	)
-}
-=======
 const InternalEVMTypeDryRunFunctionName = "dryRun"
->>>>>>> 5f898361
 
 var InternalEVMTypeDryRunFunctionType = &sema.FunctionType{
 	Parameters: []sema.Parameter{
@@ -195,176 +173,7 @@
 	ReturnTypeAnnotation: sema.NewTypeAnnotation(sema.NewVariableSizedType(nil, sema.AnyStructType)),
 }
 
-<<<<<<< HEAD
-func newInternalEVMTypeBatchRunFunction(
-	gauge common.MemoryGauge,
-	handler types.ContractHandler,
-) *interpreter.HostFunctionValue {
-	return interpreter.NewStaticHostFunctionValue(
-		gauge,
-		internalEVMTypeBatchRunFunctionType,
-		func(invocation interpreter.Invocation) interpreter.Value {
-			inter := invocation.Interpreter
-			locationRange := invocation.LocationRange
-
-			// Get transactions batch argument
-			transactionsBatchValue, ok := invocation.Arguments[0].(*interpreter.ArrayValue)
-			if !ok {
-				panic(errors.NewUnreachableError())
-			}
-
-			batchCount := transactionsBatchValue.Count()
-			var transactionBatch [][]byte
-			if batchCount > 0 {
-				transactionBatch = make([][]byte, batchCount)
-				i := 0
-				transactionsBatchValue.Iterate(inter, func(transactionValue interpreter.Value) (resume bool) {
-					t, err := interpreter.ByteArrayValueToByteSlice(inter, transactionValue, locationRange)
-					if err != nil {
-						panic(err)
-					}
-					transactionBatch[i] = t
-					i++
-					return true
-				}, false, locationRange)
-			}
-
-			// Get gas fee collector argument
-			gasFeeCollectorValue, ok := invocation.Arguments[1].(*interpreter.ArrayValue)
-			if !ok {
-				panic(errors.NewUnreachableError())
-			}
-
-			gasFeeCollector, err := interpreter.ByteArrayValueToByteSlice(inter, gasFeeCollectorValue, locationRange)
-			if err != nil {
-				panic(err)
-			}
-
-			// Batch run
-			batchResults := handler.BatchRun(transactionBatch, types.NewAddressFromBytes(gasFeeCollector))
-
-			values := newResultValues(handler, gauge, inter, locationRange, batchResults)
-
-			loc := common.NewAddressLocation(gauge, handler.EVMContractAddress(), ContractName)
-			evmResultType := interpreter.NewVariableSizedStaticType(
-				inter,
-				interpreter.NewCompositeStaticType(
-					nil,
-					loc,
-					evmResultTypeQualifiedIdentifier,
-					common.NewTypeIDFromQualifiedName(
-						nil,
-						loc,
-						evmResultTypeQualifiedIdentifier,
-					),
-				),
-			)
-
-			return interpreter.NewArrayValue(
-				inter,
-				locationRange,
-				evmResultType,
-				common.ZeroAddress,
-				values...,
-			)
-		},
-	)
-}
-
-// newResultValues converts batch run result summary type to cadence array of structs
-func newResultValues(
-	handler types.ContractHandler,
-	gauge common.MemoryGauge,
-	inter *interpreter.Interpreter,
-	locationRange interpreter.LocationRange,
-	results []*types.ResultSummary,
-) []interpreter.Value {
-	values := make([]interpreter.Value, 0)
-	for _, result := range results {
-		res := NewResultValue(handler, gauge, inter, locationRange, result)
-		values = append(values, res)
-	}
-	return values
-}
-
-func NewResultValue(
-	handler types.ContractHandler,
-	gauge common.MemoryGauge,
-	inter *interpreter.Interpreter,
-	locationRange interpreter.LocationRange,
-	result *types.ResultSummary,
-) *interpreter.CompositeValue {
-
-	evmContractLocation := common.NewAddressLocation(
-		gauge,
-		handler.EVMContractAddress(),
-		ContractName,
-	)
-
-	deployedContractAddress := result.DeployedContractAddress
-	deployedContractValue := interpreter.NilOptionalValue
-	if deployedContractAddress != nil {
-		deployedContractValue = interpreter.NewSomeValueNonCopying(
-			inter,
-			NewEVMAddress(
-				inter,
-				locationRange,
-				evmContractLocation,
-				*deployedContractAddress,
-			),
-		)
-	}
-
-	fields := []interpreter.CompositeField{
-		{
-			Name: "status",
-			Value: interpreter.NewEnumCaseValue(
-				inter,
-				locationRange,
-				&sema.CompositeType{
-					Location:   evmContractLocation,
-					Identifier: evmStatusTypeQualifiedIdentifier,
-					Kind:       common.CompositeKindEnum,
-				},
-				interpreter.NewUInt8Value(gauge, func() uint8 {
-					return uint8(result.Status)
-				}),
-				nil,
-			),
-		},
-		{
-			Name: "errorCode",
-			Value: interpreter.NewUInt64Value(gauge, func() uint64 {
-				return uint64(result.ErrorCode)
-			}),
-		},
-		{
-			Name: "errorMessage",
-			Value: interpreter.NewStringValue(inter,
-				common.NewStringMemoryUsage(len(result.ErrorMessage)),
-				func() string {
-					return result.ErrorMessage
-				},
-			),
-		},
-		{
-			Name: "gasUsed",
-			Value: interpreter.NewUInt64Value(gauge, func() uint64 {
-				return result.GasConsumed
-			}),
-		},
-		{
-			Name:  "data",
-			Value: interpreter.ByteSliceToByteArrayValue(inter, result.ReturnedData),
-		},
-		{
-			Name:  "deployedContract",
-			Value: deployedContractValue,
-		},
-	}
-=======
 // InternalEVM.call
->>>>>>> 5f898361
 
 const InternalEVMTypeCallFunctionName = "call"
 
