--- conflicted
+++ resolved
@@ -2321,37 +2321,14 @@
 		return nil, fmt.Errorf("invalid input: unexpected type for data field")
 	}
 
-<<<<<<< HEAD
-	var deployedAddress *cadence.Array
-	switch v := fields[evmResultTypeDeployedContractFieldName].(type) {
-	case cadence.Optional:
-		if v.Value != nil {
-			arr, ok := v.Value.(cadence.Array)
-			if !ok {
-				return nil, fmt.Errorf("invalid input: unexpected type for deployed contract field")
-			}
-			deployedAddress = &arr
-		}
-	case cadence.Array:
-		deployedAddress = &v
-	default:
-		return nil, fmt.Errorf("invalid input: unexpected type for deployed contract field")
-	}
-
-	var convertedDeployedAddress *types.Address
-	if deployedAddress != nil {
-		convertedAddress := make([]byte, len(deployedAddress.Values))
-		for i, val := range deployedAddress.Values {
-			convertedAddress[i] = byte(val.(cadence.UInt8))
-=======
 	convertedData := make([]byte, len(data.Values))
 	for i, value := range data.Values {
-		convertedData[i] = value.(cadence.UInt8).ToGoValue().(uint8)
+		convertedData[i] = byte(value.(cadence.UInt8))
 	}
 
 	var convertedDeployedAddress *types.Address
 
-	deployedAddressField, ok := str.Fields[4].(cadence.Optional)
+	deployedAddressField, ok := fields[evmResultTypeDeployedContractFieldName].(cadence.Optional)
 	if !ok {
 		return nil, fmt.Errorf("invalid input: unexpected type for deployed contract field")
 	}
@@ -2362,28 +2339,19 @@
 			return nil, fmt.Errorf("invalid input: unexpected type for deployed contract field")
 		}
 
-		bytes, ok := evmAddress.Fields[0].(cadence.Array)
+		bytes, ok := cadence.SearchFieldByName(evmAddress, evmAddressTypeBytesFieldName).(cadence.Array)
 		if !ok {
 			return nil, fmt.Errorf("invalid input: unexpected type for deployed contract field")
 		}
 
 		convertedAddress := make([]byte, len(bytes.Values))
-		for i, val := range bytes.Values {
-			convertedAddress[i] = val.(cadence.UInt8).ToGoValue().(uint8)
->>>>>>> b8c5da5e
+		for i, value := range bytes.Values {
+			convertedAddress[i] = byte(value.(cadence.UInt8))
 		}
 		addr := types.Address(convertedAddress)
 		convertedDeployedAddress = &addr
 	}
 
-<<<<<<< HEAD
-	convertedData := make([]byte, len(data.Values))
-	for i, value := range data.Values {
-		convertedData[i] = byte(value.(cadence.UInt8))
-	}
-
-=======
->>>>>>> b8c5da5e
 	return &types.ResultSummary{
 		Status:                  types.Status(status),
 		ErrorCode:               types.ErrorCode(errorCode),
