--- conflicted
+++ resolved
@@ -21,10 +21,7 @@
 				return height, nil
 			},
 			nil,
-<<<<<<< HEAD
-=======
 			nil,
->>>>>>> 84a39b0c
 		)
 
 		input := precompiles.FlowBlockHeightFuncSig.Bytes()
@@ -41,8 +38,6 @@
 		require.Error(t, err)
 	})
 
-<<<<<<< HEAD
-=======
 	t.Run("test get random source", func(t *testing.T) {
 		address := testutils.RandomAddress(t)
 		rand := uint64(1337)
@@ -71,7 +66,6 @@
 		require.Equal(t, rand, resultRand)
 	})
 
->>>>>>> 84a39b0c
 	t.Run("test proof verification", func(t *testing.T) {
 		proof := testutils.COAOwnershipProofInContextFixture(t)
 		pc := precompiles.ArchContract(
@@ -81,10 +75,7 @@
 				require.Equal(t, proof, p)
 				return true, nil
 			},
-<<<<<<< HEAD
-=======
 			nil,
->>>>>>> 84a39b0c
 		)
 
 		abiEncodedData, err := precompiles.ABIEncodeProof(proof)
