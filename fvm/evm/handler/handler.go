--- conflicted
+++ resolved
@@ -295,14 +295,9 @@
 
 	bp.AppendTxHash(res.TxHash)
 
-<<<<<<< HEAD
 	// populate receipt root
-	bp.PopulateReceiptRoot([]types.Result{*res})
+	bp.PopulateReceiptRoot([]*types.Result{res})
 	bp.CalculateGasUsage([]types.Result{*res})
-=======
-	// Populate receipt root
-	bp.PopulateReceiptRoot([]*types.Result{res})
->>>>>>> 55bb6fe3
 
 	blockHash, err := bp.Hash()
 	if err != nil {
