--- conflicted
+++ resolved
@@ -254,7 +254,6 @@
 	})
 }
 
-<<<<<<< HEAD
 func TestEVMBatchRun(t *testing.T) {
 	chain := flow.Emulator.Chain()
 
@@ -700,7 +699,8 @@
 				require.Equal(t, num, new(big.Int).SetBytes(res.ReturnedValue).Int64())
 			})
 	})
-=======
+}
+
 func TestEVMBlockData(t *testing.T) {
 	t.Parallel()
 	chain := flow.Emulator.Chain()
@@ -762,7 +762,6 @@
 			require.Equal(t, ctx.BlockHeader.Timestamp.Unix(), new(big.Int).SetBytes(res.ReturnedValue).Int64())
 
 		})
->>>>>>> 0983dbb4
 }
 
 func TestEVMAddressDeposit(t *testing.T) {
@@ -1574,11 +1573,8 @@
 					fvm.WithAuthorizationChecksEnabled(false),
 					fvm.WithSequenceNumberCheckAndIncrementEnabled(false),
 					fvm.WithEntropyProvider(testutil.EntropyProviderFixture(nil)),
-<<<<<<< HEAD
+					fvm.WithBlocks(blocks),
 					fvm.WithCadenceLogging(true),
-=======
-					fvm.WithBlocks(blocks),
->>>>>>> 0983dbb4
 				}
 				ctx := fvm.NewContext(opts...)
 
