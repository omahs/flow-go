package testutils

import (
	"math"
	"math/big"
	"strings"
	"testing"

	"github.com/onflow/atree"
	gethABI "github.com/onflow/go-ethereum/accounts/abi"
	"github.com/stretchr/testify/require"

	"github.com/onflow/flow-go/fvm/evm/emulator"
	"github.com/onflow/flow-go/fvm/evm/testutils/contracts"
	"github.com/onflow/flow-go/fvm/evm/types"
	"github.com/onflow/flow-go/model/flow"
)

type TestContract struct {
	ABI        string
	ByteCode   []byte
	DeployedAt types.Address
}

func MakeCallData(t testing.TB, abiString string, name string, args ...interface{}) []byte {
	abi, err := gethABI.JSON(strings.NewReader(abiString))
	require.NoError(t, err)
	call, err := abi.Pack(name, args...)
	require.NoError(t, err)
	return call
}

func (tc *TestContract) MakeCallData(t testing.TB, name string, args ...interface{}) []byte {
	return MakeCallData(t, tc.ABI, name, args...)
}

func (tc *TestContract) SetDeployedAt(deployedAt types.Address) {
	tc.DeployedAt = deployedAt
}

func GetStorageTestContract(tb testing.TB) *TestContract {
	return &TestContract{
		ABI:      contracts.TestContractABIJSON,
		ByteCode: contracts.TestContractBytes,
	}
}

func GetDummyKittyTestContract(t testing.TB) *TestContract {
	return &TestContract{
		ABI:      contracts.DummyKittyContractABIJSON,
		ByteCode: contracts.DummyKittyContractBytes,
	}
}

<<<<<<< HEAD
func GetProxyContract(t testing.TB) *TestContract {
	return &TestContract{
		ABI:      contracts.ProxyContractABIJSON,
		ByteCode: contracts.ProxyContractBytes,
=======
func GetFactoryTestContract(t testing.TB) *TestContract {
	return &TestContract{
		ABI:      contracts.FactoryContractABIJSON,
		ByteCode: contracts.FactoryContractBytes,
>>>>>>> 29ec7b89
	}
}

func RunWithDeployedContract(t testing.TB, tc *TestContract, led atree.Ledger, flowEVMRootAddress flow.Address, f func(*TestContract)) {
	DeployContract(t, RandomAddress(t), tc, led, flowEVMRootAddress)
	f(tc)
}

func DeployContract(t testing.TB, caller types.Address, tc *TestContract, led atree.Ledger, flowEVMRootAddress flow.Address) {
	// deploy contract
	e := emulator.NewEmulator(led, flowEVMRootAddress)

	ctx := types.NewDefaultBlockContext(2)

	bl, err := e.NewReadOnlyBlockView(ctx)
	require.NoError(t, err)

	nonce, err := bl.NonceOf(caller)
	require.NoError(t, err)

	blk, err := e.NewBlockView(ctx)
	require.NoError(t, err)

	_, err = blk.DirectCall(
		types.NewDepositCall(
			RandomAddress(t), // any random non-empty address works here
			caller,
			new(big.Int).Mul(big.NewInt(1e18), big.NewInt(1000)),
			nonce,
		),
	)
	require.NoError(t, err)

	blk2, err := e.NewBlockView(types.NewDefaultBlockContext(3))
	require.NoError(t, err)

	res, err := blk2.DirectCall(
		types.NewDeployCall(
			caller,
			tc.ByteCode,
			math.MaxUint64,
			big.NewInt(0),
			nonce+1,
		),
	)
	require.NoError(t, err)
	require.NotNil(t, res.DeployedContractAddress)
	tc.SetDeployedAt(*res.DeployedContractAddress)
}<|MERGE_RESOLUTION|>--- conflicted
+++ resolved
@@ -52,17 +52,17 @@
 	}
 }
 
-<<<<<<< HEAD
 func GetProxyContract(t testing.TB) *TestContract {
 	return &TestContract{
 		ABI:      contracts.ProxyContractABIJSON,
 		ByteCode: contracts.ProxyContractBytes,
-=======
+	}
+}
+
 func GetFactoryTestContract(t testing.TB) *TestContract {
 	return &TestContract{
 		ABI:      contracts.FactoryContractABIJSON,
 		ByteCode: contracts.FactoryContractBytes,
->>>>>>> 29ec7b89
 	}
 }
 
