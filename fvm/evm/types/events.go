package types

import (
	"encoding/hex"

<<<<<<< HEAD
	"github.com/onflow/cadence"
=======
>>>>>>> 84a39b0c
	"github.com/onflow/cadence/runtime/common"
	gethCommon "github.com/onflow/go-ethereum/common"
	"github.com/onflow/go-ethereum/rlp"

	"github.com/onflow/cadence"
	gethCommon "github.com/onflow/go-ethereum/common"
	"github.com/onflow/go-ethereum/rlp"

	"github.com/onflow/flow-go/model/flow"
)

const (
	EventTypeBlockExecuted       flow.EventType = "EVM.BlockExecuted"
	EventTypeTransactionExecuted flow.EventType = "EVM.TransactionExecuted"
)

type EventPayload interface {
	// ToCadence converts the event to Cadence event
	ToCadence(location common.Location) (cadence.Event, error)
}

type Event struct {
	Etype   flow.EventType
	Payload EventPayload
}

// todo we might have to break this event into two (tx included /tx executed) if size becomes an issue

type transactionEvent struct {
	Payload     []byte  // transaction RLP-encoded payload
	Result      *Result // transaction execution result
	BlockHeight uint64
	BlockHash   gethCommon.Hash
}

// NewTransactionEvent creates a new transaction event with the given parameters
// - result: the result of the transaction execution
// - payload: the RLP-encoded payload of the transaction
// - blockHeight: the height of the block where the transaction is included
// - blockHash: the hash of the block where the transaction is included
func NewTransactionEvent(
	result *Result,
	payload []byte,
	blockHeight uint64,
	blockHash gethCommon.Hash,
) *Event {
	return &Event{
		Etype: EventTypeTransactionExecuted,
		Payload: &transactionEvent{
			BlockHeight: blockHeight,
			BlockHash:   blockHash,
			Payload:     payload,
			Result:      result,
		},
<<<<<<< HEAD
	)
}

// we might break this event into two (tx included /tx executed) if size becomes an issue
type TransactionExecutedPayload struct {
	BlockHeight uint64
	TxEncoded   []byte
	BlockHash   gethCommon.Hash
	TxHash      gethCommon.Hash
	Result      *Result
=======
	}
>>>>>>> 84a39b0c
}

func (p *transactionEvent) ToCadence(location common.Location) (cadence.Event, error) {
	var encodedLogs []byte
	var err error
	if len(p.Result.Logs) > 0 {
		encodedLogs, err = rlp.EncodeToBytes(p.Result.Logs)
		if err != nil {
			return cadence.Event{}, err
		}
	}

	deployedAddress := cadence.String("")
	if p.Result.DeployedContractAddress != nil {
		deployedAddress = cadence.String(p.Result.DeployedContractAddress.String())
	}

	return cadence.Event{
		EventType: cadence.NewEventType(
			location,
			string(EventTypeTransactionExecuted),
			[]cadence.Field{
<<<<<<< HEAD
				cadence.NewField("blockHeight", cadence.UInt64Type{}),
				cadence.NewField("blockHash", cadence.StringType{}),
				cadence.NewField("transactionHash", cadence.StringType{}),
				cadence.NewField("transaction", cadence.StringType{}),
				cadence.NewField("failed", cadence.BoolType{}),
				cadence.NewField("vmError", cadence.StringType{}),
				cadence.NewField("transactionType", cadence.UInt8Type{}),
=======
				cadence.NewField("hash", cadence.StringType{}),
				cadence.NewField("index", cadence.UInt16Type{}),
				cadence.NewField("type", cadence.UInt8Type{}),
				cadence.NewField("payload", cadence.StringType{}),
				cadence.NewField("errorCode", cadence.UInt16Type{}),
>>>>>>> 84a39b0c
				cadence.NewField("gasConsumed", cadence.UInt64Type{}),
				cadence.NewField("contractAddress", cadence.StringType{}),
				cadence.NewField("logs", cadence.StringType{}),
				cadence.NewField("blockHeight", cadence.UInt64Type{}),
				// todo we can remove hash and just reference block by height (evm-gateway dependency)
				cadence.NewField("blockHash", cadence.StringType{}),
			},
			nil,
		),
		Fields: []cadence.Value{
<<<<<<< HEAD
			cadence.NewUInt64(p.BlockHeight),
			cadence.String(p.BlockHash.String()),
			cadence.String(p.TxHash.String()),
			cadence.String(hex.EncodeToString(p.TxEncoded)),
			cadence.Bool(p.Result.Failed()),
			cadence.String(p.Result.VMErrorString()),
=======
			cadence.String(p.Result.TxHash.String()),
			cadence.NewUInt16(p.Result.Index),
>>>>>>> 84a39b0c
			cadence.NewUInt8(p.Result.TxType),
			cadence.String(hex.EncodeToString(p.Payload)),
			cadence.NewUInt16(uint16(p.Result.ResultSummary().ErrorCode)),
			cadence.NewUInt64(p.Result.GasConsumed),
<<<<<<< HEAD
			cadence.String(p.Result.DeployedContractAddress.String()),
			cadence.String(hex.EncodeToString(p.Result.ReturnedValue)),
=======
			deployedAddress,
>>>>>>> 84a39b0c
			cadence.String(hex.EncodeToString(encodedLogs)),
			cadence.NewUInt64(p.BlockHeight),
			cadence.String(p.BlockHash.String()),
		},
	}, nil
}

<<<<<<< HEAD
func NewTransactionExecutedEvent(
	height uint64,
	txEncoded []byte,
	blockHash gethCommon.Hash,
	txHash gethCommon.Hash,
	result *Result,
) *Event {
	return &Event{
		Etype: EventTypeTransactionExecuted,
		Payload: &TransactionExecutedPayload{
			BlockHeight: height,
			BlockHash:   blockHash,
			TxEncoded:   txEncoded,
			TxHash:      txHash,
			Result:      result,
		},
	}
}

var blockExecutedEventCadenceType = &cadence.EventType{
	Location:            EVMLocation{},
	QualifiedIdentifier: string(EventTypeBlockExecuted),
	Fields: []cadence.Field{
		cadence.NewField("height", cadence.UInt64Type{}),
		cadence.NewField("hash", cadence.StringType{}),
		cadence.NewField("totalSupply", cadence.IntType{}),
		cadence.NewField("parentHash", cadence.StringType{}),
		cadence.NewField("receiptRoot", cadence.StringType{}),
		cadence.NewField(
			"transactionHashes",
			cadence.NewVariableSizedArrayType(cadence.StringType{}),
		),
	},
=======
type blockEvent struct {
	*Block
>>>>>>> 84a39b0c
}

// NewBlockEvent creates a new block event with the given block as payload.
func NewBlockEvent(block *Block) *Event {
	return &Event{
		Etype:   EventTypeBlockExecuted,
		Payload: &blockEvent{block},
	}
}

func (p *blockEvent) ToCadence(location common.Location) (cadence.Event, error) {
	hashes := make([]cadence.Value, len(p.TransactionHashes))
	for i, hash := range p.TransactionHashes {
		hashes[i] = cadence.String(hash.String())
	}

	blockHash, err := p.Hash()
	if err != nil {
		return cadence.Event{}, err
	}

	return cadence.Event{
		EventType: cadence.NewEventType(
			location,
			string(EventTypeBlockExecuted),
			[]cadence.Field{
				cadence.NewField("height", cadence.UInt64Type{}),
				cadence.NewField("hash", cadence.StringType{}),
				cadence.NewField("timestamp", cadence.UInt64Type{}),
				cadence.NewField("totalSupply", cadence.IntType{}),
				cadence.NewField("totalGasUsed", cadence.UInt64Type{}),
				cadence.NewField("parentHash", cadence.StringType{}),
				cadence.NewField("receiptRoot", cadence.StringType{}),
				cadence.NewField(
					"transactionHashes",
					cadence.NewVariableSizedArrayType(cadence.StringType{}),
				),
			},
			nil,
		),
		Fields: []cadence.Value{
			cadence.NewUInt64(p.Height),
			cadence.String(blockHash.String()),
			cadence.NewUInt64(p.Timestamp),
			cadence.NewIntFromBig(p.TotalSupply),
			cadence.NewUInt64(p.TotalGasUsed),
			cadence.String(p.ParentBlockHash.String()),
			cadence.String(p.ReceiptRoot.String()),
			cadence.NewArray(hashes).WithType(cadence.NewVariableSizedArrayType(cadence.StringType{})),
		},
	}, nil
}

type BlockEventPayload struct {
	Height            uint64           `cadence:"height"`
	Hash              string           `cadence:"hash"`
	Timestamp         uint64           `cadence:"timestamp"`
	TotalSupply       cadence.Int      `cadence:"totalSupply"`
	TotalGasUsed      uint64           `cadence:"totalGasUsed"`
	ParentBlockHash   string           `cadence:"parentHash"`
	ReceiptRoot       string           `cadence:"receiptRoot"`
	TransactionHashes []cadence.String `cadence:"transactionHashes"`
}

// DecodeBlockEventPayload decodes Cadence event into block event payload.
func DecodeBlockEventPayload(event cadence.Event) (*BlockEventPayload, error) {
	var block BlockEventPayload
	err := cadence.DecodeFields(event, &block)
	return &block, err
}

type TransactionEventPayload struct {
	Hash            string `cadence:"hash"`
	Index           uint16 `cadence:"index"`
	TransactionType uint8  `cadence:"type"`
	Payload         string `cadence:"payload"`
	ErrorCode       uint16 `cadence:"errorCode"`
	GasConsumed     uint64 `cadence:"gasConsumed"`
	ContractAddress string `cadence:"contractAddress"`
	Logs            string `cadence:"logs"`
	BlockHeight     uint64 `cadence:"blockHeight"`
	BlockHash       string `cadence:"blockHash"`
}

// DecodeTransactionEventPayload decodes Cadence event into transaction event payload.
func DecodeTransactionEventPayload(event cadence.Event) (*TransactionEventPayload, error) {
	var tx TransactionEventPayload
	err := cadence.DecodeFields(event, &tx)
	return &tx, err
}<|MERGE_RESOLUTION|>--- conflicted
+++ resolved
@@ -3,17 +3,11 @@
 import (
 	"encoding/hex"
 
-<<<<<<< HEAD
-	"github.com/onflow/cadence"
-=======
->>>>>>> 84a39b0c
 	"github.com/onflow/cadence/runtime/common"
 	gethCommon "github.com/onflow/go-ethereum/common"
 	"github.com/onflow/go-ethereum/rlp"
 
 	"github.com/onflow/cadence"
-	gethCommon "github.com/onflow/go-ethereum/common"
-	"github.com/onflow/go-ethereum/rlp"
 
 	"github.com/onflow/flow-go/model/flow"
 )
@@ -61,20 +55,7 @@
 			Payload:     payload,
 			Result:      result,
 		},
-<<<<<<< HEAD
-	)
-}
-
-// we might break this event into two (tx included /tx executed) if size becomes an issue
-type TransactionExecutedPayload struct {
-	BlockHeight uint64
-	TxEncoded   []byte
-	BlockHash   gethCommon.Hash
-	TxHash      gethCommon.Hash
-	Result      *Result
-=======
-	}
->>>>>>> 84a39b0c
+	}
 }
 
 func (p *transactionEvent) ToCadence(location common.Location) (cadence.Event, error) {
@@ -97,21 +78,11 @@
 			location,
 			string(EventTypeTransactionExecuted),
 			[]cadence.Field{
-<<<<<<< HEAD
-				cadence.NewField("blockHeight", cadence.UInt64Type{}),
-				cadence.NewField("blockHash", cadence.StringType{}),
-				cadence.NewField("transactionHash", cadence.StringType{}),
-				cadence.NewField("transaction", cadence.StringType{}),
-				cadence.NewField("failed", cadence.BoolType{}),
-				cadence.NewField("vmError", cadence.StringType{}),
-				cadence.NewField("transactionType", cadence.UInt8Type{}),
-=======
 				cadence.NewField("hash", cadence.StringType{}),
 				cadence.NewField("index", cadence.UInt16Type{}),
 				cadence.NewField("type", cadence.UInt8Type{}),
 				cadence.NewField("payload", cadence.StringType{}),
 				cadence.NewField("errorCode", cadence.UInt16Type{}),
->>>>>>> 84a39b0c
 				cadence.NewField("gasConsumed", cadence.UInt64Type{}),
 				cadence.NewField("contractAddress", cadence.StringType{}),
 				cadence.NewField("logs", cadence.StringType{}),
@@ -122,27 +93,13 @@
 			nil,
 		),
 		Fields: []cadence.Value{
-<<<<<<< HEAD
-			cadence.NewUInt64(p.BlockHeight),
-			cadence.String(p.BlockHash.String()),
-			cadence.String(p.TxHash.String()),
-			cadence.String(hex.EncodeToString(p.TxEncoded)),
-			cadence.Bool(p.Result.Failed()),
-			cadence.String(p.Result.VMErrorString()),
-=======
 			cadence.String(p.Result.TxHash.String()),
 			cadence.NewUInt16(p.Result.Index),
->>>>>>> 84a39b0c
 			cadence.NewUInt8(p.Result.TxType),
 			cadence.String(hex.EncodeToString(p.Payload)),
 			cadence.NewUInt16(uint16(p.Result.ResultSummary().ErrorCode)),
 			cadence.NewUInt64(p.Result.GasConsumed),
-<<<<<<< HEAD
-			cadence.String(p.Result.DeployedContractAddress.String()),
-			cadence.String(hex.EncodeToString(p.Result.ReturnedValue)),
-=======
 			deployedAddress,
->>>>>>> 84a39b0c
 			cadence.String(hex.EncodeToString(encodedLogs)),
 			cadence.NewUInt64(p.BlockHeight),
 			cadence.String(p.BlockHash.String()),
@@ -150,44 +107,8 @@
 	}, nil
 }
 
-<<<<<<< HEAD
-func NewTransactionExecutedEvent(
-	height uint64,
-	txEncoded []byte,
-	blockHash gethCommon.Hash,
-	txHash gethCommon.Hash,
-	result *Result,
-) *Event {
-	return &Event{
-		Etype: EventTypeTransactionExecuted,
-		Payload: &TransactionExecutedPayload{
-			BlockHeight: height,
-			BlockHash:   blockHash,
-			TxEncoded:   txEncoded,
-			TxHash:      txHash,
-			Result:      result,
-		},
-	}
-}
-
-var blockExecutedEventCadenceType = &cadence.EventType{
-	Location:            EVMLocation{},
-	QualifiedIdentifier: string(EventTypeBlockExecuted),
-	Fields: []cadence.Field{
-		cadence.NewField("height", cadence.UInt64Type{}),
-		cadence.NewField("hash", cadence.StringType{}),
-		cadence.NewField("totalSupply", cadence.IntType{}),
-		cadence.NewField("parentHash", cadence.StringType{}),
-		cadence.NewField("receiptRoot", cadence.StringType{}),
-		cadence.NewField(
-			"transactionHashes",
-			cadence.NewVariableSizedArrayType(cadence.StringType{}),
-		),
-	},
-=======
 type blockEvent struct {
 	*Block
->>>>>>> 84a39b0c
 }
 
 // NewBlockEvent creates a new block event with the given block as payload.
