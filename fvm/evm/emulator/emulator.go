--- conflicted
+++ resolved
@@ -216,15 +216,6 @@
 		return nil, err
 	}
 
-<<<<<<< HEAD
-	// here we ignore the error because the only reason an error occurs
-	// is if the signature is invalid, which we don't care about since
-	// we use the from address as the signer
-	msg, _ := gethCore.TransactionToMessage(
-		tx,
-		GetSigner(bl.config),
-		proc.config.BlockContext.BaseFee)
-=======
 	msg, err := gethCore.TransactionToMessage(
 		tx,
 		GetSigner(bl.config),
@@ -234,7 +225,6 @@
 	if !errors.Is(err, gethTypes.ErrInvalidSig) {
 		return nil, err
 	}
->>>>>>> 512eb324
 
 	// use the from as the signer
 	proc.evm.TxContext.Origin = from
