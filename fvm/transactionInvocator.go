package fvm

import (
	"encoding/json"
	"fmt"
	"io/ioutil"
	"path"
	"time"

	"github.com/onflow/cadence/runtime"
	"github.com/onflow/cadence/runtime/common"
	"github.com/onflow/cadence/runtime/interpreter"
	"github.com/onflow/cadence/runtime/sema"
	"github.com/opentracing/opentracing-go"
	traceLog "github.com/opentracing/opentracing-go/log"
	"github.com/rs/zerolog"

	"github.com/onflow/flow-go/fvm/errors"
	"github.com/onflow/flow-go/fvm/extralog"
	"github.com/onflow/flow-go/fvm/programs"
	"github.com/onflow/flow-go/fvm/state"
	"github.com/onflow/flow-go/model/flow"
	"github.com/onflow/flow-go/module/trace"
)

const (
	flowServiceAccountContract = "FlowServiceAccount"
	deductFeesContractFunction = "deductTransactionFee"
)

type TransactionInvocator struct {
	logger zerolog.Logger
}

func NewTransactionInvocator(logger zerolog.Logger) *TransactionInvocator {
	return &TransactionInvocator{
		logger: logger,
	}
}

func (i *TransactionInvocator) Process(
	vm *VirtualMachine,
	ctx *Context,
	proc *TransactionProcedure,
	sth *state.StateHolder,
	programs *programs.Programs,
) (processErr error) {

	var span opentracing.Span
	if ctx.Tracer != nil && proc.TraceSpan != nil {
		span = ctx.Tracer.StartSpanFromParent(proc.TraceSpan, trace.FVMExecuteTransaction)
		span.LogFields(
			traceLog.String("transaction.ID", proc.ID.String()),
		)
		defer span.Finish()
	}

	var blockHeight uint64
	if ctx.BlockHeader != nil {
		blockHeight = ctx.BlockHeader.Height
	}

	var env *TransactionEnv
	var txError error
	retry := false
	numberOfRetries := 0

	parentState := sth.State()
	childState := sth.NewChild()
	env = NewTransactionEnvironment(*ctx, vm, sth, programs, proc.Transaction, proc.TxIndex, span)
	predeclaredValues := valueDeclarations(ctx, env)

	defer func() {
		// an extra check for state holder health, this should never happen
		if childState != sth.State() {
			// error transaction
			msg := "child state doesn't match the active state on the state holder"
			i.logger.Error().
				Str("txHash", proc.ID.String()).
				Uint64("blockHeight", blockHeight).
				Msg(msg)

			// drop delta
			childState.View().DropDelta()
			proc.Err = errors.NewFVMInternalErrorf(msg)
			proc.Logs = make([]string, 0)
			proc.Events = make([]flow.Event, 0)
			proc.ServiceEvents = make([]flow.Event, 0)
		}
		if mergeError := parentState.MergeState(childState); mergeError != nil {
			processErr = fmt.Errorf("transaction invocation failed: %w", mergeError)
		}
		sth.SetActiveState(parentState)
	}()

	for numberOfRetries = 0; numberOfRetries < int(ctx.MaxNumOfTxRetries); numberOfRetries++ {
		if retry {
			// rest state
			sth.SetActiveState(parentState)
			childState = sth.NewChild()
			// force cleanup if retries
			programs.ForceCleanup()

			i.logger.Warn().
				Str("txHash", proc.ID.String()).
				Uint64("blockHeight", blockHeight).
				Int("retries_count", numberOfRetries).
				Uint64("ledger_interaction_used", sth.State().InteractionUsed()).
				Msg("retrying transaction execution")

			// reset error part of proc
			// Warning right now the tx requires retry logic doesn't change
			// anything on state but we might want to revert the state changes (or not commiting)
			// if we decided to expand it furthur.
			proc.Err = nil
			proc.Logs = make([]string, 0)
			proc.Events = make([]flow.Event, 0)
			proc.ServiceEvents = make([]flow.Event, 0)

			// reset env
			env = NewTransactionEnvironment(*ctx, vm, sth, programs, proc.Transaction, proc.TxIndex, span)
		}

		location := common.TransactionLocation(proc.ID[:])

		err := vm.Runtime.ExecuteTransaction(
			runtime.Script{
				Source:    proc.Transaction.Script,
				Arguments: proc.Transaction.Arguments,
			},
			runtime.Context{
				Interface:         env,
				Location:          location,
				PredeclaredValues: predeclaredValues,
			},
		)
		if err != nil {
			txError = fmt.Errorf("transaction invocation failed: %w", errors.HandleRuntimeError(err))
		}

		// break the loop
		if !i.requiresRetry(err, proc) {
			break
		}

		retry = true
		proc.Retried++
	}

	// (for future use) panic if we tried several times and still failing because of checking issue
	// if numberOfTries == maxNumberOfRetries {
	// 	panic(err)
	// }

	// applying contract changes
	// this writes back the contract contents to accounts
	// if any error occurs we fail the tx
	updatedKeys, err := env.Commit()
	if err != nil && txError == nil {
		txError = fmt.Errorf("transaction invocation failed: %w", err)
	}

<<<<<<< HEAD
	// try to deduct fees even if there is an error.
	feesError := i.deductTransactionFees(env, proc)
	if feesError != nil {
		txError = feesError
=======
	if txError == nil {
		txError = NewTransactionStorageLimiter().CheckLimits(env, sth.State().UpdatedAddresses())
>>>>>>> c3d239ee
	}

	//if there is still no error check if all account storage limits are ok
	if txError == nil {
		txError = i.checkAccountStorageLimit(vm, ctx, proc, sth, programs)
	}

<<<<<<< HEAD
	// it there was a transaction error clear changes and try to deduct fees again
=======
	proc.Logs = append(proc.Logs, env.Logs()...)
	proc.ComputationUsed = proc.ComputationUsed + env.GetComputationUsed()

>>>>>>> c3d239ee
	if txError != nil {
		// drop delta
		childState.View().DropDelta()
		// if tx fails just do clean up
		programs.Cleanup(nil)
		i.logger.Info().
			Str("txHash", proc.ID.String()).
			Uint64("blockHeight", blockHeight).
			Uint64("ledgerInteractionUsed", sth.State().InteractionUsed()).
			Msg("transaction executed with error")

		// reset env
		env = newEnvironment(*ctx, vm, sth, programs)
		env.setTransaction(proc.Transaction, proc.TxIndex)
		env.setTraceSpan(span)

		// try to deduct fees again, to get the fe deduction events
		feesError = i.deductTransactionFees(env, proc)

		// if fees fail just do clean up and exit
		if feesError != nil {
			// drop delta
			childState.View().DropDelta()
			programs.Cleanup(nil)
			i.logger.Info().
				Str("txHash", proc.ID.String()).
				Uint64("blockHeight", blockHeight).
				Uint64("ledgerInteractionUsed", sth.State().InteractionUsed()).
				Msg("transaction executed with error")

			return feesError
		}
	}

	proc.Logs = append(proc.Logs, env.getLogs()...)
	proc.ComputationUsed = proc.ComputationUsed + env.GetComputationUsed()

	// based on the contract updates we decide how to clean up the programs
	// for failed transactions we also do the same as
	// transaction without any deployed contracts
	programs.Cleanup(updatedKeys)

	proc.Events = append(proc.Events, env.Events()...)
	proc.ServiceEvents = append(proc.ServiceEvents, env.ServiceEvents()...)

	i.logger.Info().
		Str("txHash", proc.ID.String()).
		Uint64("blockHeight", blockHeight).
		Uint64("ledgerInteractionUsed", sth.State().InteractionUsed()).
		Int("retried", proc.Retried).
		Msg("transaction executed successfully")

	return txError
}

func (i *TransactionInvocator) deductTransactionFees(env *TransactionEnv, proc *TransactionProcedure) error {
	if !env.ctx.TransactionFeesEnabled {
		return nil
	}

	invocator := NewTransactionContractFunctionInvocator(
		common.AddressLocation{
			Address: common.BytesToAddress(env.ctx.Chain.ServiceAddress().Bytes()),
			Name:    flowServiceAccountContract,
		},
		deductFeesContractFunction,
		[]interpreter.Value{
			interpreter.NewAddressValue(common.BytesToAddress(proc.Transaction.Payer.Bytes())),
		},
		[]sema.Type{
			sema.AuthAccountType,
		},
		env.ctx.Logger,
	)
	_, err := invocator.Invoke(env, proc.TraceSpan)

	if err != nil {
		// TODO: Fee value is currently a constant. this should be changed when it is not
		fees, ok := DefaultTransactionFees.ToGoValue().(uint64)
		if !ok {
			err = fmt.Errorf("could not get transaction fees during formatting of TransactionFeeDeductionFailedError: %w", err)
		}

		return errors.NewTransactionFeeDeductionFailedError(proc.Transaction.Payer, fees, err)
	}
	return nil
}

func valueDeclarations(ctx *Context, env *TransactionEnv) []runtime.ValueDeclaration {
	var predeclaredValues []runtime.ValueDeclaration

	if ctx.AccountFreezeAvailable {
		// TODO return the errors instead of panicing
		setAccountFrozen := runtime.ValueDeclaration{
			Name: "setAccountFrozen",
			Type: &sema.FunctionType{
				Parameters: []*sema.Parameter{
					{
						Label:          sema.ArgumentLabelNotRequired,
						Identifier:     "account",
						TypeAnnotation: sema.NewTypeAnnotation(&sema.AddressType{}),
					},
					{
						Label:          sema.ArgumentLabelNotRequired,
						Identifier:     "frozen",
						TypeAnnotation: sema.NewTypeAnnotation(sema.BoolType),
					},
				},
				ReturnTypeAnnotation: &sema.TypeAnnotation{
					Type: sema.VoidType,
				},
			},
			Kind:           common.DeclarationKindFunction,
			IsConstant:     true,
			ArgumentLabels: nil,
			Value: interpreter.NewHostFunctionValue(
				func(invocation interpreter.Invocation) interpreter.Value {
					address, ok := invocation.Arguments[0].(interpreter.AddressValue)
					if !ok {
						panic(errors.NewValueErrorf(invocation.Arguments[0].String(),
							"first argument of setAccountFrozen must be an address"))
					}

					frozen, ok := invocation.Arguments[1].(interpreter.BoolValue)
					if !ok {
						panic(errors.NewValueErrorf(invocation.Arguments[0].String(),
							"second argument of setAccountFrozen must be a boolean"))
					}
					err := env.SetAccountFrozen(common.Address(address), bool(frozen))
					if err != nil {
						panic(err)
					}

					return interpreter.VoidValue{}
				},
			),
		}

		predeclaredValues = append(predeclaredValues, setAccountFrozen)
	}
	return predeclaredValues
}

// requiresRetry returns true for transactions that has to be rerun
// this is an additional check which was introduced
func (i *TransactionInvocator) requiresRetry(err error, proc *TransactionProcedure) bool {
	// if no error no retry
	if err == nil {
		return false
	}

	// Only consider runtime errors,
	// in particular only consider parsing/checking errors
	var runtimeErr runtime.Error
	if !errors.As(err, &runtimeErr) {
		return false
	}

	var parsingCheckingError *runtime.ParsingCheckingError
	if !errors.As(err, &parsingCheckingError) {
		return false
	}

	// Only consider errors in deployed contracts.

	checkerError, ok := parsingCheckingError.Err.(*sema.CheckerError)
	if !ok {
		return false
	}

	var foundImportedProgramError bool

	for _, checkingErr := range checkerError.Errors {
		importedProgramError, ok := checkingErr.(*sema.ImportedProgramError)
		if !ok {
			continue
		}

		_, ok = importedProgramError.Location.(common.AddressLocation)
		if !ok {
			continue
		}

		foundImportedProgramError = true
		break
	}

	if !foundImportedProgramError {
		return false
	}

	i.dumpRuntimeError(&runtimeErr, proc)
	return true
}

// logRuntimeError logs run time errors into a file
// This is a temporary measure.
func (i *TransactionInvocator) dumpRuntimeError(runtimeErr *runtime.Error, procedure *TransactionProcedure) {

	codesJSON, err := json.Marshal(runtimeErr.Codes)
	if err != nil {
		i.logger.Error().Err(err).Msg("cannot marshal codes JSON")
	}
	programsJSON, err := json.Marshal(runtimeErr.Programs)
	if err != nil {
		i.logger.Error().Err(err).Msg("cannot marshal programs JSON")
	}

	t := time.Now().UnixNano()

	codesPath := path.Join(extralog.ExtraLogDumpPath, fmt.Sprintf("%s-codes-%d", procedure.ID.String(), t))
	programsPath := path.Join(extralog.ExtraLogDumpPath, fmt.Sprintf("%s-programs-%d", procedure.ID.String(), t))

	err = ioutil.WriteFile(codesPath, codesJSON, 0700)
	if err != nil {
		i.logger.Error().Err(err).Msg("cannot write codes json")
	}

	err = ioutil.WriteFile(programsPath, programsJSON, 0700)
	if err != nil {
		i.logger.Error().Err(err).Msg("cannot write programs json")
	}

	i.logger.Error().
		Str("txHash", procedure.ID.String()).
		Str("codes", string(codesJSON)).
		Str("programs", string(programsJSON)).
		Msg("checking failed")
}<|MERGE_RESOLUTION|>--- conflicted
+++ resolved
@@ -160,29 +160,18 @@
 		txError = fmt.Errorf("transaction invocation failed: %w", err)
 	}
 
-<<<<<<< HEAD
 	// try to deduct fees even if there is an error.
 	feesError := i.deductTransactionFees(env, proc)
 	if feesError != nil {
 		txError = feesError
-=======
+	}
+
+	//if there is still no error check if all account storage limits are ok
 	if txError == nil {
 		txError = NewTransactionStorageLimiter().CheckLimits(env, sth.State().UpdatedAddresses())
->>>>>>> c3d239ee
-	}
-
-	//if there is still no error check if all account storage limits are ok
-	if txError == nil {
-		txError = i.checkAccountStorageLimit(vm, ctx, proc, sth, programs)
-	}
-
-<<<<<<< HEAD
+	}
+
 	// it there was a transaction error clear changes and try to deduct fees again
-=======
-	proc.Logs = append(proc.Logs, env.Logs()...)
-	proc.ComputationUsed = proc.ComputationUsed + env.GetComputationUsed()
-
->>>>>>> c3d239ee
 	if txError != nil {
 		// drop delta
 		childState.View().DropDelta()
@@ -195,9 +184,7 @@
 			Msg("transaction executed with error")
 
 		// reset env
-		env = newEnvironment(*ctx, vm, sth, programs)
-		env.setTransaction(proc.Transaction, proc.TxIndex)
-		env.setTraceSpan(span)
+		env = NewTransactionEnvironment(*ctx, vm, sth, programs, proc.Transaction, proc.TxIndex, span)
 
 		// try to deduct fees again, to get the fe deduction events
 		feesError = i.deductTransactionFees(env, proc)
@@ -217,7 +204,7 @@
 		}
 	}
 
-	proc.Logs = append(proc.Logs, env.getLogs()...)
+	proc.Logs = append(proc.Logs, env.Logs()...)
 	proc.ComputationUsed = proc.ComputationUsed + env.GetComputationUsed()
 
 	// based on the contract updates we decide how to clean up the programs
