--- conflicted
+++ resolved
@@ -99,12 +99,8 @@
 		ScriptProcessors: []ScriptProcessor{
 			NewScriptInvoker(),
 		},
-<<<<<<< HEAD
-		Logger: zerolog.Nop(),
-=======
-		Logger:                     logger,
+		Logger:                     zerolog.Nop(),
 		ReusableCadenceRuntimePool: NewReusableCadenceRuntimePool(0),
->>>>>>> d32743fa
 	}
 }
 
