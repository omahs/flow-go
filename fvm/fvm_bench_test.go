--- conflicted
+++ resolved
@@ -37,12 +37,9 @@
 	reusableRuntime "github.com/onflow/flow-go/fvm/runtime"
 	"github.com/onflow/flow-go/fvm/storage/derived"
 	"github.com/onflow/flow-go/fvm/storage/snapshot"
-<<<<<<< HEAD
-	"github.com/onflow/flow-go/fvm/systemcontracts"
-=======
 	"github.com/onflow/flow-go/fvm/storage/state"
 	"github.com/onflow/flow-go/fvm/tracing"
->>>>>>> 9577079f
+	"github.com/onflow/flow-go/fvm/systemcontracts"
 	completeLedger "github.com/onflow/flow-go/ledger/complete"
 	"github.com/onflow/flow-go/ledger/complete/wal/fixtures"
 	"github.com/onflow/flow-go/model/flow"
@@ -546,16 +543,10 @@
 					}
 				}
 			}`,
-<<<<<<< HEAD
 			sc.FungibleToken.Address.Hex(),
 			sc.FlowToken.Address.Hex(),
-			"754aed9de6197641",
-=======
-			fvm.FungibleTokenAddress(chain),
-			fvm.FlowTokenAddress(chain),
 			testContractAddress,
-			chain.ServiceAddress(),
->>>>>>> 9577079f
+			sc.FlowServiceAccount.Address.Hex(),
 			rep,
 			prepare,
 		)
