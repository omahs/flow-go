--- conflicted
+++ resolved
@@ -47,13 +47,8 @@
 
 	EventNameEpochSetup                  = "EpochSetup"
 	EventNameEpochCommit                 = "EpochCommit"
-<<<<<<< HEAD
-	EventNameVersionBeacon               = "VersionBeacon"
-	EventNameProtocolStateVersionUpgrade = "ProtocolStateVersionUpgrade"
-=======
 	EventNameVersionBeacon               = "VersionBeacon"               // VersionBeacon only controls version of ENs, describing software compatability via semantic versioning
 	EventNameProtocolStateVersionUpgrade = "ProtocolStateVersionUpgrade" // Protocol State version applies to all nodes and uses an _integer version_ of the _protocol state_
->>>>>>> 4d200663
 
 	//  Unqualified names of service event contract functions (not including address prefix or contract name)
 
