--- conflicted
+++ resolved
@@ -3052,9 +3052,16 @@
 			require.Len(t, output.Events, 7)
 
 			txExe, blockExe := output.Events[4], output.Events[5]
-<<<<<<< HEAD
-			txExecutedID := fmt.Sprintf("A.%s.%s", sc.EVMContract.Address, types.EventTypeTransactionExecuted)
-			blockExecutedID := fmt.Sprintf("A.%s.%s", sc.EVMContract.Address, types.EventTypeBlockExecuted)
+			txExecutedID := common.NewAddressLocation(
+				nil,
+				common.Address(sc.EVMContract.Address),
+				string(types.EventTypeTransactionExecuted),
+			).ID()
+			blockExecutedID := common.NewAddressLocation(
+				nil,
+				common.Address(sc.EVMContract.Address),
+				string(types.EventTypeBlockExecuted),
+			).ID()
 			assert.Equal(t, txExecutedID, string(txExe.Type))
 			assert.Equal(t, blockExecutedID, string(blockExe.Type))
 
@@ -3077,18 +3084,6 @@
 					"A.f8d6e0586b0a20c7.EVM.FLOWTokensDeposited",
 				},
 				eventTypeIDs,
-=======
-
-			assert.Equal(
-				t,
-				common.NewAddressLocation(nil, common.Address(sc.EVMContract.Address), string(types.EventTypeTransactionExecuted)).ID(),
-				string(txExe.Type),
-			)
-			assert.Equal(
-				t,
-				common.NewAddressLocation(nil, common.Address(sc.EVMContract.Address), string(types.EventTypeBlockExecuted)).ID(),
-				string(blockExe.Type),
->>>>>>> 512eb324
 			)
 		}),
 	)
