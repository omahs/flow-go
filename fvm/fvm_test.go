--- conflicted
+++ resolved
@@ -2853,19 +2853,8 @@
 	}
 
 	t.Run("successful transaction", newVMTest().
-<<<<<<< HEAD
-		withContextOptions(
-			fvm.WithEVMEnabled(true),
-			// default is testnet, but testnet has a special EVM storage contract location
-			// so we have to use emulator here so that the EVM storage contract is deployed
-			// to the 5th address
-			fvm.WithChain(flow.Emulator.Chain()),
-			fvm.WithCadenceLogging(true),
-		).
-=======
 		withBootstrapProcedureOptions(fvm.WithSetupEVMEnabled(true)).
 		withContextOptions(ctxOpts...).
->>>>>>> 7c792890
 		run(func(
 			t *testing.T,
 			vm fvm.VM,
@@ -3014,17 +3003,7 @@
 
 	t.Run("deploy contract code", newVMTest().
 		withBootstrapProcedureOptions(fvm.WithSetupEVMEnabled(true)).
-<<<<<<< HEAD
-		withContextOptions(
-			fvm.WithEVMEnabled(true),
-			// default is testnet, but testnet has a special EVM storage contract location
-			// so we have to use emulator here so that the EVM storage contract is deployed
-			// to the 5th address
-			fvm.WithChain(flow.Emulator.Chain()),
-		).
-=======
 		withContextOptions(ctxOpts...).
->>>>>>> 7c792890
 		run(func(
 			t *testing.T,
 			vm fvm.VM,
