--- conflicted
+++ resolved
@@ -537,41 +537,6 @@
 	return a.setContractNames(contractNames, address)
 }
 
-<<<<<<< HEAD
-func (a *Accounts) GetAccountFrozen(address flow.Address) (bool, error) {
-	frozen, err := a.getValue(address, false, KeyAccountFrozen)
-	if err != nil {
-		return false, newLedgerGetError(KeyAccountFrozen, address, err)
-	}
-
-	if len(frozen) == 0 {
-		return false, err
-	}
-
-	return frozen[0] != AccountNotFrozenValue, nil
-}
-
-func (a *Accounts) SetAccountFrozen(address flow.Address, frozen bool) error {
-
-	val := make([]byte, 1) //zero value for byte is 0
-	if frozen {
-		val[0] = AccountFrozenValue
-	}
-
-	return a.setValue(address, false, KeyAccountFrozen, val)
-}
-
-// handy function to error out if account is frozen
-func (a *Accounts) CheckAccountNotFrozen(address flow.Address) error {
-	frozen, err := a.GetAccountFrozen(address)
-	if err != nil {
-		return fmt.Errorf("cannot check acount freeze status: %w", err)
-	}
-	if frozen {
-		return &AccountFrozenError{Address: address}
-	}
-	return nil
-=======
 // This tries to compute the amount bytes that will be used by the ledger
 // plus 2 on each part of the register id is due to header byte size needed
 // for encoding and decoding
@@ -596,7 +561,41 @@
 		return 0, input, fmt.Errorf("input size (%d) is too small to read a uint64", len(input))
 	}
 	return binary.BigEndian.Uint64(input[:8]), input[8:], nil
->>>>>>> 1e46e665
+}
+
+func (a *Accounts) GetAccountFrozen(address flow.Address) (bool, error) {
+	frozen, err := a.getValue(address, false, KeyAccountFrozen)
+	if err != nil {
+		return false, newLedgerGetError(KeyAccountFrozen, address, err)
+	}
+
+	if len(frozen) == 0 {
+		return false, err
+	}
+
+	return frozen[0] != AccountNotFrozenValue, nil
+}
+
+func (a *Accounts) SetAccountFrozen(address flow.Address, frozen bool) error {
+
+	val := make([]byte, 1) //zero value for byte is 0
+	if frozen {
+		val[0] = AccountFrozenValue
+	}
+
+	return a.setValue(address, false, KeyAccountFrozen, val)
+}
+
+// handy function to error out if account is frozen
+func (a *Accounts) CheckAccountNotFrozen(address flow.Address) error {
+	frozen, err := a.GetAccountFrozen(address)
+	if err != nil {
+		return fmt.Errorf("cannot check acount freeze status: %w", err)
+	}
+	if frozen {
+		return &AccountFrozenError{Address: address}
+	}
+	return nil
 }
 
 // contractNames container for a list of contract names. Should always be sorted.
