package environment

import (
	"encoding/hex"
	"fmt"

	"github.com/onflow/cadence/runtime"
	"github.com/onflow/cadence/runtime/common"
	"github.com/onflow/cadence/runtime/sema"

	fgcrypto "github.com/onflow/flow-go/crypto"
	fghash "github.com/onflow/flow-go/crypto/hash"

	"github.com/onflow/flow-go/fvm/crypto"
	"github.com/onflow/flow-go/fvm/errors"
	"github.com/onflow/flow-go/fvm/storage/state"
	"github.com/onflow/flow-go/fvm/tracing"
	"github.com/onflow/flow-go/model/flow"
	"github.com/onflow/flow-go/module/trace"
)

// NewAccountPublicKey construct an account public key given a runtime
// public key.
func NewAccountPublicKey(publicKey *runtime.PublicKey,
	hashAlgo sema.HashAlgorithm,
	keyIndex int,
	weight int,
) (
	*flow.AccountPublicKey,
	error,
) {

	var err error
	signAlgorithm := crypto.RuntimeToCryptoSigningAlgorithm(publicKey.SignAlgo)
	if signAlgorithm != fgcrypto.ECDSAP256 &&
		signAlgorithm != fgcrypto.ECDSASecp256k1 {

		return nil, fmt.Errorf(
			"adding account key failed: %w",
			errors.NewValueErrorf(
				fmt.Sprintf("%d", publicKey.SignAlgo),
				"signature algorithm type not supported"))
	}

	hashAlgorithm := crypto.RuntimeToCryptoHashingAlgorithm(hashAlgo)
	if hashAlgorithm != fghash.SHA2_256 &&
		hashAlgorithm != fghash.SHA3_256 {

		return nil, fmt.Errorf(
			"adding account key failed: %w",
			errors.NewValueErrorf(
				fmt.Sprintf("%d", hashAlgo),
				"hashing algorithm type not supported"))
	}

	decodedPublicKey, err := fgcrypto.DecodePublicKey(
		signAlgorithm,
		publicKey.PublicKey)
	if err != nil {
		return nil, fmt.Errorf(
			"adding account key failed: %w",
			errors.NewValueErrorf(
				hex.EncodeToString(publicKey.PublicKey),
				"cannot decode public key: %w",
				err))
	}

	return &flow.AccountPublicKey{
		Index:     keyIndex,
		PublicKey: decodedPublicKey,
		SignAlgo:  signAlgorithm,
		HashAlgo:  hashAlgorithm,
		SeqNumber: 0,
		Weight:    weight,
		Revoked:   false,
	}, nil
}

// AccountKeyUpdater handles all account keys modification.
//
// Note that scripts cannot modify account keys, but must expose the API in
// compliance with the runtime environment interface.
type AccountKeyUpdater interface {
<<<<<<< HEAD
=======
	// AddEncodedAccountKey adds an encoded public key to an existing account.
	//
	// This function returns an error if the specified account does not exist or
	// if the key insertion fails.
	//
	// Note that the script variant will return OperationNotSupportedError.
	AddEncodedAccountKey(runtimeAddress common.Address, publicKey []byte) error

	// RevokeEncodedAccountKey revokes a public key by index from an existing
	// account.
	//
	// This function returns an error if the specified account does not exist,
	// the provided key is invalid, or if key revoking fails.
	//
	// Note that the script variant will return OperationNotSupportedError.
	RevokeEncodedAccountKey(
		runtimeAddress common.Address,
		index int,
	) (
		[]byte,
		error,
	)

>>>>>>> b7ce4d8a
	// AddAccountKey adds a public key to an existing account.
	//
	// This function returns an error if the specified account does not exist or
	// if the key insertion fails.
	//
	// Note that the script variant will return OperationNotSupportedError.
	AddAccountKey(
		runtimeAddress common.Address,
		publicKey *runtime.PublicKey,
		hashAlgo runtime.HashAlgorithm,
		weight int,
	) (
		*runtime.AccountKey,
		error,
	)

	// RevokeAccountKey revokes a public key by index from an existing account,
	// and returns the revoked key.
	//
	// This function returns a nil key with no errors, if a key doesn't exist
	// at the given index.  An error is returned if the specified account does
	// not exist, the provided index is not valid, or if the key revoking
	// fails.
	//
	// Note that the script variant will return OperationNotSupportedError.
	RevokeAccountKey(
		runtimeAddress common.Address,
		keyIndex int,
	) (
		*runtime.AccountKey,
		error,
	)
}

type ParseRestrictedAccountKeyUpdater struct {
	txnState state.NestedTransactionPreparer
	impl     AccountKeyUpdater
}

func NewParseRestrictedAccountKeyUpdater(
	txnState state.NestedTransactionPreparer,
	impl AccountKeyUpdater,
) ParseRestrictedAccountKeyUpdater {
	return ParseRestrictedAccountKeyUpdater{
		txnState: txnState,
		impl:     impl,
	}
}

<<<<<<< HEAD
=======
func (updater ParseRestrictedAccountKeyUpdater) AddEncodedAccountKey(
	runtimeAddress common.Address,
	publicKey []byte,
) error {
	return parseRestrict2Arg(
		updater.txnState,
		trace.FVMEnvAddEncodedAccountKey,
		updater.impl.AddEncodedAccountKey,
		runtimeAddress,
		publicKey)
}

func (updater ParseRestrictedAccountKeyUpdater) RevokeEncodedAccountKey(
	runtimeAddress common.Address,
	index int,
) (
	[]byte,
	error,
) {
	return parseRestrict2Arg1Ret(
		updater.txnState,
		trace.FVMEnvRevokeEncodedAccountKey,
		updater.impl.RevokeEncodedAccountKey,
		runtimeAddress,
		index)
}

>>>>>>> b7ce4d8a
func (updater ParseRestrictedAccountKeyUpdater) AddAccountKey(
	runtimeAddress common.Address,
	publicKey *runtime.PublicKey,
	hashAlgo runtime.HashAlgorithm,
	weight int,
) (
	*runtime.AccountKey,
	error,
) {
	return parseRestrict4Arg1Ret(
		updater.txnState,
		trace.FVMEnvAddAccountKey,
		updater.impl.AddAccountKey,
		runtimeAddress,
		publicKey,
		hashAlgo,
		weight)
}

func (updater ParseRestrictedAccountKeyUpdater) RevokeAccountKey(
	runtimeAddress common.Address,
	keyIndex int,
) (
	*runtime.AccountKey,
	error,
) {
	return parseRestrict2Arg1Ret(
		updater.txnState,
		trace.FVMEnvRevokeAccountKey,
		updater.impl.RevokeAccountKey,
		runtimeAddress,
		keyIndex)
}

type NoAccountKeyUpdater struct{}

<<<<<<< HEAD
=======
func (NoAccountKeyUpdater) AddEncodedAccountKey(
	runtimeAddress common.Address,
	publicKey []byte,
) error {
	return errors.NewOperationNotSupportedError("AddEncodedAccountKey")
}

func (NoAccountKeyUpdater) RevokeEncodedAccountKey(
	runtimeAddress common.Address,
	index int,
) (
	[]byte,
	error,
) {
	return nil, errors.NewOperationNotSupportedError("RevokeEncodedAccountKey")
}

>>>>>>> b7ce4d8a
func (NoAccountKeyUpdater) AddAccountKey(
	runtimeAddress common.Address,
	publicKey *runtime.PublicKey,
	hashAlgo runtime.HashAlgorithm,
	weight int,
) (
	*runtime.AccountKey,
	error,
) {
	return nil, errors.NewOperationNotSupportedError("AddAccountKey")
}

func (NoAccountKeyUpdater) RevokeAccountKey(
	runtimeAddress common.Address,
	keyIndex int,
) (
	*runtime.AccountKey,
	error,
) {
	return nil, errors.NewOperationNotSupportedError("RevokeAccountKey")
}

type accountKeyUpdater struct {
	tracer tracing.TracerSpan
	meter  Meter

	accounts Accounts
	txnState state.NestedTransactionPreparer
	env      Environment
}

func NewAccountKeyUpdater(
	tracer tracing.TracerSpan,
	meter Meter,
	accounts Accounts,
	txnState state.NestedTransactionPreparer,
	env Environment,
) *accountKeyUpdater {
	return &accountKeyUpdater{
		tracer:   tracer,
		meter:    meter,
		accounts: accounts,
		txnState: txnState,
		env:      env,
	}
}

// AddAccountKey adds a public key to an existing account.
//
// This function returns an error if the specified account does not exist or
// if the key insertion fails.
func (updater *accountKeyUpdater) addAccountKey(
	address flow.Address,
	publicKey *runtime.PublicKey,
	hashAlgo runtime.HashAlgorithm,
	weight int,
) (
	*runtime.AccountKey,
	error,
) {
	ok, err := updater.accounts.Exists(address)
	if err != nil {
		return nil, fmt.Errorf("adding account key failed: %w", err)
	}
	if !ok {
		return nil, fmt.Errorf(
			"adding account key failed: %w",
			errors.NewAccountNotFoundError(address))
	}

	keyIndex, err := updater.accounts.GetPublicKeyCount(address)
	if err != nil {
		return nil, fmt.Errorf("adding account key failed: %w", err)
	}

	accountPublicKey, err := NewAccountPublicKey(
		publicKey,
		hashAlgo,
		int(keyIndex),
		weight)
	if err != nil {
		return nil, fmt.Errorf("adding account key failed: %w", err)
	}

	err = updater.accounts.AppendPublicKey(address, *accountPublicKey)
	if err != nil {
		return nil, fmt.Errorf("adding account key failed: %w", err)
	}

	return &runtime.AccountKey{
		KeyIndex:  accountPublicKey.Index,
		PublicKey: publicKey,
		HashAlgo:  hashAlgo,
		Weight:    accountPublicKey.Weight,
		IsRevoked: accountPublicKey.Revoked,
	}, nil
}

// RevokeAccountKey revokes a public key by index from an existing account,
// and returns the revoked key.
//
// This function returns a nil key with no errors, if a key doesn't exist at
// the given index. An error is returned if the specified account does not
// exist, the provided index is not valid, or if the key revoking fails.
//
// TODO (ramtin) do we have to return runtime.AccountKey for this method or
// can be separated into another method
func (updater *accountKeyUpdater) revokeAccountKey(
	address flow.Address,
	keyIndex int,
) (
	*runtime.AccountKey,
	error,
) {
	ok, err := updater.accounts.Exists(address)
	if err != nil {
		return nil, fmt.Errorf("revoking account key failed: %w", err)
	}

	if !ok {
		return nil, fmt.Errorf(
			"revoking account key failed: %w",
			errors.NewAccountNotFoundError(address))
	}

	// Don't return an error for invalid key indices
	if keyIndex < 0 {
		return nil, nil
	}

	var publicKey flow.AccountPublicKey
	publicKey, err = updater.accounts.GetPublicKey(
		address,
		uint64(keyIndex))
	if err != nil {
		// If a key is not found at a given index, then return a nil key with
		// no errors.  This is to be inline with the Cadence runtime. Otherwise
		// Cadence runtime cannot distinguish between a 'key not found error'
		// vs other internal errors.
		if errors.IsAccountPublicKeyNotFoundError(err) {
			return nil, nil
		}
		return nil, fmt.Errorf("revoking account key failed: %w", err)
	}

	// mark this key as revoked
	publicKey.Revoked = true

	_, err = updater.accounts.SetPublicKey(
		address,
		uint64(keyIndex),
		publicKey)
	if err != nil {
		return nil, fmt.Errorf("revoking account key failed: %w", err)
	}

	// Prepare account key to return
	signAlgo := crypto.CryptoToRuntimeSigningAlgorithm(publicKey.SignAlgo)
	if signAlgo == runtime.SignatureAlgorithmUnknown {
		return nil, fmt.Errorf(
			"revoking account key failed: %w",
			errors.NewValueErrorf(
				publicKey.SignAlgo.String(),
				"signature algorithm type not found"))
	}

	hashAlgo := crypto.CryptoToRuntimeHashingAlgorithm(publicKey.HashAlgo)
	if hashAlgo == runtime.HashAlgorithmUnknown {
		return nil, fmt.Errorf(
			"revoking account key failed: %w",
			errors.NewValueErrorf(
				publicKey.HashAlgo.String(),
				"hashing algorithm type not found"))
	}

	return &runtime.AccountKey{
		KeyIndex: publicKey.Index,
		PublicKey: &runtime.PublicKey{
			PublicKey: publicKey.PublicKey.Encode(),
			SignAlgo:  signAlgo,
		},
		HashAlgo:  hashAlgo,
		Weight:    publicKey.Weight,
		IsRevoked: publicKey.Revoked,
	}, nil
}

<<<<<<< HEAD
=======
// InternalAddEncodedAccountKey adds an encoded public key to an existing
// account.
//
// This function returns following error
// * NewAccountNotFoundError - if the specified account does not exist
// * ValueError - if the provided encodedPublicKey is not valid public key
func (updater *accountKeyUpdater) InternalAddEncodedAccountKey(
	address flow.Address,
	encodedPublicKey []byte,
) error {
	ok, err := updater.accounts.Exists(address)
	if err != nil {
		return fmt.Errorf("adding encoded account key failed: %w", err)
	}

	if !ok {
		return errors.NewAccountNotFoundError(address)
	}

	var publicKey flow.AccountPublicKey

	publicKey, err = flow.DecodeRuntimeAccountPublicKey(encodedPublicKey, 0)
	if err != nil {
		hexEncodedPublicKey := hex.EncodeToString(encodedPublicKey)
		return fmt.Errorf(
			"adding encoded account key failed: %w",
			errors.NewValueErrorf(
				hexEncodedPublicKey,
				"invalid encoded public key value: %w",
				err))
	}

	err = updater.accounts.AppendPublicKey(address, publicKey)
	if err != nil {
		return fmt.Errorf("adding encoded account key failed: %w", err)
	}

	return nil
}

>>>>>>> b7ce4d8a
// RemoveAccountKey revokes a public key by index from an existing account.
//
// This function returns an error if the specified account does not exist, the
// provided key is invalid, or if key revoking fails.
func (updater *accountKeyUpdater) removeAccountKey(
	address flow.Address,
	keyIndex int,
) (
	[]byte,
	error,
) {
	ok, err := updater.accounts.Exists(address)
	if err != nil {
		return nil, fmt.Errorf("remove account key failed: %w", err)
	}

	if !ok {
		issue := errors.NewAccountNotFoundError(address)
		return nil, fmt.Errorf("remove account key failed: %w", issue)
	}

	if keyIndex < 0 {
		err = errors.NewValueErrorf(
			fmt.Sprint(keyIndex),
			"key index must be positive")
		return nil, fmt.Errorf("remove account key failed: %w", err)
	}

	var publicKey flow.AccountPublicKey
	publicKey, err = updater.accounts.GetPublicKey(
		address,
		uint64(keyIndex))
	if err != nil {
		return nil, fmt.Errorf("remove account key failed: %w", err)
	}

	// mark this key as revoked
	publicKey.Revoked = true

	encodedPublicKey, err := updater.accounts.SetPublicKey(
		address,
		uint64(keyIndex),
		publicKey)
	if err != nil {
		return nil, fmt.Errorf("remove account key failed: %w", err)
	}

	return encodedPublicKey, nil
}

<<<<<<< HEAD
=======
func (updater *accountKeyUpdater) AddEncodedAccountKey(
	runtimeAddress common.Address,
	publicKey []byte,
) error {
	defer updater.tracer.StartChildSpan(
		trace.FVMEnvAddEncodedAccountKey).End()

	err := updater.meter.MeterComputation(
		ComputationKindAddEncodedAccountKey,
		1)
	if err != nil {
		return fmt.Errorf("add encoded account key failed: %w", err)
	}

	address := flow.ConvertAddress(runtimeAddress)

	// TODO do a call to track the computation usage and memory usage
	//
	// don't enforce limit during adding a key
	updater.txnState.RunWithAllLimitsDisabled(func() {
		err = updater.InternalAddEncodedAccountKey(address, publicKey)
	})

	if err != nil {
		return fmt.Errorf("add encoded account key failed: %w", err)
	}
	return nil
}

func (updater *accountKeyUpdater) RevokeEncodedAccountKey(
	runtimeAddress common.Address,
	index int,
) (
	[]byte,
	error,
) {
	defer updater.tracer.StartChildSpan(trace.FVMEnvRevokeEncodedAccountKey).End()

	err := updater.meter.MeterComputation(
		ComputationKindRevokeEncodedAccountKey,
		1)
	if err != nil {
		return nil, fmt.Errorf("revoke encoded account key failed: %w", err)
	}

	address := flow.ConvertAddress(runtimeAddress)

	encodedKey, err := updater.removeAccountKey(address, index)
	if err != nil {
		return nil, fmt.Errorf("revoke encoded account key failed: %w", err)
	}

	return encodedKey, nil
}

>>>>>>> b7ce4d8a
func (updater *accountKeyUpdater) AddAccountKey(
	runtimeAddress common.Address,
	publicKey *runtime.PublicKey,
	hashAlgo runtime.HashAlgorithm,
	weight int,
) (
	*runtime.AccountKey,
	error,
) {
	defer updater.tracer.StartChildSpan(trace.FVMEnvAddAccountKey).End()

	err := updater.meter.MeterComputation(
		ComputationKindAddAccountKey,
		1)
	if err != nil {
		return nil, fmt.Errorf("add account key failed: %w", err)
	}

	accKey, err := updater.addAccountKey(
		flow.ConvertAddress(runtimeAddress),
		publicKey,
		hashAlgo,
		weight)
	if err != nil {
		return nil, fmt.Errorf("add account key failed: %w", err)
	}

	return accKey, nil
}

func (updater *accountKeyUpdater) RevokeAccountKey(
	runtimeAddress common.Address,
	keyIndex int,
) (
	*runtime.AccountKey,
	error,
) {
	defer updater.tracer.StartChildSpan(trace.FVMEnvRevokeAccountKey).End()

	err := updater.meter.MeterComputation(
		ComputationKindRevokeAccountKey,
		1)
	if err != nil {
		return nil, fmt.Errorf("revoke account key failed: %w", err)
	}

	return updater.revokeAccountKey(
		flow.ConvertAddress(runtimeAddress),
		keyIndex)
}<|MERGE_RESOLUTION|>--- conflicted
+++ resolved
@@ -81,8 +81,6 @@
 // Note that scripts cannot modify account keys, but must expose the API in
 // compliance with the runtime environment interface.
 type AccountKeyUpdater interface {
-<<<<<<< HEAD
-=======
 	// AddEncodedAccountKey adds an encoded public key to an existing account.
 	//
 	// This function returns an error if the specified account does not exist or
@@ -106,7 +104,6 @@
 		error,
 	)
 
->>>>>>> b7ce4d8a
 	// AddAccountKey adds a public key to an existing account.
 	//
 	// This function returns an error if the specified account does not exist or
@@ -156,8 +153,6 @@
 	}
 }
 
-<<<<<<< HEAD
-=======
 func (updater ParseRestrictedAccountKeyUpdater) AddEncodedAccountKey(
 	runtimeAddress common.Address,
 	publicKey []byte,
@@ -185,7 +180,6 @@
 		index)
 }
 
->>>>>>> b7ce4d8a
 func (updater ParseRestrictedAccountKeyUpdater) AddAccountKey(
 	runtimeAddress common.Address,
 	publicKey *runtime.PublicKey,
@@ -222,8 +216,6 @@
 
 type NoAccountKeyUpdater struct{}
 
-<<<<<<< HEAD
-=======
 func (NoAccountKeyUpdater) AddEncodedAccountKey(
 	runtimeAddress common.Address,
 	publicKey []byte,
@@ -241,7 +233,6 @@
 	return nil, errors.NewOperationNotSupportedError("RevokeEncodedAccountKey")
 }
 
->>>>>>> b7ce4d8a
 func (NoAccountKeyUpdater) AddAccountKey(
 	runtimeAddress common.Address,
 	publicKey *runtime.PublicKey,
@@ -429,8 +420,6 @@
 	}, nil
 }
 
-<<<<<<< HEAD
-=======
 // InternalAddEncodedAccountKey adds an encoded public key to an existing
 // account.
 //
@@ -471,7 +460,6 @@
 	return nil
 }
 
->>>>>>> b7ce4d8a
 // RemoveAccountKey revokes a public key by index from an existing account.
 //
 // This function returns an error if the specified account does not exist, the
@@ -522,8 +510,6 @@
 	return encodedPublicKey, nil
 }
 
-<<<<<<< HEAD
-=======
 func (updater *accountKeyUpdater) AddEncodedAccountKey(
 	runtimeAddress common.Address,
 	publicKey []byte,
@@ -579,7 +565,6 @@
 	return encodedKey, nil
 }
 
->>>>>>> b7ce4d8a
 func (updater *accountKeyUpdater) AddAccountKey(
 	runtimeAddress common.Address,
 	publicKey *runtime.PublicKey,
