package environment

import (
	"fmt"

	"github.com/hashicorp/go-multierror"

	"github.com/onflow/cadence"
	jsoncdc "github.com/onflow/cadence/encoding/json"
	"github.com/onflow/cadence/runtime/common"
	"github.com/onflow/cadence/runtime/interpreter"

	"github.com/onflow/flow-go/fvm/derived"
	"github.com/onflow/flow-go/fvm/errors"
	"github.com/onflow/flow-go/fvm/state"
	"github.com/onflow/flow-go/fvm/storage"
	"github.com/onflow/flow-go/fvm/tracing"
	"github.com/onflow/flow-go/model/flow"
	"github.com/onflow/flow-go/module/trace"
)

// Programs manages operations around cadence program parsing.
//
// Note that cadence guarantees that Get/Set methods are called in a LIFO
// manner. Hence, we create new nested transactions on Get calls and commit
// these nested transactions on Set calls in order to capture the states
// needed for parsing the programs.
type Programs struct {
	tracer  tracing.TracerSpan
	meter   Meter
	metrics MetricsReporter

	txnState storage.Transaction
	accounts Accounts

	// NOTE: non-address programs are not reusable across transactions, hence
	// they are kept out of the derived data database.
	nonAddressPrograms map[common.Location]*interpreter.Program

	// dependencyStack tracks programs currently being loaded and their dependencies.
	dependencyStack *dependencyStack
}

// NewPrograms construts a new ProgramHandler
func NewPrograms(
	tracer tracing.TracerSpan,
	meter Meter,
	metrics MetricsReporter,
	txnState storage.Transaction,
	accounts Accounts,
) *Programs {
	return &Programs{
		tracer:             tracer,
		meter:              meter,
		metrics:            metrics,
		txnState:           txnState,
		accounts:           accounts,
		nonAddressPrograms: make(map[common.Location]*interpreter.Program),
		dependencyStack:    newDependencyStack(),
	}
}

func (programs *Programs) set(
	location common.Location,
	program *interpreter.Program,
) error {
	// ignore empty locations
	if location == nil {
		return nil
	}

	// derivedTransactionData only cache program/state for AddressLocation.
	// For non-address location, simply keep track of the program in the
	// environment.
	address, ok := location.(common.AddressLocation)
	if !ok {
		// If the program is nil cadence is signaling that the program was not loaded,
		// but the loading process is complete.
		// Do not set the program in the cache in this case.
		// This is a temporary solution.
		if program == nil {
			return nil
		}
		programs.nonAddressPrograms[location] = program
		return nil
	}

	state, err := programs.txnState.CommitParseRestrictedNestedTransaction(
		address)
	if err != nil {
		return err
	}

<<<<<<< HEAD
	// if the program is nil cadence is signaling that the program was not loaded,
	// but the loading process is complete.
	// Do not set the program in the cache in this case,
	// but `CommitParseRestricted` still has to be called.
	// This is a temporary solution.
	if program == nil {
		return nil
	}

	programs.derivedTxnData.SetProgram(address, program, state)
=======
	if state.BytesWritten() > 0 {
		// This should never happen. Loading a program should not write to the state.
		// If this happens, it indicates an implementation error.
		return fmt.Errorf("cannot set program. State was written to during program parsing")
	}

	// Get collected dependencies of the loaded program.
	stackLocation, dependencies, err := programs.dependencyStack.pop()
	if err != nil {
		return err
	}
	if stackLocation != address {
		// This should never happen, and indicates an implementation error.
		// GetProgram and SetProgram should be always called in pair, this check depends on this assumption.
		// Get pushes the stack and set pops the stack.
		// Example: if loading B that depends on A (and none of them are in cache yet),
		//   - get(A): pushes A
		//   - get(B): pushes B
		//   - set(B): pops B
		//   - set(A): pops A
		// Note: technically this check is redundant as `CommitParseRestricted` also has a similar check.
		return fmt.Errorf(
			"cannot set program. Popped dependencies are for an unexpeced address"+
				" (expected %s, got %s)", address, stackLocation)
	}

	programs.txnState.SetProgram(address, &derived.Program{
		Program:      program,
		Dependencies: dependencies,
	}, state)
>>>>>>> f66ac965
	return nil
}

func (programs *Programs) get(
	location common.Location,
) (
	*interpreter.Program,
	bool,
) {
	// ignore empty locations
	if location == nil {
		return nil, false
	}

	address, ok := location.(common.AddressLocation)
	if !ok {
		program, ok := programs.nonAddressPrograms[location]
		return program, ok
	}

	program, state, has := programs.txnState.GetProgram(address)
	if has {
		programs.cacheHit()

		programs.dependencyStack.addDependencies(program.Dependencies)
		err := programs.txnState.AttachAndCommitNestedTransaction(state)
		if err != nil {
			panic(fmt.Sprintf(
				"merge error while getting program, panic: %s",
				err))
		}

		return program.Program, true
	}
	programs.cacheMiss()

	// this program is not in cache, so we need to load it into the cache.
	// tho have proper invalidation, we need to track the dependencies of the program.
	// If this program depends on another program,
	// that program will be loaded before this one finishes loading (calls set).
	// That is why this is a stack.
	programs.dependencyStack.push(address)

	// Address location program is reusable across transactions.  Create
	// a nested transaction here in order to capture the states read to
	// parse the program.
	_, err := programs.txnState.BeginParseRestrictedNestedTransaction(
		address)
	if err != nil {
		panic(err)
	}

	return nil, false
}

// GetAndSetProgram gets the program from the cache,
// or loads it (by calling load) if it is not in the cache.
// When loading a program, this method will be re-entered
// to load the dependencies of the program.
//
// TODO: this function currently just calls GetProgram and SetProgram in pair.
// This method can be re-written in a far better way by removing the individual
// GetProgram and SetProgram methods.
func (programs *Programs) GetAndSetProgram(
	location common.Location,
	load func() (*interpreter.Program, error),
) (*interpreter.Program, error) {
	// TODO: check why this exists and try to remove.
	// ignore empty locations
	if location == nil {
		return nil, nil
	}

	defer programs.tracer.StartChildSpan(trace.FVMEnvGetOrLoadProgram).End()
	err := programs.meter.MeterComputation(ComputationKindGetOrLoadProgram, 1)
	if err != nil {
		return nil, fmt.Errorf("get program failed: %w", err)
	}

	// non-address location program is not reusable across transactions.
	switch location := location.(type) {
	case common.AddressLocation:
		return programs.getOrLoadAddressProgram(location, load)
	default:
		return programs.getOrLoadNonAddressProgram(location, load)
	}
}

func (programs *Programs) getOrLoadAddressProgram(
	address common.AddressLocation,
	load func() (*interpreter.Program, error),
) (*interpreter.Program, error) {

	// TODO: to be removed when freezing account feature is removed
	freezeError := programs.accounts.CheckAccountNotFrozen(
		flow.ConvertAddress(address.Address),
	)
	if freezeError != nil {
		return nil, fmt.Errorf("get program failed: %w", freezeError)
	}

	// reading program from cache
	program, programState, has := programs.txnState.GetProgram(address)
	if has {
		programs.cacheHit()

		programs.dependencyStack.addDependencies(program.Dependencies)
		err := programs.txnState.AttachAndCommitNestedTransaction(programState)
		if err != nil {
			panic(fmt.Sprintf(
				"merge error while getting program, panic: %s",
				err))
		}

		return program.Program, nil
	}
	programs.cacheMiss()

	interpreterProgram, programState, dependencies, err :=
		programs.loadWithDependencyTracking(address, load)

	if err != nil {
		return nil, fmt.Errorf("load program failed: %w", err)
	}

	// update program cache
	programs.txnState.SetProgram(address, &derived.Program{
		Program:      interpreterProgram,
		Dependencies: dependencies,
	}, programState)

	return interpreterProgram, nil
}

func (programs *Programs) loadWithDependencyTracking(
	address common.AddressLocation,
	load func() (*interpreter.Program, error),
) (
	*interpreter.Program,
	*state.State,
	derived.ProgramDependencies,
	error,
) {
	// this program is not in cache, so we need to load it into the cache.
	// tho have proper invalidation, we need to track the dependencies of the program.
	// If this program depends on another program,
	// that program will be loaded before this one finishes loading (calls set).
	// That is why this is a stack.
	programs.dependencyStack.push(address)

	program, programState, err := programs.loadInNestedStateTransaction(address, load)

	// Get collected dependencies of the loaded program.
	// Pop the dependencies from the stack even if loading errored.
	stackLocation, dependencies, depErr := programs.dependencyStack.pop()
	if depErr != nil {
		err = multierror.Append(err, depErr).ErrorOrNil()
	}

	if err != nil {
		return nil, nil, nil, err
	}

	if stackLocation != address {
		// This should never happen, and indicates an implementation error.
		// GetProgram and SetProgram should be always called in pair, this check depends on this assumption.
		// Get pushes the stack and set pops the stack.
		// Example: if loading B that depends on A (and none of them are in cache yet),
		//   - get(A): pushes A
		//   - get(B): pushes B
		//   - set(B): pops B
		//   - set(A): pops A
		// Note: technically this check is redundant as `CommitParseRestricted` also has a similar check.
		return nil, nil, nil, fmt.Errorf(
			"cannot set program. Popped dependencies are for an unexpeced address"+
				" (expected %s, got %s)", address, stackLocation)
	}
	return program, programState, dependencies, nil
}

func (programs *Programs) loadInNestedStateTransaction(
	address common.AddressLocation,
	load func() (*interpreter.Program, error),
) (
	*interpreter.Program,
	*state.State,
	error,
) {
	// Address location program is reusable across transactions.  Create
	// a nested transaction here in order to capture the states read to
	// parse the program.
	_, err := programs.txnState.BeginParseRestrictedNestedTransaction(
		address)
	if err != nil {
		panic(err)
	}
	program, err := load()

	// Commit even if loading errored.
	programState, commitErr := programs.txnState.CommitParseRestrictedNestedTransaction(address)
	if commitErr != nil {
		err = multierror.Append(err, commitErr).ErrorOrNil()
	}
	if err != nil {
		return nil, nil, err
	}

	if programState.BytesWritten() > 0 {
		// This should never happen. Loading a program should not write to the state.
		// If this happens, it indicates an implementation error.
		return nil, nil, fmt.Errorf(
			"cannot set program to address %v. "+
				"State was written to during program parsing", address)
	}

	return program, programState, nil
}

func (programs *Programs) getOrLoadNonAddressProgram(
	location common.Location,
	load func() (*interpreter.Program, error),
) (*interpreter.Program, error) {
	program, ok := programs.nonAddressPrograms[location]
	if ok {
		return program, nil
	}

	program, err := load()
	if err != nil {
		return nil, err
	}

	programs.nonAddressPrograms[location] = program
	return program, nil
}

func (programs *Programs) GetProgram(
	location common.Location,
) (
	*interpreter.Program,
	error,
) {
	defer programs.tracer.StartChildSpan(trace.FVMEnvGetProgram).End()

	err := programs.meter.MeterComputation(ComputationKindGetProgram, 1)
	if err != nil {
		return nil, fmt.Errorf("get program failed: %w", err)
	}

	if addressLocation, ok := location.(common.AddressLocation); ok {
		address := flow.ConvertAddress(addressLocation.Address)

		freezeError := programs.accounts.CheckAccountNotFrozen(address)
		if freezeError != nil {
			return nil, fmt.Errorf("get program failed: %w", freezeError)
		}
	}

	program, has := programs.get(location)
	if has {
		return program, nil
	}

	return nil, nil
}

func (programs *Programs) SetProgram(
	location common.Location,
	program *interpreter.Program,
) error {
	defer programs.tracer.StartChildSpan(trace.FVMEnvSetProgram).End()

	err := programs.meter.MeterComputation(ComputationKindSetProgram, 1)
	if err != nil {
		return fmt.Errorf("set program failed: %w", err)
	}

	err = programs.set(location, program)
	if err != nil {
		return fmt.Errorf("set program failed: %w", err)
	}
	return nil
}

func (programs *Programs) DecodeArgument(
	bytes []byte,
	_ cadence.Type,
) (
	cadence.Value,
	error,
) {
	defer programs.tracer.StartExtensiveTracingChildSpan(
		trace.FVMEnvDecodeArgument).End()

	v, err := jsoncdc.Decode(programs.meter, bytes)
	if err != nil {
		return nil, fmt.Errorf(
			"decodeing argument failed: %w",
			errors.NewInvalidArgumentErrorf(
				"argument is not json decodable: %w",
				err))
	}

	return v, err
}

func (programs *Programs) cacheHit() {
	programs.metrics.RuntimeTransactionProgramsCacheHit()
}

func (programs *Programs) cacheMiss() {
	programs.metrics.RuntimeTransactionProgramsCacheMiss()
}

// dependencyTracker tracks dependencies for a location
// Or in other words it builds up a list of dependencies for the program being loaded.
// If a program imports another program (A imports B), then B is a dependency of A.
// Assuming that if A imports B which imports C (already in cache), the loading process looks like this:
//   - get(A): not in cache, so push A to tracker to start tracking dependencies for A.
//     We can be assured that set(A) will eventually be called.
//   - get(B): not in cache, push B
//   - get(C): in cache, do no push C, just add C's dependencies to the tracker (C's dependencies are also in the cache)
//   - set(B): pop B, getting all the collected dependencies for B, and add B's dependencies to the tracker
//     (because A also depends on everything B depends on)
//   - set(A): pop A, getting all the collected dependencies for A
type dependencyTracker struct {
	location     common.AddressLocation
	dependencies derived.ProgramDependencies
}

// dependencyStack is a stack of dependencyTracker
// It is used during loading a program to create a dependency list for each program
type dependencyStack struct {
	trackers []dependencyTracker
}

func newDependencyStack() *dependencyStack {
	return &dependencyStack{
		trackers: make([]dependencyTracker, 0),
	}
}

// push a new location to track dependencies for.
// it is assumed that the dependencies will be loaded before the program is set and pop is called.
func (s *dependencyStack) push(loc common.AddressLocation) {
	dependencies := make(derived.ProgramDependencies, 1)

	// A program is listed as its own dependency.
	dependencies.AddDependency(flow.ConvertAddress(loc.Address))

	s.trackers = append(s.trackers, dependencyTracker{
		location:     loc,
		dependencies: dependencies,
	})
}

// addDependencies adds dependencies to the current dependency tracker
func (s *dependencyStack) addDependencies(dependencies derived.ProgramDependencies) {
	l := len(s.trackers)
	if l == 0 {
		// stack is empty.
		// This is expected if loading a program that is already cached.
		return
	}

	s.trackers[l-1].dependencies.Merge(dependencies)
}

// pop the last dependencies on the stack and return them.
func (s *dependencyStack) pop() (common.AddressLocation, derived.ProgramDependencies, error) {
	if len(s.trackers) == 0 {
		return common.AddressLocation{},
			nil,
			fmt.Errorf("cannot pop the programs dependency stack, because it is empty")
	}

	// pop the last tracker
	tracker := s.trackers[len(s.trackers)-1]
	s.trackers = s.trackers[:len(s.trackers)-1]

	// there are more trackers in the stack.
	// add the dependencies of the popped tracker to the parent tracker
	// This is an optimisation to avoid having to iterate through the entire stack
	// everytime a dependency is pushed or added, instead we add the popped dependencies to the new top of the stack.
	// (because if C depends on B which depends on A, A's dependencies include C).
	if len(s.trackers) > 0 {
		s.trackers[len(s.trackers)-1].dependencies.Merge(tracker.dependencies)
	}

	return tracker.location, tracker.dependencies, nil
}<|MERGE_RESOLUTION|>--- conflicted
+++ resolved
@@ -74,13 +74,6 @@
 	// environment.
 	address, ok := location.(common.AddressLocation)
 	if !ok {
-		// If the program is nil cadence is signaling that the program was not loaded,
-		// but the loading process is complete.
-		// Do not set the program in the cache in this case.
-		// This is a temporary solution.
-		if program == nil {
-			return nil
-		}
 		programs.nonAddressPrograms[location] = program
 		return nil
 	}
@@ -91,18 +84,6 @@
 		return err
 	}
 
-<<<<<<< HEAD
-	// if the program is nil cadence is signaling that the program was not loaded,
-	// but the loading process is complete.
-	// Do not set the program in the cache in this case,
-	// but `CommitParseRestricted` still has to be called.
-	// This is a temporary solution.
-	if program == nil {
-		return nil
-	}
-
-	programs.derivedTxnData.SetProgram(address, program, state)
-=======
 	if state.BytesWritten() > 0 {
 		// This should never happen. Loading a program should not write to the state.
 		// If this happens, it indicates an implementation error.
@@ -133,7 +114,6 @@
 		Program:      program,
 		Dependencies: dependencies,
 	}, state)
->>>>>>> f66ac965
 	return nil
 }
 
