package blueprints

import (
	_ "embed"
	"fmt"

	"github.com/onflow/flow-core-contracts/lib/go/templates"

	"github.com/onflow/flow-go/fvm/systemcontracts"
	"github.com/onflow/flow-go/model/flow"
)

const SystemChunkTransactionGasLimit = 100_000_000

// TODO (Ramtin) after changes to this method are merged into master move them here.

// systemChunkTransactionTemplate looks for the epoch and version beacon heartbeat resources
// and calls them.
//
//go:embed scripts/systemChunkTransactionTemplate.cdc
var systemChunkTransactionTemplate string

// SystemChunkTransaction creates and returns the transaction corresponding to the
// system chunk for the given chain.
func SystemChunkTransaction(chain flow.Chain) (*flow.TransactionBody, error) {
	contracts, err := systemcontracts.SystemContractsForChain(chain.ChainID())
	if err != nil {
		return nil, fmt.Errorf("could not get system contracts for chain: %w", err)
	}

	tx := flow.NewTransactionBody().
		SetScript(
			[]byte(templates.ReplaceAddresses(
				systemChunkTransactionTemplate,
				templates.Environment{
					EpochAddress:              contracts.Epoch.Address.Hex(),
					NodeVersionBeaconAddress:  contracts.NodeVersionBeacon.Address.Hex(),
					SourceOfRandomnessHistory: contracts.SourceOfRandomnessHistory.Address.Hex(),
				},
			)),
		).
<<<<<<< HEAD
		AddAuthorizer(contracts.Epoch.Address).
		SetGasLimit(SystemChunkTransactionGasLimit)

	return tx, nil
}

// systemChunkTransactionTemplateDualAuthorizer is the same as systemChunkTransactionTemplate
// but it looks for the heartbeat resources on two different accounts.
//
//go:embed scripts/systemChunkTransactionTemplateDualAuthorizer.cdc
var systemChunkTransactionTemplateDualAuthorizer string

func systemChunkTransactionDualAuthorizers(
	chain flow.Chain,
	contracts *systemcontracts.SystemContracts,
) (*flow.TransactionBody, error) {

	tx := flow.NewTransactionBody().
		SetScript(
			[]byte(templates.ReplaceAddresses(
				systemChunkTransactionTemplateDualAuthorizer,
				templates.Environment{
					EpochAddress:              contracts.Epoch.Address.Hex(),
					NodeVersionBeaconAddress:  contracts.NodeVersionBeacon.Address.Hex(),
					SourceOfRandomnessHistory: contracts.SourceOfRandomnessHistory.Address.Hex(),
				},
			)),
		).
=======
		// The heartbeat resources needed by the system tx have are on the service account,
		// therefore, the service account is the only authorizer needed.
>>>>>>> f7a3a895
		AddAuthorizer(chain.ServiceAddress()).
		SetGasLimit(SystemChunkTransactionGasLimit)

	return tx, nil
}<|MERGE_RESOLUTION|>--- conflicted
+++ resolved
@@ -39,39 +39,8 @@
 				},
 			)),
 		).
-<<<<<<< HEAD
-		AddAuthorizer(contracts.Epoch.Address).
-		SetGasLimit(SystemChunkTransactionGasLimit)
-
-	return tx, nil
-}
-
-// systemChunkTransactionTemplateDualAuthorizer is the same as systemChunkTransactionTemplate
-// but it looks for the heartbeat resources on two different accounts.
-//
-//go:embed scripts/systemChunkTransactionTemplateDualAuthorizer.cdc
-var systemChunkTransactionTemplateDualAuthorizer string
-
-func systemChunkTransactionDualAuthorizers(
-	chain flow.Chain,
-	contracts *systemcontracts.SystemContracts,
-) (*flow.TransactionBody, error) {
-
-	tx := flow.NewTransactionBody().
-		SetScript(
-			[]byte(templates.ReplaceAddresses(
-				systemChunkTransactionTemplateDualAuthorizer,
-				templates.Environment{
-					EpochAddress:              contracts.Epoch.Address.Hex(),
-					NodeVersionBeaconAddress:  contracts.NodeVersionBeacon.Address.Hex(),
-					SourceOfRandomnessHistory: contracts.SourceOfRandomnessHistory.Address.Hex(),
-				},
-			)),
-		).
-=======
 		// The heartbeat resources needed by the system tx have are on the service account,
 		// therefore, the service account is the only authorizer needed.
->>>>>>> f7a3a895
 		AddAuthorizer(chain.ServiceAddress()).
 		SetGasLimit(SystemChunkTransactionGasLimit)
 
