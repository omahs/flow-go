package flow

import (
	"fmt"

	"github.com/pkg/errors"

	"github.com/onflow/flow-go/utils/slices"
)

// A ChainID is a unique identifier for a specific Flow network instance.
//
// Chain IDs are used used to prevent replay attacks and to support network-specific address generation.
type ChainID string

const (
	// Mainnet is the chain ID for the mainnet chain.
	Mainnet ChainID = "flow-mainnet"

	// Long-lived test networks

	// Testnet is the chain ID for the testnet chain.
	Testnet ChainID = "flow-testnet"
	// Stagingnet is the chain ID for internal stagingnet chain.
	Stagingnet ChainID = "flow-stagingnet"

	// Transient test networks

	// Benchnet is the chain ID for the transient benchmarking chain.
	Benchnet ChainID = "flow-benchnet"
	// Localnet is the chain ID for the local development chain.
	Localnet ChainID = "flow-localnet"
	// Emulator is the chain ID for the emulated chain.
	Emulator ChainID = "flow-emulator"
	// BftTestnet is the chain ID for testing attack vector scenarios.
	BftTestnet ChainID = "flow-bft-test-net"

	// MonotonicEmulator is the chain ID for the emulated node chain with monotonic address generation.
	MonotonicEmulator ChainID = "flow-emulator-monotonic"
)

// Transient returns whether the chain ID is for a transient network.
func (c ChainID) Transient() bool {
	return c == Emulator || c == Localnet || c == Benchnet || c == BftTestnet
}

// getChainCodeWord derives the network type used for address generation from the globally
// configured chain ID.
func (c ChainID) getChainCodeWord() uint64 {
	switch c {
	case Mainnet:
		return 0
	case Testnet:
		return invalidCodeTestNetwork
<<<<<<< HEAD
	case Canary:
		return invalidCodeCanaryNetwork
=======
	case Stagingnet:
		return invalidCodeStagingNetwork
>>>>>>> 138e1c32
	case Emulator, Localnet, Benchnet, BftTestnet:
		return invalidCodeTransientNetwork
	default:
		panic(fmt.Sprintf("chain ID [%s] is invalid or does not support linear code address generation", c))
	}
}

type chainImpl interface {
	newAddressGeneratorAtIndex(index uint64) AddressGenerator
	// IsValid returns true if a given address is a valid account address on a given chain,
	// and false otherwise.
	//
	// This is an off-chain check that only tells whether the address format is
	// valid. If the function returns true, this does not mean
	// a Flow account with this address has been generated. Such a test would
	// require an on-chain check.
	// zeroAddress() fails the check. Although it has a valid format, no account
	// in Flow is assigned to zeroAddress().
	IsValid(address Address) bool
	// IndexFromAddress extracts the index used to generate the given address
	IndexFromAddress(address Address) (uint64, error)
	chain() ChainID
}

// monotonicImpl is a simple implementation of adress generation
// where addresses are simply the index of the account.
type monotonicImpl struct{}

func (m *monotonicImpl) newAddressGeneratorAtIndex(index uint64) AddressGenerator {
	return &MonotonicAddressGenerator{
		index: index,
	}
}

// IsValid checks the validity of an address
func (m *monotonicImpl) IsValid(address Address) bool {
	return address.uint64() > 0 && address.uint64() <= maxIndex
}

// IndexFromAddress returns the index used to generate the address
func (m *monotonicImpl) IndexFromAddress(address Address) (uint64, error) {
	if !m.IsValid(address) {
		return 0, errors.New("address is invalid")
	}
	return address.uint64(), nil
}

func (m *monotonicImpl) chain() ChainID {
	return MonotonicEmulator
}

// linearCodeImpl is an implementation of the address generation
// using linear codes.
type linearCodeImpl struct {
	chainID ChainID
}

func (l *linearCodeImpl) newAddressGeneratorAtIndex(index uint64) AddressGenerator {
	return &linearCodeAddressGenerator{
		index:         index,
		chainCodeWord: l.chainID.getChainCodeWord(),
	}
}

// IsValid checks the validity of an address
func (l *linearCodeImpl) IsValid(address Address) bool {
	codeWord := address.uint64()
	codeWord ^= uint64(l.chainID.getChainCodeWord())

	// zero is not a valid address
	if codeWord == 0 {
		return false
	}
	// check if address is a valid codeWord
	return isValidCodeWord(codeWord)
}

// IndexFromAddress returns the index used to generate the address.
// It returns an error if the input is not a valid address.
func (l *linearCodeImpl) IndexFromAddress(address Address) (uint64, error) {
	codeWord := address.uint64()
	codeWord ^= uint64(l.chainID.getChainCodeWord())

	// zero is not a valid address
	if codeWord == 0 {
		return 0, errors.New("address is invalid")
	}

	// check the address is valid code word
	if !isValidCodeWord(codeWord) {
		return 0, errors.New("address is invalid")
	}
	return decodeCodeWord(codeWord), nil
}

func (l *linearCodeImpl) chain() ChainID {
	return l.chainID
}

type addressedChain struct {
	chainImpl
}

var mainnet = &addressedChain{
	chainImpl: &linearCodeImpl{
		chainID: Mainnet,
	},
}

var testnet = &addressedChain{
	chainImpl: &linearCodeImpl{
		chainID: Testnet,
	},
}

var bftTestNet = &addressedChain{
	chainImpl: &linearCodeImpl{
		chainID: BftTestnet,
	},
}

<<<<<<< HEAD
var canary = &addressedChain{
=======
var stagingnet = &addressedChain{
>>>>>>> 138e1c32
	chainImpl: &linearCodeImpl{
		chainID: Stagingnet,
	},
}

var benchnet = &addressedChain{
	chainImpl: &linearCodeImpl{
		chainID: Benchnet,
	},
}

var localnet = &addressedChain{
	chainImpl: &linearCodeImpl{
		chainID: Localnet,
	},
}

var emulator = &addressedChain{
	chainImpl: &linearCodeImpl{
		chainID: Emulator,
	},
}

var monotonicEmulator = &addressedChain{
	chainImpl: &monotonicImpl{},
}

// Chain returns the Chain corresponding to the string input
func (c ChainID) Chain() Chain {
	switch c {
	case Mainnet:
		return mainnet
	case Testnet:
		return testnet
	case Stagingnet:
		return stagingnet
	case Benchnet:
		return benchnet
	case Localnet:
		return localnet
	case Emulator:
		return emulator
	case MonotonicEmulator:
		return monotonicEmulator
	case BftTestnet:
		return bftTestNet
	default:
		panic(fmt.Sprintf("chain ID [%s] is invalid ", c))
	}
}

func (c ChainID) String() string {
	return string(c)
}

// Chain is the interface for address generation implementations.
type Chain interface {
	NewAddressGenerator() AddressGenerator
	AddressAtIndex(index uint64) (Address, error)
	ServiceAddress() Address
	BytesToAddressGenerator(b []byte) AddressGenerator
	IsValid(Address) bool
	IndexFromAddress(address Address) (uint64, error)
	String() string
	ChainID() ChainID
	// required for tests
	zeroAddress() Address
	newAddressGeneratorAtIndex(index uint64) AddressGenerator
}

// NewAddressGenerator returns a new AddressGenerator with an
// initialized index.
func (id *addressedChain) NewAddressGenerator() AddressGenerator {
	return id.newAddressGeneratorAtIndex(0)
}

// AddressAtIndex returns the index-th generated account address.
func (id *addressedChain) AddressAtIndex(index uint64) (Address, error) {
	if index > maxIndex {
		return EmptyAddress, fmt.Errorf("index must be less or equal to %x", maxIndex)
	}
	return id.newAddressGeneratorAtIndex(index).CurrentAddress(), nil
}

// ServiceAddress returns the root (first) generated account address.
func (id *addressedChain) ServiceAddress() Address {
	// returned error is guaranteed to be nil
	address, _ := id.AddressAtIndex(1)
	return address
}

// zeroAddress returns the "zero address" (account that no one owns).
func (id *addressedChain) zeroAddress() Address {
	// returned error is guaranteed to be nil
	address, _ := id.AddressAtIndex(0)
	return address
}

// BytesToAddressGenerator converts an array of bytes into an address index
func (id *addressedChain) BytesToAddressGenerator(b []byte) AddressGenerator {
	bytes := slices.EnsureByteSliceSize(b, addressIndexLength)

	index := uint48(bytes[:])
	return id.newAddressGeneratorAtIndex(index)
}

// ChainID returns the chain ID of the chain.
func (id *addressedChain) ChainID() ChainID {
	return id.chain()
}

func (id *addressedChain) String() string {
	return string(id.chain())
}<|MERGE_RESOLUTION|>--- conflicted
+++ resolved
@@ -52,13 +52,8 @@
 		return 0
 	case Testnet:
 		return invalidCodeTestNetwork
-<<<<<<< HEAD
-	case Canary:
-		return invalidCodeCanaryNetwork
-=======
 	case Stagingnet:
 		return invalidCodeStagingNetwork
->>>>>>> 138e1c32
 	case Emulator, Localnet, Benchnet, BftTestnet:
 		return invalidCodeTransientNetwork
 	default:
@@ -180,11 +175,7 @@
 	},
 }
 
-<<<<<<< HEAD
-var canary = &addressedChain{
-=======
 var stagingnet = &addressedChain{
->>>>>>> 138e1c32
 	chainImpl: &linearCodeImpl{
 		chainID: Stagingnet,
 	},
