package flow

import (
	"fmt"
	"sort"
)

// DynamicIdentityEntry encapsulates nodeID and dynamic portion of identity.
type DynamicIdentityEntry struct {
	NodeID  Identifier
	Dynamic DynamicIdentity
}

type DynamicIdentityEntryList []*DynamicIdentityEntry

// ProtocolStateEntry represents a snapshot of the identity table (incl. the set of all notes authorized to
// be part of the network) at some point in time. It allows to reconstruct the state of identity table using
// epoch setup events and dynamic identities. It tracks attempts of invalid state transitions.
// It also holds information about the next epoch, if it has been already committed.
// This structure is used to persist protocol state in the database.
//
// Note that the current implementation does not store the identity table directly. Instead, we store
// the original events that constituted the _initial_ identity table at the beginning of the epoch
// plus some modifiers. We intend to restructure this code soon.
// TODO: https://github.com/onflow/flow-go/issues/4649
type ProtocolStateEntry struct {
	// Setup and commit event IDs for previous epoch.
	PreviousEpochEventIDs EventIDs
	// Setup and commit event IDs for previous epoch. These EventIDs are ZeroID if 
	// and only if the current Epoch is the first epoch after a spork or genesis. 
	CurrentEpoch EpochStateContainer
	// Protocol state for next epoch. Could be nil if next epoch is not yet set up.
	NextEpoch *EpochStateContainer
	// InvalidStateTransitionAttempted encodes whether an invalid state transition
	// has been detected in this fork. Under normal operations, this value is false.
	// The only possible state transition is false → true. When this happens, 
	// epoch fallback is triggered AFTER the fork is finalized.  
	InvalidStateTransitionAttempted bool
}

// EpochStateContainer holds the data pertaining to a _single_ epoch but no information about
// any adjacent epochs. To perform a transition from epoch N to N+1, EpochStateContainers for 
// both epochs are necessary. 
type EpochStateContainer struct {
	// ID of setup event for this epoch, never nil.
	SetupID Identifier
	// ID of commit event for this epoch. Could be ZeroID if epoch was not committed.
	CommitID Identifier
	// ActiveIdentities contains the dynamic identity properties for the nodes that
	// are active in this epoch. Active means that these nodes are authorized to contribute to
	// extending the chain. Nodes are listed in `ActiveIdentities` if and only if
	// they are part of the EpochSetup even for the respective epoch.
	// The dynamic identity properties can change from block to block. Each non-deferred
	// identity-mutating operation is applied independently to the `ActiveIdentities`
	// of the relevant epoch's EpochStateContainer separately.
	// ActiveIdentities are always sorted in canonical order.
	//
	// Context: In comparison, nodes that are joining in the next epoch or left as of this
	// epoch are only allowed to listen to the network but not actively contribute. Such
	// nodes are _not_ part of `ActiveIdentities`.
	ActiveIdentities DynamicIdentityEntryList
}

// ID returns an identifier for this EpochStateContainer by hashing internal fields.
// Per convention, the ID of a `nil` EpochStateContainer is `flow.ZeroID`.
func (c *EpochStateContainer) ID() Identifier {
	if c == nil {
		return ZeroID
	}
<<<<<<< HEAD
	body := struct {
		SetupID    Identifier
		CommitID   Identifier
		Identities DynamicIdentityEntryList
	}{
		SetupID:    c.SetupID,
		CommitID:   c.CommitID,
		Identities: c.ActiveIdentities,
	}
	return MakeID(body)
=======
	return MakeID(c)
>>>>>>> 0beb02b6
}

// EventIDs returns the `flow.EventIDs` with the hashes of the EpochSetup and EpochCommit events.
// Per convention, for a `nil` EpochStateContainer, we return `flow.ZeroID` for both events.
func (c *EpochStateContainer) EventIDs() EventIDs {
	if c == nil {
		return EventIDs{ZeroID, ZeroID}
	}
	return EventIDs{c.SetupID, c.CommitID}
}

// Copy returns a full copy of the entry.
<<<<<<< HEAD
// Embedded ActiveIdentities are deep-copied, _except_ for their keys, which are copied by reference.
=======
// Embedded Identities are deep-copied, _except_ for their keys, which are copied by reference.
// Per convention, the ID of a `nil` EpochStateContainer is `flow.ZeroID`.
>>>>>>> 0beb02b6
func (c *EpochStateContainer) Copy() *EpochStateContainer {
	if c == nil {
		return nil
	}
	return &EpochStateContainer{
		SetupID:          c.SetupID,
		CommitID:         c.CommitID,
		ActiveIdentities: c.ActiveIdentities.Copy(),
	}
}

// RichProtocolStateEntry is a ProtocolStateEntry which has additional fields that are cached
// from storage layer for convenience.
// Using this structure instead of ProtocolStateEntry allows us to avoid querying
// the database for epoch setups and commits and full identity table.
// It holds several invariants, such as:
//   - CurrentEpochSetup and CurrentEpochCommit are for the same epoch. Never nil.
//   - PreviousEpochSetup and PreviousEpochCommit are for the same epoch. Can be nil.
//   - CurrentEpochIdentityTable is the full (dynamic) identity table for the current epoch.
//     Identities are sorted in canonical order. Without duplicates. Never nil.
//   - NextEpochIdentityTable is the full (dynamic) identity table for the next epoch. Can be nil.
//
// NOTE regarding `CurrentEpochIdentityTable` and `NextEpochIdentityTable`:
// The Identity Table is generally a super-set of the identities listed in the Epoch
// Service Events for the respective epoch. This is because the service events only list
// nodes that are authorized to _actively_ contribute to extending the chain. In contrast,
// the Identity Table additionally contains nodes (with weight zero) from the previous or
// upcoming epoch, which are transitioning into / out of the network and are only allowed
// to listen but not to actively contribute.
type RichProtocolStateEntry struct {
	*ProtocolStateEntry

	PreviousEpochSetup        *EpochSetup
	PreviousEpochCommit       *EpochCommit
	CurrentEpochSetup         *EpochSetup
	CurrentEpochCommit        *EpochCommit
	NextEpochSetup            *EpochSetup
	NextEpochCommit           *EpochCommit
	CurrentEpochIdentityTable IdentityList
	NextEpochIdentityTable    IdentityList
}

// NewRichProtocolStateEntry constructs a rich protocol state entry from a protocol state entry and additional data.
// No errors are expected during normal operation. All errors indicate inconsistent or invalid inputs.
func NewRichProtocolStateEntry(
	protocolState *ProtocolStateEntry,
	previousEpochSetup *EpochSetup,
	previousEpochCommit *EpochCommit,
	currentEpochSetup *EpochSetup,
	currentEpochCommit *EpochCommit,
	nextEpochSetup *EpochSetup,
	nextEpochCommit *EpochCommit,
) (*RichProtocolStateEntry, error) {
	result := &RichProtocolStateEntry{
		ProtocolStateEntry:        protocolState,
		PreviousEpochSetup:        previousEpochSetup,
		PreviousEpochCommit:       previousEpochCommit,
		CurrentEpochSetup:         currentEpochSetup,
		CurrentEpochCommit:        currentEpochCommit,
		NextEpochSetup:            nextEpochSetup,
		NextEpochCommit:           nextEpochCommit,
		CurrentEpochIdentityTable: IdentityList{},
		NextEpochIdentityTable:    IdentityList{},
	}

	// ensure data is consistent
	if protocolState.PreviousEpochEventIDs.SetupID != ZeroID {
		if protocolState.PreviousEpochEventIDs.SetupID != previousEpochSetup.ID() {
			return nil, fmt.Errorf("supplied previous epoch setup (%x) does not match protocol state (%x)",
				previousEpochSetup.ID(),
				protocolState.PreviousEpochEventIDs.SetupID)
		}
		if protocolState.PreviousEpochEventIDs.CommitID != previousEpochCommit.ID() {
			return nil, fmt.Errorf("supplied previous epoch commit (%x) does not match protocol state (%x)",
				previousEpochCommit.ID(),
				protocolState.PreviousEpochEventIDs.CommitID)
		}
	}
	if protocolState.CurrentEpoch.SetupID != currentEpochSetup.ID() {
		return nil, fmt.Errorf("supplied current epoch setup (%x) does not match protocol state (%x)",
			currentEpochSetup.ID(),
			protocolState.CurrentEpoch.SetupID)
	}
	if protocolState.CurrentEpoch.CommitID != currentEpochCommit.ID() {
		return nil, fmt.Errorf("supplied current epoch commit (%x) does not match protocol state (%x)",
			currentEpochCommit.ID(),
			protocolState.CurrentEpoch.CommitID)
	}

	var err error
	nextEpoch := protocolState.NextEpoch
	// if next epoch has been already committed, fill in data for it as well.
	if nextEpoch != nil {
		// sanity check consistency of input data
		if nextEpoch.SetupID != nextEpochSetup.ID() {
			return nil, fmt.Errorf("inconsistent EpochSetup for constucting RichProtocolStateEntry, next protocol state states ID %v while input event has ID %v",
				nextEpoch.SetupID, nextEpochSetup.ID())
		}
		if nextEpoch.CommitID != ZeroID {
			if nextEpoch.CommitID != nextEpochCommit.ID() {
				return nil, fmt.Errorf("inconsistent EpochCommit for constucting RichProtocolStateEntry, next protocol state states ID %v while input event has ID %v",
					nextEpoch.CommitID, nextEpochCommit.ID())
			}
		}

		// if next epoch is available, it means that we have observed epoch setup event and we are not anymore in staking phase,
		// so we need to build the identity table using current and next epoch setup events.
		result.CurrentEpochIdentityTable, err = buildIdentityTable(
			protocolState.CurrentEpoch.ActiveIdentities,
			currentEpochSetup.Participants,
			nextEpochSetup.Participants,
		)
		if err != nil {
			return nil, fmt.Errorf("could not build identity table for setup/commit phase: %w", err)
		}

		result.NextEpochIdentityTable, err = buildIdentityTable(
			nextEpoch.ActiveIdentities,
			nextEpochSetup.Participants,
			currentEpochSetup.Participants,
		)
		if err != nil {
			return nil, fmt.Errorf("could not build next epoch identity table: %w", err)
		}
	} else {
		// if next epoch is not yet created, it means that we are in staking phase,
		// so we need to build the identity table using previous and current epoch setup events.
		var otherIdentities IdentityList
		if previousEpochSetup != nil {
			otherIdentities = previousEpochSetup.Participants
		}
		result.CurrentEpochIdentityTable, err = buildIdentityTable(
			protocolState.CurrentEpoch.ActiveIdentities,
			currentEpochSetup.Participants,
			otherIdentities,
		)
		if err != nil {
			return nil, fmt.Errorf("could not build identity table for staking phase: %w", err)
		}
	}

	return result, nil
}

// ID returns hash of entry by hashing all fields.
func (e *ProtocolStateEntry) ID() Identifier {
	if e == nil {
		return ZeroID
	}
	body := struct {
		PreviousEpochEventIDs           Identifier
		CurrentEpochID                  Identifier
		NextEpochID                     Identifier
		InvalidStateTransitionAttempted bool
	}{
		PreviousEpochEventIDs:           e.PreviousEpochEventIDs.ID(),
		CurrentEpochID:                  e.CurrentEpoch.ID(),
		NextEpochID:                     e.NextEpoch.ID(),
		InvalidStateTransitionAttempted: e.InvalidStateTransitionAttempted,
	}
	return MakeID(body)
}

// Copy returns a full copy of the entry.
// Embedded ActiveIdentities are deep-copied, _except_ for their keys, which are copied by reference.
func (e *ProtocolStateEntry) Copy() *ProtocolStateEntry {
	if e == nil {
		return nil
	}
	return &ProtocolStateEntry{
		PreviousEpochEventIDs:           e.PreviousEpochEventIDs,
		CurrentEpoch:                    *e.CurrentEpoch.Copy(),
		NextEpoch:                       e.NextEpoch.Copy(),
		InvalidStateTransitionAttempted: e.InvalidStateTransitionAttempted,
	}
}

// Copy returns a full copy of rich protocol state entry.
//   - Embedded service events are copied by reference (not deep-copied).
//   - CurrentEpochIdentityTable and NextEpochIdentityTable are deep-copied, _except_ for their keys, which are copied by reference.
func (e *RichProtocolStateEntry) Copy() *RichProtocolStateEntry {
	if e == nil {
		return nil
	}
	return &RichProtocolStateEntry{
		ProtocolStateEntry:        e.ProtocolStateEntry.Copy(),
		PreviousEpochSetup:        e.PreviousEpochSetup,
		PreviousEpochCommit:       e.PreviousEpochCommit,
		CurrentEpochSetup:         e.CurrentEpochSetup,
		CurrentEpochCommit:        e.CurrentEpochCommit,
		NextEpochSetup:            e.NextEpochSetup,
		NextEpochCommit:           e.NextEpochCommit,
		CurrentEpochIdentityTable: e.CurrentEpochIdentityTable.Copy(),
		NextEpochIdentityTable:    e.NextEpochIdentityTable.Copy(),
	}
}

// EpochStatus returns epoch status for the current protocol state.
func (e *ProtocolStateEntry) EpochStatus() *EpochStatus {
	return &EpochStatus{
		PreviousEpoch:                   e.PreviousEpochEventIDs,
		CurrentEpoch:                    e.CurrentEpoch.EventIDs(),
		NextEpoch:                       e.NextEpoch.EventIDs(),
		InvalidServiceEventIncorporated: e.InvalidStateTransitionAttempted,
	}
}

func (ll DynamicIdentityEntryList) Lookup() map[Identifier]*DynamicIdentityEntry {
	result := make(map[Identifier]*DynamicIdentityEntry, len(ll))
	for _, entry := range ll {
		result[entry.NodeID] = entry
	}
	return result
}

// Sorted returns whether the list is sorted by the input ordering.
func (ll DynamicIdentityEntryList) Sorted(less IdentifierOrder) bool {
	for i := 0; i+1 < len(ll); i++ {
		a := ll[i]
		b := ll[i+1]
		if !less(a.NodeID, b.NodeID) {
			return false
		}
	}
	return true
}

// ByNodeID gets a node from the list by node ID.
func (ll DynamicIdentityEntryList) ByNodeID(nodeID Identifier) (*DynamicIdentityEntry, bool) {
	for _, identity := range ll {
		if identity.NodeID == nodeID {
			return identity, true
		}
	}
	return nil, false
}

// Copy returns a copy of the DynamicIdentityEntryList. The resulting slice uses
// a different backing array, meaning appends and insert operations on either slice
// are guaranteed to only affect that slice.
//
// Copy should be used when modifying an existing identity list by either
// appending new elements, re-ordering, or inserting new elements in an
// existing index.
//
// CAUTION:
// All Identity fields are deep-copied, _except_ for their keys, which
// are copied by reference.
func (ll DynamicIdentityEntryList) Copy() DynamicIdentityEntryList {
	dup := make(DynamicIdentityEntryList, 0, len(ll))

	lenList := len(ll)
	for i := 0; i < lenList; i++ {
		// copy the object
		next := *(ll[i])
		dup = append(dup, &next)
	}
	return dup
}

// Sort sorts the list by the input ordering. Returns a new, sorted list without modifying the input.
// CAUTION:
// All Identity fields are deep-copied, _except_ for their keys, which are copied by reference.
func (ll DynamicIdentityEntryList) Sort(less IdentifierOrder) DynamicIdentityEntryList {
	dup := ll.Copy()
	sort.Slice(dup, func(i int, j int) bool {
		return less(dup[i].NodeID, dup[j].NodeID)
	})
	return dup
}

// buildIdentityTable constructs the full identity table for the target epoch by combining data from:
//  1. The target epoch's Dynamic ActiveIdentities.
//  2. The target epoch's IdentitySkeletons
//     (recorded in EpochSetup event and immutable throughout the epoch).
//  3. [optional] An adjacent epoch's IdentitySkeletons (can be empty or nil), as recorded in the
//     adjacent epoch's setup event. For a target epoch N, the epochs N-1 and N+1 are defined to be
//     adjacent. Adjacent epochs do not _necessarily_ exist (e.g. consider a spork comprising only
//     a single epoch), in which case this input is nil or empty.
//
// It also performs sanity checks to make sure that the data is consistent.
// No errors are expected during normal operation. All errors indicate inconsistent or invalid inputs.
func buildIdentityTable(
	targetEpochDynamicIdentities DynamicIdentityEntryList,
	targetEpochIdentitySkeletons IdentityList, // TODO: change to `IdentitySkeletonList`
	adjacentEpochIdentitySkeletons IdentityList, // TODO: change to `IdentitySkeletonList`
) (IdentityList, error) {
	// produce a unique set for current and previous epoch participants
	allEpochParticipants := targetEpochIdentitySkeletons.Union(adjacentEpochIdentitySkeletons)
	// sanity check: size of identities should be equal to previous and current epoch participants combined
	if len(allEpochParticipants) != len(targetEpochDynamicIdentities) {
		return nil, fmt.Errorf("invalid number of identities in protocol state: expected %d, got %d", len(allEpochParticipants), len(targetEpochDynamicIdentities))
	}

	// build full identity table for current epoch
	var result IdentityList
	for i, identity := range targetEpochDynamicIdentities {
		// sanity check: identities should be sorted in canonical order
		if identity.NodeID != allEpochParticipants[i].NodeID {
			return nil, fmt.Errorf("identites in protocol state are not in canonical order: expected %s, got %s", allEpochParticipants[i].NodeID, identity.NodeID)
		}
		result = append(result, &Identity{
			IdentitySkeleton: allEpochParticipants[i].IdentitySkeleton,
			DynamicIdentity:  identity.Dynamic,
		})
	}
	return result, nil
}

// DynamicIdentityEntryListFromIdentities converts IdentityList to DynamicIdentityEntryList.
func DynamicIdentityEntryListFromIdentities(identities IdentityList) DynamicIdentityEntryList {
	dynamicIdentities := make(DynamicIdentityEntryList, 0, len(identities))
	for _, identity := range identities {
		dynamicIdentities = append(dynamicIdentities, &DynamicIdentityEntry{
			NodeID:  identity.NodeID,
			Dynamic: identity.DynamicIdentity,
		})
	}
	return dynamicIdentities
}<|MERGE_RESOLUTION|>--- conflicted
+++ resolved
@@ -26,21 +26,21 @@
 type ProtocolStateEntry struct {
 	// Setup and commit event IDs for previous epoch.
 	PreviousEpochEventIDs EventIDs
-	// Setup and commit event IDs for previous epoch. These EventIDs are ZeroID if 
-	// and only if the current Epoch is the first epoch after a spork or genesis. 
+	// Setup and commit event IDs for previous epoch. These EventIDs are ZeroID if
+	// and only if the current Epoch is the first epoch after a spork or genesis.
 	CurrentEpoch EpochStateContainer
 	// Protocol state for next epoch. Could be nil if next epoch is not yet set up.
 	NextEpoch *EpochStateContainer
 	// InvalidStateTransitionAttempted encodes whether an invalid state transition
 	// has been detected in this fork. Under normal operations, this value is false.
-	// The only possible state transition is false → true. When this happens, 
-	// epoch fallback is triggered AFTER the fork is finalized.  
+	// The only possible state transition is false → true. When this happens,
+	// epoch fallback is triggered AFTER the fork is finalized.
 	InvalidStateTransitionAttempted bool
 }
 
 // EpochStateContainer holds the data pertaining to a _single_ epoch but no information about
-// any adjacent epochs. To perform a transition from epoch N to N+1, EpochStateContainers for 
-// both epochs are necessary. 
+// any adjacent epochs. To perform a transition from epoch N to N+1, EpochStateContainers for
+// both epochs are necessary.
 type EpochStateContainer struct {
 	// ID of setup event for this epoch, never nil.
 	SetupID Identifier
@@ -67,20 +67,7 @@
 	if c == nil {
 		return ZeroID
 	}
-<<<<<<< HEAD
-	body := struct {
-		SetupID    Identifier
-		CommitID   Identifier
-		Identities DynamicIdentityEntryList
-	}{
-		SetupID:    c.SetupID,
-		CommitID:   c.CommitID,
-		Identities: c.ActiveIdentities,
-	}
-	return MakeID(body)
-=======
 	return MakeID(c)
->>>>>>> 0beb02b6
 }
 
 // EventIDs returns the `flow.EventIDs` with the hashes of the EpochSetup and EpochCommit events.
@@ -93,12 +80,8 @@
 }
 
 // Copy returns a full copy of the entry.
-<<<<<<< HEAD
 // Embedded ActiveIdentities are deep-copied, _except_ for their keys, which are copied by reference.
-=======
-// Embedded Identities are deep-copied, _except_ for their keys, which are copied by reference.
 // Per convention, the ID of a `nil` EpochStateContainer is `flow.ZeroID`.
->>>>>>> 0beb02b6
 func (c *EpochStateContainer) Copy() *EpochStateContainer {
 	if c == nil {
 		return nil
