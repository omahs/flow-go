package flow

import (
	"fmt"
	"time"
)

// DefaultTransactionExpiry is the default expiry for transactions, measured
// in blocks. Equivalent to 10 minutes for a 1-second block time.
const DefaultTransactionExpiry = 10 * 60

// DefaultMaxGasLimit is the default maximum value for the transaction gas limit.
const DefaultMaxGasLimit = 9999

func GenesisTime() time.Time {
	return time.Date(2018, time.December, 19, 22, 32, 30, 42, time.UTC)
}

// DefaultValueLogGCFrequency is the default frequency in blocks that we call the
// badger value log GC. Equivalent to 10 mins for a 1 second block time
const DefaultValueLogGCFrequency = 10 * 60

<<<<<<< HEAD
const domainTagLength = 32
=======
const DomainTagLength = 32
>>>>>>> ab770546

// TransactionDomainTag is the prefix of all signed transaction payloads.
//
// A domain tag is encoded as UTF-8 bytes, right padded to a total length of 32 bytes.
var TransactionDomainTag = paddedDomainTag("FLOW-V0.0-transaction")

// UserDomainTag is the prefix of all signed user space payloads.
//
<<<<<<< HEAD
// A domain tag is encoded as UTF-8 bytes, right padded to a total length of 40 bytes.
var UserDomainTag = domainTag("FLOW-V0.0-user")
=======
// A domain tag is encoded as UTF-8 bytes, right padded to a total length of 32 bytes.
var UserDomainTag = paddedDomainTag("FLOW-V0.0-user")
>>>>>>> ab770546

func paddedDomainTag(s string) [DomainTagLength]byte {
	var tag [DomainTagLength]byte

	if len(s) > DomainTagLength {
		panic(fmt.Sprintf("domain tag %s cannot be longer than %d characters", s, DomainTagLength))
	}

	copy(tag[:], s)

	return tag
}<|MERGE_RESOLUTION|>--- conflicted
+++ resolved
@@ -20,11 +20,7 @@
 // badger value log GC. Equivalent to 10 mins for a 1 second block time
 const DefaultValueLogGCFrequency = 10 * 60
 
-<<<<<<< HEAD
-const domainTagLength = 32
-=======
 const DomainTagLength = 32
->>>>>>> ab770546
 
 // TransactionDomainTag is the prefix of all signed transaction payloads.
 //
@@ -33,13 +29,8 @@
 
 // UserDomainTag is the prefix of all signed user space payloads.
 //
-<<<<<<< HEAD
-// A domain tag is encoded as UTF-8 bytes, right padded to a total length of 40 bytes.
-var UserDomainTag = domainTag("FLOW-V0.0-user")
-=======
 // A domain tag is encoded as UTF-8 bytes, right padded to a total length of 32 bytes.
 var UserDomainTag = paddedDomainTag("FLOW-V0.0-user")
->>>>>>> ab770546
 
 func paddedDomainTag(s string) [DomainTagLength]byte {
 	var tag [DomainTagLength]byte
