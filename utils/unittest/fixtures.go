--- conflicted
+++ resolved
@@ -50,10 +50,6 @@
 	return flow.TransactionSignature{
 		Address:     AddressFixture(),
 		SignerIndex: 0,
-<<<<<<< HEAD
-		Signature:   SeedFixture(64),
-		KeyIndex:    1,
-=======
 		Signature:   make([]byte, crypto.SignatureLenECDSAP256), // zero signature is invalid
 		KeyID:       1,
 	}
@@ -66,7 +62,6 @@
 		SignerIndex: 0,
 		Signature:   SeedFixture(sigLen),
 		KeyID:       1,
->>>>>>> a4119de5
 	}
 	// make sure the ECDSA signature passes the format check
 	s.Signature[sigLen/2] = 0
