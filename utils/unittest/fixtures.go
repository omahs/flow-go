package unittest

import (
	crand "crypto/rand"
	"fmt"
	"math/rand"
	"time"

	"github.com/dapperlabs/flow-go/crypto"
	"github.com/dapperlabs/flow-go/crypto/hash"
	"github.com/dapperlabs/flow-go/engine/verification"
	"github.com/dapperlabs/flow-go/model/cluster"
	"github.com/dapperlabs/flow-go/model/flow"
	"github.com/dapperlabs/flow-go/model/messages"
	"github.com/dapperlabs/flow-go/module/mempool/entity"
	"github.com/dapperlabs/flow-go/utils/dsl"
)

func AddressFixture() flow.Address {
	return flow.RootAddress
}

func TransactionSignatureFixture() flow.TransactionSignature {
	return flow.TransactionSignature{
		Address:     AddressFixture(),
		SignerIndex: 0,
		Signature:   []byte{1, 2, 3, 4},
		KeyID:       1,
	}
}

func ProposalKeyFixture() flow.ProposalKey {
	return flow.ProposalKey{
		Address:        AddressFixture(),
		KeyID:          1,
		SequenceNumber: 0,
	}
}

// AccountKeyFixture returns a randomly generated ECDSA/SHA3 account key.
func AccountKeyFixture() (*flow.AccountPrivateKey, error) {
	seed := make([]byte, crypto.KeyGenSeedMinLenECDSAP256)
	_, err := crand.Read(seed)
	if err != nil {
		return nil, err
	}
	key, err := crypto.GeneratePrivateKey(crypto.ECDSAP256, seed)
	if err != nil {
		return nil, err
	}

	return &flow.AccountPrivateKey{
		PrivateKey: key,
		SignAlgo:   key.Algorithm(),
		HashAlgo:   hash.SHA3_256,
	}, nil
}

func BlockFixture() flow.Block {
	header := BlockHeaderFixture()
	return BlockWithParentFixture(&header)
}

func ProposalFixture() *messages.BlockProposal {
	block := BlockFixture()
	return ProposalFromBlock(&block)
}

func ProposalFromBlock(block *flow.Block) *messages.BlockProposal {
	proposal := &messages.BlockProposal{
		Header:  block.Header,
		Payload: block.Payload,
	}
	return proposal
}

func PendingFromBlock(block *flow.Block) *flow.PendingBlock {
	pending := flow.PendingBlock{
		OriginID: block.Header.ProposerID,
		Header:   block.Header,
		Payload:  block.Payload,
	}
	return &pending
}

func StateDeltaFixture() *messages.ExecutionStateDelta {
	header := BlockHeaderFixture()
	block := BlockWithParentFixture(&header)
	return &messages.ExecutionStateDelta{
		Block: &block,
	}
}

func PayloadFixture(options ...func(*flow.Payload)) *flow.Payload {
	payload := flow.Payload{
<<<<<<< HEAD
		Identities: nil,
=======
		Identities: IdentityListFixture(8),
>>>>>>> 4eb2bd45
		Guarantees: CollectionGuaranteesFixture(16),
		Seals:      BlockSealsFixture(16),
	}
	for _, option := range options {
		option(&payload)
	}
	return &payload
}

func WithoutIdentities(payload *flow.Payload) {
	payload.Identities = nil
}

func WithoutSeals(payload *flow.Payload) {
	payload.Seals = nil
}

func BlockWithParentFixture(parent *flow.Header) flow.Block {
	payload := PayloadFixture(WithoutIdentities, WithoutSeals)
	header := BlockHeaderWithParentFixture(parent)
	header.PayloadHash = payload.Hash()
	return flow.Block{
		Header:  &header,
		Payload: payload,
	}
}

func StateDeltaWithParentFixture(parent *flow.Header) *messages.ExecutionStateDelta {
<<<<<<< HEAD
	payload := flow.Payload{
		Identities: nil,
		Guarantees: CollectionGuaranteesFixture(16),
	}
=======
	payload := PayloadFixture(WithoutIdentities)
>>>>>>> 4eb2bd45
	header := BlockHeaderWithParentFixture(parent)
	header.PayloadHash = payload.Hash()
	block := flow.Block{
		Header:  &header,
		Payload: payload,
	}
	return &messages.ExecutionStateDelta{
		Block: &block,
	}
}

func GenesisFixture(identities flow.IdentityList) *flow.Block {
	genesis := flow.Genesis(identities)
	genesis.Header.ChainID = flow.TestingChainID
	return genesis
}

func BlockHeaderFixture() flow.Header {
	height := rand.Uint64()
	view := height + uint64(rand.Intn(1000))
	return BlockHeaderWithParentFixture(&flow.Header{
		ChainID:  flow.TestingChainID,
		ParentID: IdentifierFixture(),
		Height:   height,
		View:     view,
	})
}

func BlockHeaderWithParentFixture(parent *flow.Header) flow.Header {
	height := parent.Height + 1
	view := parent.View + uint64(rand.Intn(10))
	return flow.Header{
		ChainID:        parent.ChainID,
		ParentID:       parent.ID(),
		Height:         height,
		PayloadHash:    IdentifierFixture(),
		Timestamp:      time.Now().UTC(),
		View:           view,
		ParentVoterIDs: IdentifierListFixture(4),
		ParentVoterSig: SignatureFixture(),
		ProposerID:     IdentifierFixture(),
		ProposerSig:    SignatureFixture(),
	}
}

func ClusterPayloadFixture(n int) *cluster.Payload {
	transactions := make([]*flow.TransactionBody, n)
	for i := 0; i < n; i++ {
		tx := TransactionBodyFixture()
		transactions[i] = &tx
	}
	payload := cluster.PayloadFromTransactions(flow.ZeroID, transactions...)
	return &payload
}

func ClusterBlockFixture() cluster.Block {

	payload := ClusterPayloadFixture(3)
	header := BlockHeaderFixture()
	header.PayloadHash = payload.Hash()

	return cluster.Block{
		Header:  &header,
		Payload: payload,
	}
}

// ClusterBlockWithParent creates a new cluster consensus block that is valid
// with respect to the given parent block.
func ClusterBlockWithParent(parent *cluster.Block) cluster.Block {

	payload := ClusterPayloadFixture(3)

	header := BlockHeaderFixture()
	header.Height = parent.Header.Height + 1
	header.View = parent.Header.View + 1
	header.ChainID = parent.Header.ChainID
	header.Timestamp = time.Now()
	header.ParentID = parent.ID()
	header.PayloadHash = payload.Hash()

	block := cluster.Block{
		Header:  &header,
		Payload: payload,
	}

	return block
}

func CollectionGuaranteeFixture() *flow.CollectionGuarantee {
	return &flow.CollectionGuarantee{
		CollectionID: IdentifierFixture(),
		SignerIDs:    IdentifierListFixture(16),
		Signature:    SignatureFixture(),
	}
}

func CollectionGuaranteesFixture(n int) []*flow.CollectionGuarantee {
	ret := make([]*flow.CollectionGuarantee, 0, n)
	for i := 1; i <= n; i++ {
		cg := flow.CollectionGuarantee{
			CollectionID: IdentifierFixture(),
			Signature:    SignatureFixture(),
		}
		ret = append(ret, &cg)
	}
	return ret
}

func BlockSealFixture() *flow.Seal {
	return &flow.Seal{
		BlockID:      IdentifierFixture(),
		ResultID:     IdentifierFixture(),
		InitialState: StateCommitmentFixture(),
		FinalState:   StateCommitmentFixture(),
	}
}

func BlockSealsFixture(n int) []*flow.Seal {
	seals := make([]*flow.Seal, 0, n)
	for i := 0; i < n; i++ {
		seal := BlockSealFixture()
		if i > 0 {
			seal.InitialState = seals[i-1].FinalState
		}
		seals = append(seals, seal)
	}
	return seals
}

func CollectionFixture(n int) flow.Collection {
	transactions := make([]*flow.TransactionBody, 0, n)

	for i := 0; i < n; i++ {
		tx := TransactionFixture()
		transactions = append(transactions, &tx.TransactionBody)
	}

	return flow.Collection{Transactions: transactions}
}

func ExecutionReceiptFixture() *flow.ExecutionReceipt {
	return &flow.ExecutionReceipt{
		ExecutorID:        IdentifierFixture(),
		ExecutionResult:   *ExecutionResultFixture(),
		Spocks:            nil,
		ExecutorSignature: SignatureFixture(),
	}
}

func CompleteCollectionFixture() *entity.CompleteCollection {
	txBody := TransactionBodyFixture()
	return &entity.CompleteCollection{
		Guarantee: &flow.CollectionGuarantee{
			CollectionID: flow.Collection{Transactions: []*flow.TransactionBody{&txBody}}.ID(),
			Signature:    SignatureFixture(),
		},
		Transactions: []*flow.TransactionBody{&txBody},
	}
}

func ExecutableBlockFixture(collectionsSignerIDs [][]flow.Identifier) *entity.ExecutableBlock {

	header := BlockHeaderFixture()
	return ExecutableBlockFixtureWithParent(collectionsSignerIDs, &header)
}

func ExecutableBlockFixtureWithParent(collectionsSignerIDs [][]flow.Identifier, parent *flow.Header) *entity.ExecutableBlock {

	completeCollections := make(map[flow.Identifier]*entity.CompleteCollection, len(collectionsSignerIDs))
	block := BlockWithParentFixture(parent)
	block.Payload.Guarantees = nil

	for _, signerIDs := range collectionsSignerIDs {
		completeCollection := CompleteCollectionFixture()
		completeCollection.Guarantee.SignerIDs = signerIDs
		block.Payload.Guarantees = append(block.Payload.Guarantees, completeCollection.Guarantee)
		completeCollections[completeCollection.Guarantee.CollectionID] = completeCollection
	}

	block.Header.PayloadHash = block.Payload.Hash()

	return &entity.ExecutableBlock{
		Block:               &block,
		CompleteCollections: completeCollections,
	}
}

func ExecutionResultFixture() *flow.ExecutionResult {
	return &flow.ExecutionResult{
		ExecutionResultBody: flow.ExecutionResultBody{
			PreviousResultID: IdentifierFixture(),
			BlockID:          IdentifierFixture(),
			FinalStateCommit: StateCommitmentFixture(),
			Chunks: flow.ChunkList{
				ChunkFixture(),
				ChunkFixture(),
			},
		},
		Signatures: SignaturesFixture(6),
	}
}

func WithExecutionResultID(id flow.Identifier) func(*flow.ResultApproval) {
	return func(ra *flow.ResultApproval) {
		ra.Body.ExecutionResultID = id
	}
}

func ResultApprovalFixture(opts ...func(*flow.ResultApproval)) *flow.ResultApproval {
	attestation := flow.Attestation{
		BlockID:           IdentifierFixture(),
		ExecutionResultID: IdentifierFixture(),
		ChunkIndex:        uint64(0),
	}

	approval := flow.ResultApproval{
		Body: flow.ResultApprovalBody{
			Attestation:          attestation,
			ApproverID:           IdentifierFixture(),
			AttestationSignature: SignatureFixture(),
			Spock:                nil,
		},
		VerifierSignature: SignatureFixture(),
	}

	for _, apply := range opts {
		apply(&approval)
	}

	return &approval
}

func StateCommitmentFixture() flow.StateCommitment {
	var state = make([]byte, 20)
	_, _ = crand.Read(state[0:20])
	return state
}

func HashFixture(size int) hash.Hash {
	hash := make(hash.Hash, size)
	for i := 0; i < size; i++ {
		hash[i] = byte(i)
	}
	return hash
}

func IdentifierListFixture(n int) []flow.Identifier {
	list := make([]flow.Identifier, n)
	for i := 0; i < n; i++ {
		list[i] = IdentifierFixture()
	}
	return list
}

func IdentifierFixture() flow.Identifier {
	var id flow.Identifier
	_, _ = crand.Read(id[:])
	return id
}

// WithRole adds a role to an identity fixture.
func WithRole(role flow.Role) func(*flow.Identity) {
	return func(identity *flow.Identity) {
		identity.Role = role
	}
}

func WithStake(stake uint64) func(*flow.Identity) {
	return func(identity *flow.Identity) {
		identity.Stake = stake
	}
}

func generateRandomSeed() []byte {
	seed := make([]byte, 48)
	if n, err := crand.Read(seed); err != nil || n != 48 {
		panic(err)
	}
	return seed
}

// IdentityFixture returns a node identity.
func IdentityFixture(opts ...func(*flow.Identity)) *flow.Identity {
	nodeID := IdentifierFixture()
	identity := flow.Identity{
		NodeID:  nodeID,
		Address: fmt.Sprintf("address-%v", nodeID[0:7]),
		Role:    flow.RoleConsensus,
		Stake:   1000,
	}
	for _, apply := range opts {
		apply(&identity)
	}
	return &identity
}

// WithNodeID adds a node ID with the given first byte to an identity.
func WithNodeID(b byte) func(*flow.Identity) {
	return func(identity *flow.Identity) {
		identity.NodeID = flow.Identifier{b}
	}
}

// WithRandomPublicKeys adds random public keys to an identity.
func WithRandomPublicKeys() func(*flow.Identity) {
	return func(identity *flow.Identity) {
		stak, err := crypto.GeneratePrivateKey(crypto.BLSBLS12381, generateRandomSeed())
		if err != nil {
			panic(err)
		}
		identity.StakingPubKey = stak.PublicKey()
		netw, err := crypto.GeneratePrivateKey(crypto.ECDSAP256, generateRandomSeed())
		if err != nil {
			panic(err)
		}
		identity.NetworkPubKey = netw.PublicKey()
	}
}

// WithAllRoles can be used used to ensure an IdentityList fixtures contains
// all the roles required for a valid genesis block.
func WithAllRoles() func(*flow.Identity) {
	return WithAllRolesExcept()
}

// Same as above, but omitting a certain role for cases where we are manually
// setting up nodes or a particular role.
func WithAllRolesExcept(except ...flow.Role) func(*flow.Identity) {
	i := 0
	roles := flow.Roles()

	// remove omitted roles
	for _, omitRole := range except {
		for i, role := range roles {
			if role == omitRole {
				roles = append(roles[:i], roles[i+1:]...)
			}
		}
	}

	return func(id *flow.Identity) {
		id.Role = roles[i%len(roles)]
		i++
	}
}

// CompleteIdentitySet takes a number of identities and completes the missing roles.
func CompleteIdentitySet(identities ...*flow.Identity) flow.IdentityList {
	required := map[flow.Role]struct{}{
		flow.RoleCollection:   struct{}{},
		flow.RoleConsensus:    struct{}{},
		flow.RoleExecution:    struct{}{},
		flow.RoleVerification: struct{}{},
	}
	for _, identity := range identities {
		delete(required, identity.Role)
	}
	for role := range required {
		identities = append(identities, IdentityFixture(WithRole(role)))
	}
	return identities
}

// IdentityListFixture returns a list of node identity objects. The identities
// can be customized (ie. set their role) by passing in a function that modifies
// the input identities as required.
func IdentityListFixture(n int, opts ...func(*flow.Identity)) flow.IdentityList {
	identities := make(flow.IdentityList, n)

	for i := 0; i < n; i++ {
		identity := IdentityFixture()
		identity.Address = fmt.Sprintf("%x@flow.com", identity.NodeID)
		for _, opt := range opts {
			opt(identity)
		}
		identities[i] = identity
	}

	return identities
}

func ChunkFixture() *flow.Chunk {
	return &flow.Chunk{
		ChunkBody: flow.ChunkBody{
			CollectionIndex:      42,
			StartState:           StateCommitmentFixture(),
			EventCollection:      IdentifierFixture(),
			TotalComputationUsed: 4200,
			NumberOfTransactions: 42,
		},
		Index:    0,
		EndState: StateCommitmentFixture(),
	}
}

func SignatureFixture() crypto.Signature {
	sig := make([]byte, 32)
	_, _ = crand.Read(sig)
	return sig
}

func SignaturesFixture(n int) []crypto.Signature {
	var sigs []crypto.Signature
	for i := 0; i < n; i++ {
		sigs = append(sigs, SignatureFixture())
	}
	return sigs
}

func TransactionFixture(n ...func(t *flow.Transaction)) flow.Transaction {
	tx := flow.Transaction{TransactionBody: TransactionBodyFixture()}
	if len(n) > 0 {
		n[0](&tx)
	}
	return tx
}

func TransactionBodyFixture(opts ...func(*flow.TransactionBody)) flow.TransactionBody {
	tb := flow.TransactionBody{
		Script:             []byte("pub fun main() {}"),
		ReferenceBlockID:   IdentifierFixture(),
		GasLimit:           10,
		ProposalKey:        ProposalKeyFixture(),
		Payer:              AddressFixture(),
		Authorizers:        []flow.Address{AddressFixture()},
		PayloadSignatures:  []flow.TransactionSignature{TransactionSignatureFixture()},
		EnvelopeSignatures: []flow.TransactionSignature{TransactionSignatureFixture()},
	}

	for _, apply := range opts {
		apply(&tb)
	}

	return tb
}

func WithTransactionDSL(txDSL dsl.Transaction) func(tx *flow.TransactionBody) {
	return func(tx *flow.TransactionBody) {
		tx.Script = []byte(txDSL.ToCadence())
	}
}

func WithReferenceBlock(id flow.Identifier) func(tx *flow.TransactionBody) {
	return func(tx *flow.TransactionBody) {
		tx.ReferenceBlockID = id
	}
}

func TransactionDSLFixture() dsl.Transaction {
	return dsl.Transaction{
		Import: dsl.Import{Address: flow.RootAddress},
		Content: dsl.Prepare{
			Content: dsl.Code(`
				pub fun main() {}
			`),
		},
	}
}

// VerifiableChunk returns a complete verifiable chunk with an
// execution receipt referencing the block/collections.
func VerifiableChunkFixture(chunkIndex uint64) *verification.VerifiableChunk {

	guarantees := make([]*flow.CollectionGuarantee, 0)

	var col flow.Collection

	for i := 0; i <= int(chunkIndex); i++ {
		col = CollectionFixture(1)
		guarantee := col.Guarantee()
		guarantees = append(guarantees, &guarantee)
	}

	payload := flow.Payload{
		Identities: nil,
		Guarantees: guarantees,
		Seals:      nil,
	}
	header := BlockHeaderFixture()
	header.PayloadHash = payload.Hash()

	block := flow.Block{
		Header:  &header,
		Payload: &payload,
	}

	chunks := make([]*flow.Chunk, 0)

	var chunk flow.Chunk

	for i := 0; i <= int(chunkIndex); i++ {
		chunk = flow.Chunk{
			ChunkBody: flow.ChunkBody{
				CollectionIndex: uint(i),
				StartState:      StateCommitmentFixture(),
			},
			Index: uint64(i),
		}
		chunks = append(chunks, &chunk)
	}

	result := flow.ExecutionResult{
		ExecutionResultBody: flow.ExecutionResultBody{
			BlockID: block.ID(),
			Chunks:  chunks,
		},
	}

	receipt := flow.ExecutionReceipt{
		ExecutionResult: result,
	}

	return &verification.VerifiableChunk{
		ChunkIndex: chunkIndex,
		EndState:   StateCommitmentFixture(),
		Block:      &block,
		Receipt:    &receipt,
		Collection: &col,
	}
}

func ChunkDataPackFixture(identifier flow.Identifier) flow.ChunkDataPack {
	return flow.ChunkDataPack{
		ChunkID:         identifier,
		StartState:      StateCommitmentFixture(),
		RegisterTouches: []flow.RegisterTouch{flow.RegisterTouch{RegisterID: []byte{'1'}, Value: []byte{'a'}, Proof: []byte{'p'}}},
	}
}

// SeedFixture returns a random []byte with length n
func SeedFixture(n int) []byte {
	var seed = make([]byte, n)
	_, _ = crand.Read(seed[0:n])
	return seed
}

// SeedFixtures returns a list of m random []byte, each having length n
func SeedFixtures(m int, n int) [][]byte {
	var seeds = make([][]byte, m, n)
	for i := range seeds {
		seeds[i] = SeedFixture(n)
	}
	return seeds
}

// EventFixture returns an event
func EventFixture(eType flow.EventType, transactionIndex uint32, eventIndex uint32, txID flow.Identifier) flow.Event {
	return flow.Event{
		Type:             eType,
		TransactionIndex: transactionIndex,
		EventIndex:       eventIndex,
		Payload:          []byte{},
		TransactionID:    txID,
	}
}

func EmulatorRootKey() (*flow.AccountPrivateKey, error) {

	// TODO seems this key literal doesn't decode anymore
	emulatorRootKey, err := crypto.DecodePrivateKey(crypto.ECDSAP256, []byte("f87db87930770201010420ae2cc975dcbdd0ebc56f268b1d8a95834c2955970aea27042d35ec9f298b9e5aa00a06082a8648ce3d030107a1440342000417f5a527137785d2d773fee84b4c7ee40266a1dd1f36ddd46ecf25db6df6a499459629174de83256f2a44ebd4325b9def67d523b755a8926218c4efb7904f8ce0203"))
	if err != nil {
		return nil, err
	}

	return &flow.AccountPrivateKey{
		PrivateKey: emulatorRootKey,
		SignAlgo:   emulatorRootKey.Algorithm(),
		HashAlgo:   hash.SHA3_256,
	}, nil
}

// NoopTxScript returns a Cadence script for a no-op transaction.
func NoopTxScript() []byte {
	return []byte("transaction {}")
}<|MERGE_RESOLUTION|>--- conflicted
+++ resolved
@@ -93,11 +93,7 @@
 
 func PayloadFixture(options ...func(*flow.Payload)) *flow.Payload {
 	payload := flow.Payload{
-<<<<<<< HEAD
-		Identities: nil,
-=======
 		Identities: IdentityListFixture(8),
->>>>>>> 4eb2bd45
 		Guarantees: CollectionGuaranteesFixture(16),
 		Seals:      BlockSealsFixture(16),
 	}
@@ -126,14 +122,7 @@
 }
 
 func StateDeltaWithParentFixture(parent *flow.Header) *messages.ExecutionStateDelta {
-<<<<<<< HEAD
-	payload := flow.Payload{
-		Identities: nil,
-		Guarantees: CollectionGuaranteesFixture(16),
-	}
-=======
 	payload := PayloadFixture(WithoutIdentities)
->>>>>>> 4eb2bd45
 	header := BlockHeaderWithParentFixture(parent)
 	header.PayloadHash = payload.Hash()
 	block := flow.Block{
