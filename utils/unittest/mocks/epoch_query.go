package mocks

import (
	"fmt"
	"sync"
	"testing"

	"github.com/stretchr/testify/require"

	"github.com/onflow/flow-go/model/flow"
	"github.com/onflow/flow-go/state/protocol"
)

// EpochQuery implements [protocol.EpochQuery] for testing purposes.
// Safe for concurrent use by multiple goroutines.
type EpochQuery struct {
	t         *testing.T
	mu        sync.RWMutex
	counter   uint64                             // represents the current epoch
	committed map[uint64]protocol.CommittedEpoch // all committed epochs, by their respective epoch counter
	tentative map[uint64]protocol.TentativeEpoch // only for the next epoch (counter+1) if uncommitted
}

var _ protocol.EpochQuery = (*EpochQuery)(nil)

func NewEpochQuery(t *testing.T, counter uint64, epochs ...protocol.CommittedEpoch) *EpochQuery {
	mock := &EpochQuery{
		t:         t,
		counter:   counter,
		committed: make(map[uint64]protocol.CommittedEpoch),
		tentative: make(map[uint64]protocol.TentativeEpoch),
	}

	for _, epoch := range epochs {
		mock.AddCommitted(epoch)
	}

	return mock
}

func (mock *EpochQuery) Current() (protocol.CommittedEpoch, error) {
	mock.mu.RLock()
	defer mock.mu.RUnlock()
	epoch, exists := mock.committed[mock.counter]
	if !exists {
		return nil, fmt.Errorf("EpochQuery mock has no entry for current epoch - likely a test is not properly set up")
	}
	return epoch, nil
}

func (mock *EpochQuery) NextUnsafe() (protocol.TentativeEpoch, error) {
	mock.mu.RLock()
	defer mock.mu.RUnlock()
	// NextUnsafe should only return a tentative epoch when we have no committed epoch for the next counter.
	// If we have a committed epoch (are implicitly in EpochPhaseCommitted) or no tentative epoch, return an error.
	// Note that in tests we do not require that a committed epoch be added as a tentative epoch first.
	_, exists := mock.committed[mock.counter+1]
	if exists {
		return nil, protocol.ErrNextEpochAlreadyCommitted
	}
	epoch, exists := mock.tentative[mock.counter+1]
	if !exists {
		return nil, protocol.ErrNextEpochNotSetup
	}
	return epoch, nil
}

func (mock *EpochQuery) NextCommitted() (protocol.CommittedEpoch, error) {
	mock.mu.RLock()
	defer mock.mu.RUnlock()
	epoch, exists := mock.committed[mock.counter+1]
	if !exists {
		return nil, protocol.ErrNextEpochNotCommitted
	}
	return epoch, nil
}

func (mock *EpochQuery) Previous() (protocol.CommittedEpoch, error) {
	mock.mu.RLock()
	defer mock.mu.RUnlock()
	epoch, exists := mock.committed[mock.counter-1]
	if !exists {
		return nil, protocol.ErrNoPreviousEpoch
	}
	return epoch, nil
}

// Phase returns a phase consistent with the current epoch state.
func (mock *EpochQuery) Phase() flow.EpochPhase {
	mock.mu.RLock()
	defer mock.mu.RUnlock()
	_, exists := mock.committed[mock.counter+1]
	if exists {
		return flow.EpochPhaseCommitted
	}
	_, exists = mock.tentative[mock.counter+1]
	if exists {
		return flow.EpochPhaseSetup
	}
	return flow.EpochPhaseStaking
}

func (mock *EpochQuery) ByCounter(counter uint64) protocol.CommittedEpoch {
	mock.mu.RLock()
	defer mock.mu.RUnlock()
	return mock.committed[counter]
}

// Transition increments the counter indicating which epoch is the "current epoch".
// It is assumed that an epoch corresponding to the current epoch counter exists;
// otherwise this mock is in a state that is illegal according to protocol rules.
func (mock *EpochQuery) Transition() {
	mock.mu.Lock()
	defer mock.mu.Unlock()
	mock.counter++
}

// AddCommitted adds the given Committed Epoch to this EpochQuery implementation, so its
// information can be retrieved by the business logic via the [protocol.EpochQuery] API.
func (mock *EpochQuery) AddCommitted(epoch protocol.CommittedEpoch) {
	mock.mu.Lock()
	defer mock.mu.Unlock()
<<<<<<< HEAD
	mock.byCounter[epoch.Counter()] = epoch
=======
	counter, err := epoch.Counter()
	require.NoError(mock.t, err, "cannot add epoch with invalid counter")
	mock.committed[counter] = epoch
>>>>>>> 759e6d97
}

// AddTentative adds the given Tentative Epoch to this EpochQuery implementation, so its
// information can be retrieved by the business logic via the [protocol.EpochQuery] API.
func (mock *EpochQuery) AddTentative(epoch protocol.TentativeEpoch) {
	mock.mu.Lock()
	defer mock.mu.Unlock()
	counter := epoch.Counter()
	require.Equal(mock.t, mock.counter+1, counter, "may only add tentative next epoch with current counter + 1")
	mock.tentative[counter] = epoch
}<|MERGE_RESOLUTION|>--- conflicted
+++ resolved
@@ -120,13 +120,7 @@
 func (mock *EpochQuery) AddCommitted(epoch protocol.CommittedEpoch) {
 	mock.mu.Lock()
 	defer mock.mu.Unlock()
-<<<<<<< HEAD
-	mock.byCounter[epoch.Counter()] = epoch
-=======
-	counter, err := epoch.Counter()
-	require.NoError(mock.t, err, "cannot add epoch with invalid counter")
-	mock.committed[counter] = epoch
->>>>>>> 759e6d97
+	mock.committed[epoch.Counter()] = epoch
 }
 
 // AddTentative adds the given Tentative Epoch to this EpochQuery implementation, so its
