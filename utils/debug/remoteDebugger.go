package debug

import (
	"strings"

	"github.com/onflow/cadence"
	"github.com/onflow/cadence/runtime"
	"github.com/rs/zerolog"

	"github.com/onflow/flow-go/fvm"
	"github.com/onflow/flow-go/fvm/programs"
	"github.com/onflow/flow-go/model/flow"
)

type RemoteDebugger struct {
	vm          *fvm.VirtualMachine
	ctx         fvm.Context
	grpcAddress string
}

type DebugInfo struct {
	RegistersRead []RegisterInfo
}

func (v *DebugInfo) RegistersReadCollapseSlabReads() []RegisterInfo {
	compact := make([]RegisterInfo, 0)
	lastIndex := -1

	for _, info := range v.RegistersRead {
		if strings.HasPrefix(info.Key, "24") && lastIndex >= 0 {
			compact[lastIndex].Size += info.Size
			continue
		}
		compact = append(compact, info)
		lastIndex += 1
	}

	return compact
}

// Warning : make sure you use the proper flow-go version, same version as the network you are collecting registers
// from, otherwise the execution might differ from the way runs on the network
func NewRemoteDebugger(
	grpcAddress string,
	chain flow.Chain,
<<<<<<< HEAD
	logger zerolog.Logger,
) *RemoteDebugger {
	vm := fvm.NewVirtualMachine(fvm.NewInterpreterRuntime())
=======
	logger zerolog.Logger) *RemoteDebugger {
	vm := fvm.NewVirtualMachine(fvm.NewInterpreterRuntime(runtime.Config{}))
>>>>>>> d32743fa

	// no signature processor here
	ctx := fvm.NewContext(
		logger,
		fvm.WithChain(chain),
		fvm.WithTransactionProcessors(
			fvm.NewTransactionInvoker(logger),
		),
	)

	return &RemoteDebugger{
		ctx:         ctx,
		vm:          vm,
		grpcAddress: grpcAddress,
	}
}

// RunTransaction runs the transaction given the latest sealed block data
func (d *RemoteDebugger) RunTransaction(txBody *flow.TransactionBody) (txErr, processError error, info DebugInfo) {
	view := NewRemoteView(d.grpcAddress)
	blockCtx := fvm.NewContextFromParent(d.ctx, fvm.WithBlockHeader(d.ctx.BlockHeader))
	tx := fvm.Transaction(txBody, 0)

	processError = d.vm.Run(blockCtx, tx, view, programs.NewEmptyPrograms())
	txErr = tx.Err
	info.RegistersRead = view.RegistersRead()

	return
}

// RunTransaction runs the transaction and tries to collect the registers at the given blockID
// note that it would be very likely that block is far in the past and you can't find the trie to
// read the registers from
// if regCachePath is empty, the register values won't be cached
func (d *RemoteDebugger) RunTransactionAtBlockID(txBody *flow.TransactionBody, blockID flow.Identifier, regCachePath string) (txErr, processError error, info DebugInfo) {
	view := NewRemoteView(d.grpcAddress, WithBlockID(blockID))
	defer view.Done()

	blockCtx := fvm.NewContextFromParent(d.ctx, fvm.WithBlockHeader(d.ctx.BlockHeader))
	if len(regCachePath) > 0 {
		view.Cache = newFileRegisterCache(regCachePath)
	}
	tx := fvm.Transaction(txBody, 0)

	processError = d.vm.Run(blockCtx, tx, view, programs.NewEmptyPrograms())
	txErr = tx.Err
	info.RegistersRead = view.RegistersRead()

	if processError != nil {
		processError = view.Cache.Persist()
	}
	return
}

func (d *RemoteDebugger) RunScript(code []byte, arguments [][]byte) (value cadence.Value, scriptError, processError error, info DebugInfo) {
	view := NewRemoteView(d.grpcAddress)
	scriptCtx := fvm.NewContextFromParent(d.ctx, fvm.WithBlockHeader(d.ctx.BlockHeader))
	script := fvm.Script(code).WithArguments(arguments...)

	processError = d.vm.Run(scriptCtx, script, view, programs.NewEmptyPrograms())
	if processError != nil {
		return
	}
	scriptError = script.Err
	value = script.Value
	info.RegistersRead = view.RegistersRead()

	return
}

func (d *RemoteDebugger) RunScriptAtBlockID(code []byte, arguments [][]byte, blockID flow.Identifier) (value cadence.Value, scriptError, processError error, info DebugInfo) {
	view := NewRemoteView(d.grpcAddress, WithBlockID(blockID))
	scriptCtx := fvm.NewContextFromParent(d.ctx, fvm.WithBlockHeader(d.ctx.BlockHeader))
	script := fvm.Script(code).WithArguments(arguments...)
	processError = d.vm.Run(scriptCtx, script, view, programs.NewEmptyPrograms())
	if processError != nil {
		return
	}
	scriptError = script.Err
	value = script.Value
	info.RegistersRead = view.RegistersRead()

	return
}<|MERGE_RESOLUTION|>--- conflicted
+++ resolved
@@ -43,14 +43,8 @@
 func NewRemoteDebugger(
 	grpcAddress string,
 	chain flow.Chain,
-<<<<<<< HEAD
-	logger zerolog.Logger,
-) *RemoteDebugger {
-	vm := fvm.NewVirtualMachine(fvm.NewInterpreterRuntime())
-=======
 	logger zerolog.Logger) *RemoteDebugger {
 	vm := fvm.NewVirtualMachine(fvm.NewInterpreterRuntime(runtime.Config{}))
->>>>>>> d32743fa
 
 	// no signature processor here
 	ctx := fvm.NewContext(
