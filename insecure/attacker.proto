--- conflicted
+++ resolved
@@ -15,11 +15,7 @@
   rpc ProcessAttackerMessage(stream Message) returns (google.protobuf.Empty) {}
 }
 
-<<<<<<< HEAD
-// Message represents the messages exchanged between the CorruptibleNetwork and Attacker services.
-=======
 // Message represents the messages exchanged between the CorruptibleNetwork (server) and Orchestrator (client).
->>>>>>> e84f6b59
 // This is a wrapper for both egress and ingress messages.
 message Message {
   EgressMessage Egress = 1;
@@ -27,10 +23,7 @@
 }
 
 // EgressMessage represents the message exchanged between the CorruptibleConduitFactory and Attacker services.
-<<<<<<< HEAD
 // OriginID for EgressMessage represents the corrupted node id where the message is coming from.
-=======
->>>>>>> e84f6b59
 message EgressMessage {
   string ChannelID = 1;
   bytes OriginID = 2;
