--- conflicted
+++ resolved
@@ -3,6 +3,7 @@
 import (
 	"context"
 	"fmt"
+	"github.com/libp2p/go-libp2p/core/peer"
 	"math/rand"
 	"os"
 	"testing"
@@ -62,32 +63,16 @@
 		}
 	})
 	logger := zerolog.New(os.Stdout).Hook(hook)
-<<<<<<< HEAD
 
 	signalerCtx, sporkID, cancelFunc, spammer, victimNode, distributor, validationInspector := setupTest(t, logger, role, inspectorConfig)
 
 	messageCount := 5
 	controlMessageCount := int64(2)
 
-	defer distributor.AssertNotCalled(t, "DistributeInvalidControlMessageNotification", mockery.Anything)
+	defer distributor.AssertNotCalled(t, "Distribute", mockery.Anything)
 
 	validationInspector.Start(signalerCtx)
-=======
-	distributor := mockp2p.NewGossipSubInspectorNotificationDistributor(t)
-	mockDistributorReadyDoneAware(distributor)
-	defer distributor.AssertNotCalled(t, "Distribute", mockery.Anything)
-	inspector := validation.NewControlMsgValidationInspector(logger, sporkID, inspectorConfig, distributor)
-	corruptInspectorFunc := corruptlibp2p.CorruptInspectorFunc(inspector)
-	victimNode, _ := p2ptest.NodeFixture(
-		t,
-		sporkID,
-		t.Name(),
-		p2ptest.WithRole(role),
-		internal.WithCorruptGossipSub(corruptlibp2p.CorruptGossipSubFactory(),
-			corruptlibp2p.CorruptGossipSubConfigFactoryWithInspector(corruptInspectorFunc)),
-	)
-	inspector.Start(signalerCtx)
->>>>>>> a2086a3c
+
 	nodes := []p2p.LibP2PNode{victimNode, spammer.SpammerNode}
 	startNodesAndEnsureConnected(t, signalerCtx, nodes, sporkID)
 	spammer.Start(t)
@@ -121,25 +106,13 @@
 
 	messageCount := 50
 	controlMessageCount := int64(1)
-<<<<<<< HEAD
-=======
-	logger := unittest.Logger()
-	distributor := mockp2p.NewGossipSubInspectorNotificationDistributor(t)
-	mockDistributorReadyDoneAware(distributor)
->>>>>>> a2086a3c
 	count := atomic.NewInt64(0)
 	invGraftNotifCount := atomic.NewUint64(0)
 	invPruneNotifCount := atomic.NewUint64(0)
 	done := make(chan struct{})
-<<<<<<< HEAD
 	// ensure expected notifications are disseminated with expected error
 	inspectDisseminatedNotif := func(spammer *corruptlibp2p.GossipSubRouterSpammer) func(args mockery.Arguments) {
 		return func(args mockery.Arguments) {
-=======
-	distributor.On("Distribute", mockery.Anything).
-		Twice().
-		Run(func(args mockery.Arguments) {
->>>>>>> a2086a3c
 			count.Inc()
 			notification, ok := args[0].(*p2p.InvCtrlMsgNotif)
 			require.True(t, ok)
@@ -195,24 +168,13 @@
 	messageCount := flowChannels.Len()
 	controlMessageCount := int64(1)
 
-<<<<<<< HEAD
-=======
-	distributor := mockp2p.NewGossipSubInspectorNotificationDistributor(t)
-	mockDistributorReadyDoneAware(distributor)
->>>>>>> a2086a3c
 	count := atomic.NewInt64(0)
 	invGraftNotifCount := atomic.NewUint64(0)
 	invPruneNotifCount := atomic.NewUint64(0)
 	done := make(chan struct{})
-<<<<<<< HEAD
 	// ensure expected notifications are disseminated with expected error
 	inspectDisseminatedNotif := func(spammer *corruptlibp2p.GossipSubRouterSpammer) func(args mockery.Arguments) {
 		return func(args mockery.Arguments) {
-=======
-	distributor.On("Distribute", mockery.Anything).
-		Times(4).
-		Run(func(args mockery.Arguments) {
->>>>>>> a2086a3c
 			count.Inc()
 			notification, ok := args[0].(*p2p.InvCtrlMsgNotif)
 			require.True(t, ok)
@@ -275,12 +237,8 @@
 	role := flow.RoleConsensus
 	// if GRAFT/PRUNE message count is higher than discard threshold the RPC validation should fail and expected error should be returned
 	// create our RPC validation inspector
-<<<<<<< HEAD
 	inspectorConfig := inspectorbuilder.DefaultRPCValidationConfig()
 	// set safety thresholds to 0 to force inspector to validate all control messages
-=======
-	inspectorConfig := inspector.DefaultRPCValidationConfig()
->>>>>>> a2086a3c
 	inspectorConfig.PruneValidationCfg.SafetyThreshold = 0
 	inspectorConfig.GraftValidationCfg.SafetyThreshold = 0
 	// set discard threshold to 0 so that in the case of invalid cluster ID
@@ -293,7 +251,6 @@
 	messageCount := inspectorConfig.GraftValidationCfg.SafetyThreshold + 1
 	controlMessageCount := int64(1)
 
-<<<<<<< HEAD
 	count := atomic.NewUint64(0)
 	invGraftNotifCount := atomic.NewUint64(0)
 	invPruneNotifCount := atomic.NewUint64(0)
@@ -302,15 +259,6 @@
 	// ensure expected notifications are disseminated with expected error
 	inspectDisseminatedNotif := func(spammer *corruptlibp2p.GossipSubRouterSpammer) func(args mockery.Arguments) {
 		return func(args mockery.Arguments) {
-=======
-	distributor := mockp2p.NewGossipSubInspectorNotificationDistributor(t)
-	mockDistributorReadyDoneAware(distributor)
-	count := atomic.NewInt64(0)
-	done := make(chan struct{})
-	distributor.On("Distribute", mockery.Anything).
-		Times(8).
-		Run(func(args mockery.Arguments) {
->>>>>>> a2086a3c
 			count.Inc()
 			notification, ok := args[0].(*p2p.InvCtrlMsgNotif)
 			require.True(t, ok)
@@ -437,7 +385,6 @@
 	spammer.SpamControlMessage(t, victimNode, pruneCtlMsgsDuplicateTopic)
 
 	unittest.RequireCloseBefore(t, done, 5*time.Second, "failed to inspect RPC messages on time")
-<<<<<<< HEAD
 	// ensure we receive the expected number of invalid control message notifications for graft and prune control message types
 	require.Equal(t, uint64(1), invGraftNotifCount.Load())
 	require.Equal(t, uint64(1), invPruneNotifCount.Load())
@@ -642,7 +589,7 @@
 func withExpectedNotificationDissemination(expectedNumOfTotalNotif int, f onNotificationDissemination) mockDistributorOption {
 	return func(distributor *mockp2p.GossipSubInspectorNotificationDistributor, spammer *corruptlibp2p.GossipSubRouterSpammer) {
 		distributor.
-			On("DistributeInvalidControlMessageNotification", mockery.Anything).
+			On("Distribute", mockery.Anything).
 			Times(expectedNumOfTotalNotif).
 			Run(f(spammer)).
 			Return(nil)
@@ -665,6 +612,7 @@
 	signalerCtx := irrecoverable.NewMockSignalerContext(t, ctx)
 
 	distributor := mockp2p.NewGossipSubInspectorNotificationDistributor(t)
+	mockDistributorReadyDoneAware(distributor)
 	for _, mockDistributorOpt := range mockDistributorOpts {
 		mockDistributorOpt(distributor, spammer)
 	}
@@ -681,7 +629,6 @@
 	)
 
 	return signalerCtx, sporkID, cancel, spammer, victimNode, distributor, inspector
-=======
 }
 
 // TestGossipSubSpamMitigationIntegration tests that the spam mitigation feature of GossipSub is working as expected.
@@ -794,5 +741,4 @@
 		close(ch)
 		return ch
 	}()).Maybe()
->>>>>>> a2086a3c
 }