package wintermute

import (
	"fmt"
	"sync"

	"github.com/rs/zerolog"

	"github.com/onflow/flow-go/network/channels"

	"github.com/onflow/flow-go/insecure"
	"github.com/onflow/flow-go/model/flow"
	"github.com/onflow/flow-go/model/flow/filter"
	"github.com/onflow/flow-go/model/messages"
	"github.com/onflow/flow-go/utils/logging"
	"github.com/onflow/flow-go/utils/unittest"
)

// Orchestrator encapsulates a stateful implementation of wintermute attack orchestrator logic.
// The attack logic works as follows:
//  1. Orchestrator corrupts the result of the first incoming execution receipt from any of the corrupted execution node.
//  2. Orchestrator sends the corrupted execution result to all corrupted execution nodes.
//  3. If Orchestrator receives any chunk data pack request for a corrupted chunk from a corrupted verification node, it prompts the verifier to approve that chunk by sending it an attestation
//     for that corrupted chunk.
//  4. If Orchestrator receives any chunk data pack response from a corrupted execution node to an honest verification node, it drops the response
//     if it is for one of the corrupted chunks.
//  5. If Orchestrator receives a result approval for the original result (i.e., conflicting result with corrupted result),
//     from a corrupted VN, it drops it, hence no conflicting result with the corrupted result is getting approved by any
//     corrupted VN.
//  5. Any other incoming messages to the orchestrator are passed through, i.e., are sent as they are in the original Flow network without any tampering.
type Orchestrator struct {
	attackStateLock   sync.RWMutex // providing mutual exclusion for external reads to attack state.
	receiptHandleLock sync.Mutex   // ensuring at most one receipt is handled at a time, to avoid corrupting two concurrent receipts.

	logger zerolog.Logger
	state  *attackState

	corruptedNodeIds flow.IdentifierList // identifier of corrupted nodes.
	allNodeIds       flow.IdentityList   // identity of all nodes in the network (including non-corrupted ones)

	network insecure.OrchestratorNetwork
}

var _ insecure.AttackOrchestrator = &Orchestrator{}

func NewOrchestrator(logger zerolog.Logger, corruptedNodeIds flow.IdentifierList, allIds flow.IdentityList) *Orchestrator {
	o := &Orchestrator{
		logger:           logger.With().Str("component", "wintermute-orchestrator").Logger(),
		corruptedNodeIds: corruptedNodeIds,
		allNodeIds:       allIds,
		state:            nil, // state is initialized to nil meaning no attack yet conducted.
	}

	return o
}

// Register sets the orchestrator network of the orchestrator.
func (o *Orchestrator) Register(network insecure.OrchestratorNetwork) {
	o.network = network
}

// HandleEgressEvent implements logic of processing the events received from a corrupted node.
//
// In Corruptible Conduit Framework for BFT testing, corrupted nodes relay their outgoing events to
// the attack Orchestrator instead of dispatching them directly to the network.
// The Orchestrator completely determines what the corrupted conduit should send to the network.
func (o *Orchestrator) HandleEgressEvent(event *insecure.EgressEvent) error {
	lg := o.logger.With().
		Hex("corrupt_origin_id", logging.ID(event.CorruptOriginId)).
		Str("channel", event.Channel.String()).
		Str("protocol", event.Protocol.String()).
		Uint32("target_num", event.TargetNum).
		Str("target_ids", fmt.Sprintf("%v", event.TargetIds)).
		Str("flow_protocol_event", fmt.Sprintf("%T", event.FlowProtocolEvent)).Logger()

	switch event.FlowProtocolEvent.(type) {

	case *flow.ExecutionReceipt:
		// orchestrator received execution receipt from corrupted EN after EN executed a block.
		if err := o.handleExecutionReceiptEvent(event); err != nil {
			return fmt.Errorf("could not handle execution receipt event: %w", err)
		}
	case *messages.ChunkDataRequest:
		// orchestrator received chunk data request from corrupted VN after VN assigned a chunk, and VN about to request that chunk to verify it.
		if err := o.handleChunkDataPackRequestEvent(event); err != nil {
			return fmt.Errorf("could not handle chunk data pack request event: %w", err)
		}
	case *messages.ChunkDataResponse:
		// orchestrator received chunk data response from corrupted EN when EN wants to respond to a chunk data request from VN.
		if err := o.handleChunkDataPackResponseEvent(event); err != nil {
			return fmt.Errorf("could not handle chunk data pack response event: %w", err)
		}
	case *flow.ResultApproval:
		// orchestrator receives a result approval from corrupted VN. If it is an approval for the original result, it should
		// be wintermuted, i.e., a corrupted VN must not approve any conflicting result with the corrupted result (otherwise, it
		// causes a sealing halt at consensus nodes).
		if err := o.handleResultApprovalEvent(event); err != nil {
			return fmt.Errorf("could not handle result approval event: %w", err)
		}

	default:
		// Any other event is just passed through the network as it is.
		err := o.network.SendEgress(event)

		if err != nil {
			// since this is used for testing, if we encounter any RPC send error, crash the orchestrator.
			lg.Fatal().Err(err).Msg("egress event not passed through")
			return fmt.Errorf("could not send rpc egress event on channel: %w", err)
		}
		lg.Debug().Msg("egress event has passed through")
	}

	return nil
}

// HandleIngressEvent implements logic of processing the incoming (ingress) events to a corrupt node.
// Wintermute orchestrator doesn't corrupt ingress events, so it just passes them through.
func (o *Orchestrator) HandleIngressEvent(event *insecure.IngressEvent) error {
	lg := o.logger.With().
		Hex("origin_id", logging.ID(event.OriginID)).
		Str("channel", event.Channel.String()).
		Str("corrupt_target_id", fmt.Sprintf("%v", event.CorruptTargetID)).
		Str("flow_protocol_event", fmt.Sprintf("%T", event.FlowProtocolEvent)).Logger()

	err := o.network.SendIngress(event)

	if err != nil {
		// since this is used for testing, if we encounter any RPC send error, crash the orchestrator.
		lg.Fatal().Err(err).Msg("ingress event not passed through")
		return fmt.Errorf("could not send rpc ingress event on channel: %w", err)
	}
	lg.Debug().Msg("ingress event has passed through")
	return nil
}

// corruptExecutionResult creates a corrupted version of the input receipt by tampering its content so that
// the resulted corrupted version would not pass verification.
func (o *Orchestrator) corruptExecutionResult(receipt *flow.ExecutionReceipt) *flow.ExecutionResult {
	receiptStartState := receipt.ExecutionResult.Chunks[0].StartState
	chunksNum := len(receipt.ExecutionResult.Chunks)

	result := &flow.ExecutionResult{
		PreviousResultID: receipt.ExecutionResult.PreviousResultID,
		BlockID:          receipt.ExecutionResult.BlockID,
		// replace all chunks with new ones to simulate chunk corruption
		Chunks: flow.ChunkList{
<<<<<<< HEAD
			unittest.ChunkFixture(receipt.ExecutionResult.BlockID, 0,
				unittest.WithChunkStartState(receiptStartState),
				unittest.WithServiceEventCount(nil)), // TODO(mainnet27, #6773): remove this line
=======
			unittest.ChunkFixture(receipt.ExecutionResult.BlockID, 0, receiptStartState),
>>>>>>> a5038bcb
		},
		ServiceEvents:   receipt.ExecutionResult.ServiceEvents,
		ExecutionDataID: receipt.ExecutionResult.ExecutionDataID,
	}

	if chunksNum > 1 {
<<<<<<< HEAD
		result.Chunks = append(result.Chunks, unittest.ChunkListFixture(uint(chunksNum-1), receipt.ExecutionResult.BlockID,
			unittest.WithServiceEventCount(nil))...) // TODO(mainnet27, #6773): remove this line
=======
		result.Chunks = append(result.Chunks, unittest.ChunkListFixture(uint(chunksNum-1), receipt.ExecutionResult.BlockID, result.Chunks[0].EndState)...)
>>>>>>> a5038bcb
	}

	return result
}

// handleExecutionReceiptEvent processes incoming execution receipt event from a corrupted execution node.
// If no attack has already been conducted, it corrupts the result of receipt and sends it to all corrupted execution nodes.
// Otherwise, it just passes through the receipt to the sender.
func (o *Orchestrator) handleExecutionReceiptEvent(receiptEvent *insecure.EgressEvent) error {
	// ensuring at most one receipt is handled at a time, to avoid corrupting two concurrent receipts
	o.receiptHandleLock.Lock()
	defer o.receiptHandleLock.Unlock()

	ok := o.corruptedNodeIds.Contains(receiptEvent.CorruptOriginId)
	if !ok {
		return fmt.Errorf("sender of the event is not a corrupted node")
	}

	corruptedIdentity, ok := o.allNodeIds.ByNodeID(receiptEvent.CorruptOriginId)
	if !ok {
		return fmt.Errorf("could not find corrupted identity for: %x", receiptEvent.CorruptOriginId)
	}

	if corruptedIdentity.Role != flow.RoleExecution {
		return fmt.Errorf("wrong sender role for execution receipt: %s", corruptedIdentity.Role.String())
	}

	receipt, ok := receiptEvent.FlowProtocolEvent.(*flow.ExecutionReceipt)
	if !ok {
		return fmt.Errorf("protocol event is not an execution receipt: %T", receiptEvent.FlowProtocolEvent)
	}

	lg := o.logger.With().
		Hex("receipt_id", logging.ID(receipt.ID())).
		Hex("executor_id", logging.ID(receipt.ExecutorID)).
		Hex("result_id", logging.ID(receipt.ExecutionResult.ID())).
		Hex("block_id", logging.ID(receipt.ExecutionResult.BlockID)).
		Hex("corrupted_id", logging.ID(receiptEvent.CorruptOriginId)).
		Str("protocol", insecure.ProtocolStr(receiptEvent.Protocol)).
		Str("channel", string(receiptEvent.Channel)).
		Uint32("targets_num", receiptEvent.TargetNum).
		Str("target_ids", fmt.Sprintf("%v", receiptEvent.TargetIds)).Logger()

	if _, _, conducted := o.AttackState(); conducted {
		// an attack has already been conducted
		if receipt.ExecutionResult.ID() == o.state.originalResult.ID() {
			// receipt contains the original result that has been corrupted.
			// corrupted result must have already been sent to this node, so
			// just discard it.
			lg.Info().Msg("receipt event discarded")
			return nil
		}

		err := o.network.SendEgress(receiptEvent)
		if err != nil {
			return fmt.Errorf("could not send rpc on channel: %w", err)
		}
		lg.Info().Msg("receipt event passed through")
		return nil
	}

	// replace honest receipt with corrupted receipt
	corruptedResult := o.corruptExecutionResult(receipt)

	corruptedExecutionIds := o.allNodeIds.Filter(
		filter.And(filter.HasRole[flow.Identity](flow.RoleExecution),
			filter.HasNodeID[flow.Identity](o.corruptedNodeIds...))).NodeIDs()

	// sends corrupted execution result to all corrupted execution nodes.
	for _, corruptedExecutionId := range corruptedExecutionIds {
		// sets executor id of the result as the same corrupted execution node id that
		// is meant to send this message to the flow network.
		err := o.network.SendEgress(&insecure.EgressEvent{
			CorruptOriginId: corruptedExecutionId,
			Channel:         receiptEvent.Channel,
			Protocol:        receiptEvent.Protocol,
			TargetNum:       receiptEvent.TargetNum,
			TargetIds:       receiptEvent.TargetIds,

			// wrapping execution result in an execution receipt for sake of encoding and decoding.
			FlowProtocolEvent: &flow.ExecutionReceipt{ExecutionResult: *corruptedResult},
		})
		if err != nil {
			return fmt.Errorf("could not send rpc on channel: %w", err)
		}
		lg.Debug().
			Hex("corrupted_result_id", logging.ID(corruptedResult.ID())).
			Hex("corrupted_execution_id", logging.ID(corruptedExecutionId)).
			Msg("corrupted result successfully sent to corrupted execution node")
	}

	// saves state of attack for further replies
	o.updateAttackState(&receipt.ExecutionResult, corruptedResult)
	lg.Info().
		Hex("corrupted_result_id", logging.ID(corruptedResult.ID())).
		Msg("result successfully corrupted")

	return nil
}

// handleChunkDataPackRequestEvent processes a chunk data pack request event as follows:
// If request is for a corrupted chunk and comes from a corrupted verification node it is replied with an attestation for that
// chunk.
// Otherwise, it is passed through.
func (o *Orchestrator) handleChunkDataPackRequestEvent(chunkDataPackRequestEvent *insecure.EgressEvent) error {
	ok := o.corruptedNodeIds.Contains(chunkDataPackRequestEvent.CorruptOriginId)
	if !ok {
		return fmt.Errorf("sender of the event is not a corrupted node")
	}

	corruptedIdentity, ok := o.allNodeIds.ByNodeID(chunkDataPackRequestEvent.CorruptOriginId)
	if !ok {
		return fmt.Errorf("could not find corrupted identity for: %x", chunkDataPackRequestEvent.CorruptOriginId)
	}
	if corruptedIdentity.Role != flow.RoleVerification {
		return fmt.Errorf("wrong sender role for chunk data pack request: %s", corruptedIdentity.Role.String())
	}

	if _, _, conducted := o.AttackState(); conducted {
		// an attack has already been conducted
		sent, err := o.replyWithAttestation(chunkDataPackRequestEvent)
		if err != nil {
			return fmt.Errorf("could not reply with attestation: %w", err)
		}
		if sent {
			return nil
		}
	}

	// passing through the chunk data request unaltered because either:
	// 1) result corruption hasn't happened yet OR
	// 2) result corruption happened for a previous chunk and subsequent chunks will not be corrupted (since only the first chunk is corrupted)
	// Therefore, chunk data request is for an honest result, hence the corrupted verifier can follow
	// the protocol and send its honest chunk data request.
	err := o.network.SendEgress(chunkDataPackRequestEvent)
	if err != nil {
		return fmt.Errorf("could not send chunk data request: %w", err)
	}

	o.logger.Info().
		Hex("corrupted_id", logging.ID(chunkDataPackRequestEvent.CorruptOriginId)).
		Str("protocol", insecure.ProtocolStr(chunkDataPackRequestEvent.Protocol)).
		Str("channel", string(chunkDataPackRequestEvent.Channel)).
		Uint32("targets_num", chunkDataPackRequestEvent.TargetNum).
		Str("target_ids", fmt.Sprintf("%v", chunkDataPackRequestEvent.TargetIds)).
		Msg("chunk data pack request event passed through")

	return nil
}

// handleChunkDataPackResponseEvent wintermutes the chunk data pack reply if it belongs to a corrupted result, and is meant to
// be sent to an honest verification node. Otherwise, it is passed through.
func (o *Orchestrator) handleChunkDataPackResponseEvent(chunkDataPackReplyEvent *insecure.EgressEvent) error {
	cdpRep := chunkDataPackReplyEvent.FlowProtocolEvent.(*messages.ChunkDataResponse)
	if _, _, conducted := o.AttackState(); conducted {
		// an attack has already been conducted
		lg := o.logger.With().
			Hex("chunk_id", logging.ID(cdpRep.ChunkDataPack.ChunkID)).
			Hex("sender_id", logging.ID(chunkDataPackReplyEvent.CorruptOriginId)).
			Hex("target_id", logging.ID(chunkDataPackReplyEvent.TargetIds[0])).Logger()

		// chunk data pack reply goes over a unicast, hence, we only check first target id.
		ok := o.corruptedNodeIds.Contains(chunkDataPackReplyEvent.TargetIds[0])
		if o.state.containsCorruptedChunkId(cdpRep.ChunkDataPack.ChunkID) {
			if !ok {
				// this is a chunk data pack response for a CORRUPTED chunk to an HONEST verification node
				// we WINTERMUTE it!
				// The orchestrator doesn't send anything back to the EN to send to the VN,
				// thereby indirectly causing the EN to wintermute the honest VN.
				lg.Info().Msg("wintermuted corrupted chunk data response to an honest verification node")
				return nil
			} else {
				// Illegal state! chunk data pack response for a CORRUPTED chunk to a CORRUPTED verification node.
				// Request must have never been reached to corrupted execution node, and must have been replaced with
				// an attestation.
				lg.Fatal().
					Msg("orchestrator received a chunk data response for corrupted chunk to a corrupted verification node")
			}
		}
	}

	// chunk data response is for an honest result (or before an attack has started), hence the corrupted execution node can follow the protocol and send (pass through) its honest response
	err := o.network.SendEgress(chunkDataPackReplyEvent)
	if err != nil {
		return fmt.Errorf("could not passed through chunk data reply: %w", err)
	}
	o.logger.Debug().
		Hex("corrupted_id", logging.ID(chunkDataPackReplyEvent.CorruptOriginId)).
		Hex("chunk_id", logging.ID(cdpRep.ChunkDataPack.ID())).
		Msg("chunk data pack response passed through")
	return nil
}

// handleResultApprovalEvent wintermutes the result approvals for the chunks of original result that are coming from
// corrupted verification nodes. Otherwise, it is passed through.
func (o *Orchestrator) handleResultApprovalEvent(resultApprovalEvent *insecure.EgressEvent) error {
	// non-nil state means a result has been corrupted, hence checking whether the approval
	// belongs to the chunks of the original (non-corrupted) result.
	approval := resultApprovalEvent.FlowProtocolEvent.(*flow.ResultApproval)
	lg := o.logger.With().
		Hex("result_id", logging.ID(approval.Body.ExecutionResultID)).
		Uint64("chunk_index", approval.Body.ChunkIndex).
		Hex("result_id", logging.ID(approval.Body.BlockID)).
		Hex("sender_id", logging.ID(resultApprovalEvent.CorruptOriginId)).
		Str("target_ids", fmt.Sprintf("%v", resultApprovalEvent.TargetIds)).Logger()

	if _, _, conducted := o.AttackState(); conducted {
		// an attack has already been conducted
		if o.state.originalResult.ID() == approval.Body.ExecutionResultID {
			lg.Info().Msg("wintermuting result approval for original un-corrupted execution result")
			return nil
		}
	}

	err := o.network.SendEgress(resultApprovalEvent)
	if err != nil {
		return fmt.Errorf("could not passed through result approval event %w", err)
	}
	lg.Info().Msg("result approval is passing through")
	return nil
}

// replyWithAttestation sends an attestation for the given chunk data pack request if it belongs to
// the corrupted result of orchestrator's state.
func (o *Orchestrator) replyWithAttestation(chunkDataPackRequestEvent *insecure.EgressEvent) (bool, error) {
	cdpReq := chunkDataPackRequestEvent.FlowProtocolEvent.(*messages.ChunkDataRequest)

	// a result corruption has already conducted
	if o.state.containsCorruptedChunkId(cdpReq.ChunkID) {
		// requested chunk belongs to corrupted result.
		corruptedChunkIndex, err := o.state.corruptedChunkIndexOf(cdpReq.ChunkID)
		if err != nil {
			return false, fmt.Errorf("could not find chunk index for corrupted chunk: %w", err)
		}

		attestation := &flow.Attestation{
			BlockID:           o.state.corruptedResult.BlockID,
			ExecutionResultID: o.state.corruptedResult.ID(),
			ChunkIndex:        corruptedChunkIndex,
		}

		// sends an attestation on behalf of verification node to all consensus nodes
		consensusIds := o.allNodeIds.Filter(filter.HasRole[flow.Identity](flow.RoleConsensus)).NodeIDs()
		err = o.network.SendEgress(&insecure.EgressEvent{
			CorruptOriginId: chunkDataPackRequestEvent.CorruptOriginId,
			Channel:         channels.PushApprovals,
			Protocol:        insecure.Protocol_PUBLISH,
			TargetNum:       0,
			TargetIds:       consensusIds,

			// wrapping attestation in a result approval for sake of encoding and decoding.
			FlowProtocolEvent: &flow.ResultApproval{Body: flow.ResultApprovalBody{Attestation: *attestation}},
		})
		if err != nil {
			return false, fmt.Errorf("could not send attestation for corrupted chunk: %w", err)
		}

		o.logger.Info().
			Hex("corrupted_id", logging.ID(chunkDataPackRequestEvent.CorruptOriginId)).
			Str("protocol", insecure.ProtocolStr(chunkDataPackRequestEvent.Protocol)).
			Str("channel", string(chunkDataPackRequestEvent.Channel)).
			Uint32("targets_num", chunkDataPackRequestEvent.TargetNum).
			Str("target_ids", fmt.Sprintf("%v", chunkDataPackRequestEvent.TargetIds)).
			Msg("chunk data pack request replied with attestation")

		return true, nil
	}

	return false, nil
}

// AttackState returns the corrupted and original execution results involved in this attack.
// Boolean return value determines whether attack conducted.
func (o *Orchestrator) AttackState() (flow.ExecutionResult, flow.ExecutionResult, bool) {
	o.attackStateLock.RLock()
	defer o.attackStateLock.RUnlock()

	if o.state == nil {
		// no attack yet conducted.
		return flow.ExecutionResult{}, flow.ExecutionResult{}, false
	}

	return *o.state.corruptedResult, *o.state.originalResult, true
}

func (o *Orchestrator) updateAttackState(originalResult *flow.ExecutionResult, corruptedResult *flow.ExecutionResult) {
	o.attackStateLock.Lock()
	defer o.attackStateLock.Unlock()

	if o.state != nil {
		// based on our testing assumptions, Wintermute attack must be conducted only once, extra attempts
		// can be due to a bug.
		panic("attempt on conducting an already conducted attack is not allowed")
	}

	o.state = &attackState{
		originalResult:  originalResult,
		corruptedResult: corruptedResult,
	}
}<|MERGE_RESOLUTION|>--- conflicted
+++ resolved
@@ -144,25 +144,17 @@
 		BlockID:          receipt.ExecutionResult.BlockID,
 		// replace all chunks with new ones to simulate chunk corruption
 		Chunks: flow.ChunkList{
-<<<<<<< HEAD
 			unittest.ChunkFixture(receipt.ExecutionResult.BlockID, 0,
-				unittest.WithChunkStartState(receiptStartState),
+				receiptStartState,
 				unittest.WithServiceEventCount(nil)), // TODO(mainnet27, #6773): remove this line
-=======
-			unittest.ChunkFixture(receipt.ExecutionResult.BlockID, 0, receiptStartState),
->>>>>>> a5038bcb
 		},
 		ServiceEvents:   receipt.ExecutionResult.ServiceEvents,
 		ExecutionDataID: receipt.ExecutionResult.ExecutionDataID,
 	}
 
 	if chunksNum > 1 {
-<<<<<<< HEAD
-		result.Chunks = append(result.Chunks, unittest.ChunkListFixture(uint(chunksNum-1), receipt.ExecutionResult.BlockID,
+		result.Chunks = append(result.Chunks, unittest.ChunkListFixture(uint(chunksNum-1), receipt.ExecutionResult.BlockID, result.Chunks[0].EndState
 			unittest.WithServiceEventCount(nil))...) // TODO(mainnet27, #6773): remove this line
-=======
-		result.Chunks = append(result.Chunks, unittest.ChunkListFixture(uint(chunksNum-1), receipt.ExecutionResult.BlockID, result.Chunks[0].EndState)...)
->>>>>>> a5038bcb
 	}
 
 	return result
