--- conflicted
+++ resolved
@@ -240,17 +240,13 @@
 		return fmt.Errorf("could not convert target ids from byte to identifiers: %w", err)
 	}
 
-<<<<<<< HEAD
 	lg = lg.With().
 		Str("target_ids", fmt.Sprintf("%v", targetIds)).
 		Uint32("targets_num", msg.TargetNum).
 		Logger()
 
 	err = c.sendOnNetwork(event, channels.Channel(msg.ChannelID), msg.Protocol, uint(msg.TargetNum), targetIds...)
-=======
-	lg = lg.With().Str("target_ids", fmt.Sprintf("%v", msg.TargetIDs)).Logger()
-	err = c.sendOnNetwork(event, network.Channel(msg.ChannelID), msg.Protocol, uint(msg.TargetNum), targetIds...)
->>>>>>> eabdbd82
+
 	if err != nil {
 		lg.Err(err).Msg("could not send attacker message to the network")
 		return fmt.Errorf("could not send attacker message to the network: %w", err)
