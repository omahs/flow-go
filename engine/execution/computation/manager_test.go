package computation

import (
	"bytes"
	"context"
	"fmt"
	"math"
	"sync"
	"testing"
	"time"

	"github.com/ipfs/go-datastore"
	dssync "github.com/ipfs/go-datastore/sync"
	blockstore "github.com/ipfs/go-ipfs-blockstore"
	"github.com/onflow/cadence"
	jsoncdc "github.com/onflow/cadence/encoding/json"
	"github.com/onflow/cadence/runtime/common"
	"github.com/rs/zerolog"
	"github.com/stretchr/testify/assert"
	"github.com/stretchr/testify/mock"
	"github.com/stretchr/testify/require"

	"github.com/onflow/flow-go/engine/execution"
	"github.com/onflow/flow-go/engine/execution/computation/committer"
	"github.com/onflow/flow-go/engine/execution/computation/computer"
	"github.com/onflow/flow-go/engine/execution/computation/query"
	state2 "github.com/onflow/flow-go/engine/execution/state"
	unittest2 "github.com/onflow/flow-go/engine/execution/state/unittest"
	"github.com/onflow/flow-go/engine/execution/testutil"
	"github.com/onflow/flow-go/fvm"
	"github.com/onflow/flow-go/fvm/environment"
	fvmErrors "github.com/onflow/flow-go/fvm/errors"
	"github.com/onflow/flow-go/fvm/storage"
	"github.com/onflow/flow-go/fvm/storage/derived"
	"github.com/onflow/flow-go/fvm/storage/snapshot"
	"github.com/onflow/flow-go/ledger/complete"
	"github.com/onflow/flow-go/ledger/complete/wal/fixtures"
	"github.com/onflow/flow-go/model/flow"
	"github.com/onflow/flow-go/module/executiondatasync/execution_data"
	"github.com/onflow/flow-go/module/executiondatasync/provider"
	mocktracker "github.com/onflow/flow-go/module/executiondatasync/tracker/mock"
	"github.com/onflow/flow-go/module/mempool/entity"
	"github.com/onflow/flow-go/module/metrics"
	module "github.com/onflow/flow-go/module/mock"
	requesterunit "github.com/onflow/flow-go/module/state_synchronization/requester/unittest"
	"github.com/onflow/flow-go/module/trace"
	"github.com/onflow/flow-go/utils/unittest"
)

var scriptLogThreshold = 1 * time.Second

func TestComputeBlockWithStorage(t *testing.T) {
	chain := flow.Mainnet.Chain()

	vm := fvm.NewVirtualMachine()
	execCtx := fvm.NewContext(fvm.WithChain(chain))

	privateKeys, err := testutil.GenerateAccountPrivateKeys(2)
	require.NoError(t, err)

	snapshotTree, accounts, err := testutil.CreateAccounts(
		vm,
		testutil.RootBootstrappedLedger(vm, execCtx),
		privateKeys,
		chain)
	require.NoError(t, err)

	tx1 := testutil.DeployCounterContractTransaction(accounts[0], chain)
	tx1.SetProposalKey(chain.ServiceAddress(), 0, 0).
		SetGasLimit(1000).
		SetPayer(chain.ServiceAddress())

	err = testutil.SignPayload(tx1, accounts[0], privateKeys[0])
	require.NoError(t, err)

	err = testutil.SignEnvelope(tx1, chain.ServiceAddress(), unittest.ServiceAccountPrivateKey)
	require.NoError(t, err)

	tx2 := testutil.CreateCounterTransaction(accounts[0], accounts[1])
	tx2.SetProposalKey(chain.ServiceAddress(), 0, 0).
		SetGasLimit(1000).
		SetPayer(chain.ServiceAddress())

	err = testutil.SignPayload(tx2, accounts[1], privateKeys[1])
	require.NoError(t, err)

	err = testutil.SignEnvelope(tx2, chain.ServiceAddress(), unittest.ServiceAccountPrivateKey)
	require.NoError(t, err)

	transactions := []*flow.TransactionBody{tx1, tx2}

	col := flow.Collection{Transactions: transactions}

	guarantee := flow.CollectionGuarantee{
		CollectionID: col.ID(),
		Signature:    nil,
	}

	block := flow.Block{
		Header: &flow.Header{
			View: 42,
		},
		Payload: &flow.Payload{
			Guarantees: []*flow.CollectionGuarantee{&guarantee},
		},
	}

	executableBlock := &entity.ExecutableBlock{
		Block: &block,
		CompleteCollections: map[flow.Identifier]*entity.CompleteCollection{
			guarantee.ID(): {
				Guarantee:    &guarantee,
				Transactions: transactions,
			},
		},
		StartState: unittest.StateCommitmentPointerFixture(),
	}

	me := new(module.Local)
	me.On("NodeID").Return(unittest.IdentifierFixture())
	me.On("Sign", mock.Anything, mock.Anything).Return(nil, nil)
	me.On("SignFunc", mock.Anything, mock.Anything, mock.Anything).
		Return(nil, nil)

	bservice := requesterunit.MockBlobService(blockstore.NewBlockstore(dssync.MutexWrap(datastore.NewMapDatastore())))
	trackerStorage := mocktracker.NewMockStorage()

	prov := provider.NewProvider(
		zerolog.Nop(),
		metrics.NewNoopCollector(),
		execution_data.DefaultSerializer,
		bservice,
		trackerStorage,
	)

	blockComputer, err := computer.NewBlockComputer(
		vm,
		execCtx,
		metrics.NewNoopCollector(),
		trace.NewNoopTracer(),
		zerolog.Nop(),
		committer.NewNoopViewCommitter(),
		me,
		prov,
		nil,
<<<<<<< HEAD
		testutil.ProtocolStateFixture())
=======
		testMaxConcurrency)
>>>>>>> 37ece4cd
	require.NoError(t, err)

	derivedChainData, err := derived.NewDerivedChainData(10)
	require.NoError(t, err)

	engine := &Manager{
		blockComputer:    blockComputer,
		derivedChainData: derivedChainData,
	}

	returnedComputationResult, err := engine.ComputeBlock(
		context.Background(),
		unittest.IdentifierFixture(),
		executableBlock,
		snapshotTree)
	require.NoError(t, err)

	hasUpdates := false
	for _, snapshot := range returnedComputationResult.AllExecutionSnapshots() {
		if len(snapshot.WriteSet) > 0 {
			hasUpdates = true
			break
		}
	}
	require.True(t, hasUpdates)
	require.Equal(t, returnedComputationResult.BlockExecutionResult.Size(), 1+1) // 1 coll + 1 system chunk
	assert.NotEmpty(t, returnedComputationResult.AllExecutionSnapshots()[0].UpdatedRegisters())
}

func TestComputeBlock_Uploader(t *testing.T) {

	noopCollector := &metrics.NoopCollector{}

	ledger, err := complete.NewLedger(&fixtures.NoopWAL{}, 10, noopCollector, zerolog.Nop(), complete.DefaultPathFinderVersion)
	require.NoError(t, err)

	compactor := fixtures.NewNoopCompactor(ledger)
	<-compactor.Ready()
	defer func() {
		<-ledger.Done()
		<-compactor.Done()
	}()

	me := new(module.Local)
	me.On("NodeID").Return(unittest.IdentifierFixture())
	me.On("Sign", mock.Anything, mock.Anything).Return(nil, nil)
	me.On("SignFunc", mock.Anything, mock.Anything, mock.Anything).
		Return(nil, nil)

	computationResult := unittest2.ComputationResultFixture(
		unittest.IdentifierFixture(),
		[][]flow.Identifier{
			{unittest.IdentifierFixture()},
			{unittest.IdentifierFixture()},
		})

	blockComputer := &FakeBlockComputer{
		computationResult: computationResult,
	}

	derivedChainData, err := derived.NewDerivedChainData(10)
	require.NoError(t, err)

	manager := &Manager{
		blockComputer:    blockComputer,
		derivedChainData: derivedChainData,
	}

	_, err = manager.ComputeBlock(
		context.Background(),
		unittest.IdentifierFixture(),
		computationResult.ExecutableBlock,
		state2.NewLedgerStorageSnapshot(
			ledger,
			flow.StateCommitment(ledger.InitialState())))
	require.NoError(t, err)
}

func TestExecuteScript(t *testing.T) {

	logger := zerolog.Nop()

	execCtx := fvm.NewContext(fvm.WithLogger(logger))

	me := new(module.Local)
	me.On("NodeID").Return(unittest.IdentifierFixture())
	me.On("Sign", mock.Anything, mock.Anything).Return(nil, nil)
	me.On("SignFunc", mock.Anything, mock.Anything, mock.Anything).
		Return(nil, nil)

	vm := fvm.NewVirtualMachine()

	ledger := testutil.RootBootstrappedLedger(vm, execCtx, fvm.WithExecutionMemoryLimit(math.MaxUint64))

	script := []byte(fmt.Sprintf(
		`
			import FungibleToken from %s

			pub fun main() {}
		`,
		fvm.FungibleTokenAddress(execCtx.Chain).HexWithPrefix(),
	))

	bservice := requesterunit.MockBlobService(blockstore.NewBlockstore(dssync.MutexWrap(datastore.NewMapDatastore())))
	trackerStorage := mocktracker.NewMockStorage()

	prov := provider.NewProvider(
		zerolog.Nop(),
		metrics.NewNoopCollector(),
		execution_data.DefaultSerializer,
		bservice,
		trackerStorage,
	)

	engine, err := New(logger,
		metrics.NewNoopCollector(),
		trace.NewNoopTracer(),
		me,
		nil,
		execCtx,
		committer.NewNoopViewCommitter(),
		prov,
		ComputationConfig{
			QueryConfig:          query.NewDefaultConfig(),
			DerivedDataCacheSize: derived.DefaultDerivedDataCacheSize,
			MaxConcurrency:       1,
		},
	)
	require.NoError(t, err)

	header := unittest.BlockHeaderFixture()
	_, err = engine.ExecuteScript(
		context.Background(),
		script,
		nil,
		header,
		ledger)
	require.NoError(t, err)
}

// Balance script used to swallow errors, which meant that even if the view was empty, a script that did nothing but get
// the balance of an account would succeed and return 0.
func TestExecuteScript_BalanceScriptFailsIfViewIsEmpty(t *testing.T) {

	logger := zerolog.Nop()

	execCtx := fvm.NewContext(fvm.WithLogger(logger))

	me := new(module.Local)
	me.On("NodeID").Return(unittest.IdentifierFixture())
	me.On("Sign", mock.Anything, mock.Anything).Return(nil, nil)
	me.On("SignFunc", mock.Anything, mock.Anything, mock.Anything).
		Return(nil, nil)

	snapshot := snapshot.NewReadFuncStorageSnapshot(
		func(id flow.RegisterID) (flow.RegisterValue, error) {
			return nil, fmt.Errorf("error getting register")
		})

	script := []byte(fmt.Sprintf(
		`
			pub fun main(): UFix64 {
				return getAccount(%s).balance
			}
		`,
		fvm.FungibleTokenAddress(execCtx.Chain).HexWithPrefix(),
	))

	bservice := requesterunit.MockBlobService(blockstore.NewBlockstore(dssync.MutexWrap(datastore.NewMapDatastore())))
	trackerStorage := mocktracker.NewMockStorage()

	prov := provider.NewProvider(
		zerolog.Nop(),
		metrics.NewNoopCollector(),
		execution_data.DefaultSerializer,
		bservice,
		trackerStorage,
	)

	engine, err := New(logger,
		metrics.NewNoopCollector(),
		trace.NewNoopTracer(),
		me,
		nil,
		execCtx,
		committer.NewNoopViewCommitter(),
		prov,
		ComputationConfig{
			QueryConfig:          query.NewDefaultConfig(),
			DerivedDataCacheSize: derived.DefaultDerivedDataCacheSize,
			MaxConcurrency:       1,
		},
	)
	require.NoError(t, err)

	header := unittest.BlockHeaderFixture()
	_, err = engine.ExecuteScript(
		context.Background(),
		script,
		nil,
		header,
		snapshot)
	require.ErrorContains(t, err, "error getting register")
}

func TestExecuteScripPanicsAreHandled(t *testing.T) {

	ctx := fvm.NewContext()

	buffer := &bytes.Buffer{}
	log := zerolog.New(buffer)

	header := unittest.BlockHeaderFixture()

	bservice := requesterunit.MockBlobService(blockstore.NewBlockstore(dssync.MutexWrap(datastore.NewMapDatastore())))
	trackerStorage := mocktracker.NewMockStorage()

	prov := provider.NewProvider(
		zerolog.Nop(),
		metrics.NewNoopCollector(),
		execution_data.DefaultSerializer,
		bservice,
		trackerStorage,
	)

	manager, err := New(log,
		metrics.NewNoopCollector(),
		trace.NewNoopTracer(),
		nil,
		nil,
		ctx,
		committer.NewNoopViewCommitter(),
		prov,
		ComputationConfig{
			QueryConfig:          query.NewDefaultConfig(),
			DerivedDataCacheSize: derived.DefaultDerivedDataCacheSize,
			MaxConcurrency:       1,
			NewCustomVirtualMachine: func() fvm.VM {
				return &PanickingVM{}
			},
		},
	)
	require.NoError(t, err)

	_, err = manager.ExecuteScript(
		context.Background(),
		[]byte("whatever"),
		nil,
		header,
		nil)

	require.Error(t, err)

	require.Contains(t, buffer.String(), "Verunsicherung")
}

func TestExecuteScript_LongScriptsAreLogged(t *testing.T) {

	ctx := fvm.NewContext()

	buffer := &bytes.Buffer{}
	log := zerolog.New(buffer)

	header := unittest.BlockHeaderFixture()

	bservice := requesterunit.MockBlobService(blockstore.NewBlockstore(dssync.MutexWrap(datastore.NewMapDatastore())))
	trackerStorage := mocktracker.NewMockStorage()

	prov := provider.NewProvider(
		zerolog.Nop(),
		metrics.NewNoopCollector(),
		execution_data.DefaultSerializer,
		bservice,
		trackerStorage,
	)

	manager, err := New(log,
		metrics.NewNoopCollector(),
		trace.NewNoopTracer(),
		nil,
		nil,
		ctx,
		committer.NewNoopViewCommitter(),
		prov,
		ComputationConfig{
			QueryConfig: query.QueryConfig{
				LogTimeThreshold:   1 * time.Millisecond,
				ExecutionTimeLimit: query.DefaultExecutionTimeLimit,
			},
			DerivedDataCacheSize: 10,
			MaxConcurrency:       1,
			NewCustomVirtualMachine: func() fvm.VM {
				return &LongRunningVM{duration: 2 * time.Millisecond}
			},
		},
	)
	require.NoError(t, err)

	_, err = manager.ExecuteScript(
		context.Background(),
		[]byte("whatever"),
		nil,
		header,
		nil)

	require.NoError(t, err)

	require.Contains(t, buffer.String(), "exceeded threshold")
}

func TestExecuteScript_ShortScriptsAreNotLogged(t *testing.T) {

	ctx := fvm.NewContext()

	buffer := &bytes.Buffer{}
	log := zerolog.New(buffer)

	header := unittest.BlockHeaderFixture()

	bservice := requesterunit.MockBlobService(blockstore.NewBlockstore(dssync.MutexWrap(datastore.NewMapDatastore())))
	trackerStorage := mocktracker.NewMockStorage()

	prov := provider.NewProvider(
		zerolog.Nop(),
		metrics.NewNoopCollector(),
		execution_data.DefaultSerializer,
		bservice,
		trackerStorage,
	)

	manager, err := New(log,
		metrics.NewNoopCollector(),
		trace.NewNoopTracer(),
		nil,
		nil,
		ctx,
		committer.NewNoopViewCommitter(),
		prov,
		ComputationConfig{
			QueryConfig: query.QueryConfig{
				LogTimeThreshold:   1 * time.Second,
				ExecutionTimeLimit: query.DefaultExecutionTimeLimit,
			},
			DerivedDataCacheSize: derived.DefaultDerivedDataCacheSize,
			MaxConcurrency:       1,
			NewCustomVirtualMachine: func() fvm.VM {
				return &LongRunningVM{duration: 0}
			},
		},
	)
	require.NoError(t, err)

	_, err = manager.ExecuteScript(
		context.Background(),
		[]byte("whatever"),
		nil,
		header,
		nil)

	require.NoError(t, err)

	require.NotContains(t, buffer.String(), "exceeded threshold")
}

type PanickingExecutor struct{}

func (PanickingExecutor) Cleanup() {}

func (PanickingExecutor) Preprocess() error {
	return nil
}

func (PanickingExecutor) Execute() error {
	panic("panic, but expected with sentinel for test: Verunsicherung ")
}

func (PanickingExecutor) Output() fvm.ProcedureOutput {
	return fvm.ProcedureOutput{}
}

type PanickingVM struct{}

func (p *PanickingVM) NewExecutor(
	f fvm.Context,
	procedure fvm.Procedure,
	txn storage.TransactionPreparer,
) fvm.ProcedureExecutor {
	return PanickingExecutor{}
}

func (p *PanickingVM) Run(
	f fvm.Context,
	procedure fvm.Procedure,
	storageSnapshot snapshot.StorageSnapshot,
) (
	*snapshot.ExecutionSnapshot,
	fvm.ProcedureOutput,
	error,
) {
	panic("panic, but expected with sentinel for test: Verunsicherung ")
}

func (p *PanickingVM) GetAccount(
	ctx fvm.Context,
	address flow.Address,
	storageSnapshot snapshot.StorageSnapshot,
) (
	*flow.Account,
	error,
) {
	panic("not expected")
}

type LongRunningExecutor struct {
	duration time.Duration
}

func (LongRunningExecutor) Cleanup() {}

func (LongRunningExecutor) Preprocess() error {
	return nil
}

func (l LongRunningExecutor) Execute() error {
	time.Sleep(l.duration)
	return nil
}

func (LongRunningExecutor) Output() fvm.ProcedureOutput {
	return fvm.ProcedureOutput{
		Value: cadence.NewVoid(),
	}
}

type LongRunningVM struct {
	duration time.Duration
}

func (l *LongRunningVM) NewExecutor(
	f fvm.Context,
	procedure fvm.Procedure,
	txn storage.TransactionPreparer,
) fvm.ProcedureExecutor {
	return LongRunningExecutor{
		duration: l.duration,
	}
}

func (l *LongRunningVM) Run(
	f fvm.Context,
	procedure fvm.Procedure,
	storageSnapshot snapshot.StorageSnapshot,
) (
	*snapshot.ExecutionSnapshot,
	fvm.ProcedureOutput,
	error,
) {
	time.Sleep(l.duration)

	snapshot := &snapshot.ExecutionSnapshot{}
	output := fvm.ProcedureOutput{
		Value: cadence.NewVoid(),
	}
	return snapshot, output, nil
}

func (l *LongRunningVM) GetAccount(
	ctx fvm.Context,
	address flow.Address,
	storageSnapshot snapshot.StorageSnapshot,
) (
	*flow.Account,
	error,
) {
	panic("not expected")
}

type FakeBlockComputer struct {
	computationResult *execution.ComputationResult
}

func (f *FakeBlockComputer) ExecuteBlock(
	context.Context,
	flow.Identifier,
	*entity.ExecutableBlock,
	snapshot.StorageSnapshot,
	*derived.DerivedBlockData,
) (
	*execution.ComputationResult,
	error,
) {
	return f.computationResult, nil
}

func TestExecuteScriptTimeout(t *testing.T) {

	timeout := 1 * time.Millisecond
	manager, err := New(
		zerolog.Nop(),
		metrics.NewNoopCollector(),
		trace.NewNoopTracer(),
		nil,
		nil,
		fvm.NewContext(),
		committer.NewNoopViewCommitter(),
		nil,
		ComputationConfig{
			QueryConfig: query.QueryConfig{
				LogTimeThreshold:   query.DefaultLogTimeThreshold,
				ExecutionTimeLimit: timeout,
			},
			DerivedDataCacheSize: derived.DefaultDerivedDataCacheSize,
			MaxConcurrency:       1,
		},
	)

	require.NoError(t, err)

	script := []byte(`
	pub fun main(): Int {
		var i = 0
		while i < 10000 {
			i = i + 1
		}
		return i
	}
	`)

	header := unittest.BlockHeaderFixture()
	value, err := manager.ExecuteScript(
		context.Background(),
		script,
		nil,
		header,
		nil)

	require.Error(t, err)
	require.Nil(t, value)
	require.Contains(t, err.Error(), fvmErrors.ErrCodeScriptExecutionTimedOutError.String())
}

func TestExecuteScriptCancelled(t *testing.T) {

	timeout := 30 * time.Second
	manager, err := New(
		zerolog.Nop(),
		metrics.NewNoopCollector(),
		trace.NewNoopTracer(),
		nil,
		nil,
		fvm.NewContext(),
		committer.NewNoopViewCommitter(),
		nil,
		ComputationConfig{
			QueryConfig: query.QueryConfig{
				LogTimeThreshold:   query.DefaultLogTimeThreshold,
				ExecutionTimeLimit: timeout,
			},
			DerivedDataCacheSize: derived.DefaultDerivedDataCacheSize,
			MaxConcurrency:       1,
		},
	)

	require.NoError(t, err)

	script := []byte(`
	pub fun main(): Int {
		var i = 0
		var j = 0 
		while i < 10000000 {
			i = i + 1
			j = i + j
		}
		return i
	}
	`)

	var value []byte
	var wg sync.WaitGroup
	reqCtx, cancel := context.WithCancel(context.Background())
	wg.Add(1)
	go func() {
		header := unittest.BlockHeaderFixture()
		value, err = manager.ExecuteScript(
			reqCtx,
			script,
			nil,
			header,
			nil)
		wg.Done()
	}()
	cancel()
	wg.Wait()
	require.Nil(t, value)
	require.Contains(t, err.Error(), fvmErrors.ErrCodeScriptExecutionCancelledError.String())
}

func Test_EventEncodingFailsOnlyTxAndCarriesOn(t *testing.T) {

	chain := flow.Mainnet.Chain()
	vm := fvm.NewVirtualMachine()

	eventEncoder := &testingEventEncoder{
		realEncoder: environment.NewCadenceEventEncoder(),
	}

	execCtx := fvm.NewContext(
		fvm.WithChain(chain),
		fvm.WithEventEncoder(eventEncoder),
	)

	privateKeys, err := testutil.GenerateAccountPrivateKeys(1)
	require.NoError(t, err)
	snapshotTree, accounts, err := testutil.CreateAccounts(
		vm,
		testutil.RootBootstrappedLedger(vm, execCtx),
		privateKeys,
		chain)
	require.NoError(t, err)

	// setup transactions
	account := accounts[0]
	privKey := privateKeys[0]
	// tx1 deploys contract version 1
	tx1 := testutil.DeployEventContractTransaction(account, chain, 1)
	prepareTx(t, tx1, account, privKey, 0, chain)

	// tx2 emits event which will fail encoding
	tx2 := testutil.CreateEmitEventTransaction(account, account)
	prepareTx(t, tx2, account, privKey, 1, chain)

	// tx3 emits event that will work fine
	tx3 := testutil.CreateEmitEventTransaction(account, account)
	prepareTx(t, tx3, account, privKey, 2, chain)

	transactions := []*flow.TransactionBody{tx1, tx2, tx3}

	col := flow.Collection{Transactions: transactions}

	guarantee := flow.CollectionGuarantee{
		CollectionID: col.ID(),
		Signature:    nil,
	}

	block := flow.Block{
		Header: &flow.Header{
			View: 26,
		},
		Payload: &flow.Payload{
			Guarantees: []*flow.CollectionGuarantee{&guarantee},
		},
	}

	executableBlock := &entity.ExecutableBlock{
		Block: &block,
		CompleteCollections: map[flow.Identifier]*entity.CompleteCollection{
			guarantee.ID(): {
				Guarantee:    &guarantee,
				Transactions: transactions,
			},
		},
		StartState: unittest.StateCommitmentPointerFixture(),
	}

	me := new(module.Local)
	me.On("NodeID").Return(unittest.IdentifierFixture())
	me.On("Sign", mock.Anything, mock.Anything).Return(nil, nil)
	me.On("SignFunc", mock.Anything, mock.Anything, mock.Anything).
		Return(nil, nil)

	bservice := requesterunit.MockBlobService(blockstore.NewBlockstore(dssync.MutexWrap(datastore.NewMapDatastore())))
	trackerStorage := mocktracker.NewMockStorage()

	prov := provider.NewProvider(
		zerolog.Nop(),
		metrics.NewNoopCollector(),
		execution_data.DefaultSerializer,
		bservice,
		trackerStorage,
	)

	blockComputer, err := computer.NewBlockComputer(
		vm,
		execCtx,
		metrics.NewNoopCollector(),
		trace.NewNoopTracer(),
		zerolog.Nop(),
		committer.NewNoopViewCommitter(),
		me,
		prov,
		nil,
<<<<<<< HEAD
		testutil.ProtocolStateFixture(),
	)
=======
		testMaxConcurrency)
>>>>>>> 37ece4cd
	require.NoError(t, err)

	derivedChainData, err := derived.NewDerivedChainData(10)
	require.NoError(t, err)

	engine := &Manager{
		blockComputer:    blockComputer,
		derivedChainData: derivedChainData,
	}

	eventEncoder.enabled = true

	returnedComputationResult, err := engine.ComputeBlock(
		context.Background(),
		unittest.IdentifierFixture(),
		executableBlock,
		snapshotTree)
	require.NoError(t, err)

	txResults := returnedComputationResult.AllTransactionResults()
	require.Len(t, txResults, 4) // 2 txs + 1 system tx

	require.Empty(t, txResults[0].ErrorMessage)
	require.Contains(t, txResults[1].ErrorMessage, "I failed encoding")
	require.Empty(t, txResults[2].ErrorMessage)

	colRes := returnedComputationResult.CollectionExecutionResultAt(0)
	events := colRes.Events()
	require.Len(t, events, 2) // 1 collection + 1 system chunk

	// first event should be contract deployed
	assert.EqualValues(t, "flow.AccountContractAdded", events[0].Type)

	// second event should come from tx3 (index 2)  as tx2 (index 1) should fail encoding
	hasValidEventValue(t, events[1], 1)
	assert.Equal(t, events[1].TransactionIndex, uint32(2))
}

type testingEventEncoder struct {
	realEncoder *environment.CadenceEventEncoder
	calls       int
	enabled     bool
}

func (e *testingEventEncoder) Encode(event cadence.Event) ([]byte, error) {
	defer func() {
		if e.enabled {
			e.calls++
		}
	}()

	if e.calls == 1 && e.enabled {
		return nil, fmt.Errorf("I failed encoding")
	}
	return e.realEncoder.Encode(event)
}

func TestScriptStorageMutationsDiscarded(t *testing.T) {

	timeout := 10 * time.Second
	chain := flow.Mainnet.Chain()
	ctx := fvm.NewContext(fvm.WithChain(chain))
	manager, _ := New(
		zerolog.Nop(),
		metrics.NewExecutionCollector(ctx.Tracer),
		trace.NewNoopTracer(),
		nil,
		nil,
		ctx,
		committer.NewNoopViewCommitter(),
		nil,
		ComputationConfig{
			QueryConfig: query.QueryConfig{
				LogTimeThreshold:   query.DefaultLogTimeThreshold,
				ExecutionTimeLimit: timeout,
			},
			DerivedDataCacheSize: derived.DefaultDerivedDataCacheSize,
			MaxConcurrency:       1,
		},
	)
	vm := manager.vm

	// Create an account private key.
	privateKeys, err := testutil.GenerateAccountPrivateKeys(1)
	require.NoError(t, err)

	// Bootstrap a ledger, creating accounts with the provided private keys
	// and the root account.
	snapshotTree, accounts, err := testutil.CreateAccounts(
		vm,
		testutil.RootBootstrappedLedger(vm, ctx),
		privateKeys,
		chain)
	require.NoError(t, err)
	account := accounts[0]
	address := cadence.NewAddress(account)
	commonAddress, _ := common.HexToAddress(address.Hex())

	script := []byte(`
	pub fun main(account: Address) {
		let acc = getAuthAccount(account)
		acc.save(3, to: /storage/x)
	}
	`)

	header := unittest.BlockHeaderFixture()
	_, err = manager.ExecuteScript(
		context.Background(),
		script,
		[][]byte{jsoncdc.MustEncode(address)},
		header,
		snapshotTree)

	require.NoError(t, err)

	env := environment.NewScriptEnvironmentFromStorageSnapshot(
		ctx.EnvironmentParams,
		snapshotTree)

	rt := env.BorrowCadenceRuntime()
	defer env.ReturnCadenceRuntime(rt)

	path, err := cadence.NewPath(common.PathDomainStorage, "x")
	require.NoError(t, err)

	v, err := rt.ReadStored(commonAddress, path)
	// the save should not update account storage by writing the updates
	// back to the snapshotTree
	require.NoError(t, err)
	require.Equal(t, nil, v)
}<|MERGE_RESOLUTION|>--- conflicted
+++ resolved
@@ -143,11 +143,8 @@
 		me,
 		prov,
 		nil,
-<<<<<<< HEAD
-		testutil.ProtocolStateFixture())
-=======
+		testutil.ProtocolStateFixture(),
 		testMaxConcurrency)
->>>>>>> 37ece4cd
 	require.NoError(t, err)
 
 	derivedChainData, err := derived.NewDerivedChainData(10)
@@ -839,12 +836,8 @@
 		me,
 		prov,
 		nil,
-<<<<<<< HEAD
 		testutil.ProtocolStateFixture(),
-	)
-=======
 		testMaxConcurrency)
->>>>>>> 37ece4cd
 	require.NoError(t, err)
 
 	derivedChainData, err := derived.NewDerivedChainData(10)
