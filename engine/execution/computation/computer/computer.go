package computer

import (
	"context"
	"fmt"
	"sync"
	"time"

	"github.com/opentracing/opentracing-go"
	"github.com/opentracing/opentracing-go/log"
	"github.com/rs/zerolog"
	"github.com/uber/jaeger-client-go"

	"github.com/onflow/flow-go/engine/execution"
	"github.com/onflow/flow-go/engine/execution/state/delta"
	"github.com/onflow/flow-go/fvm"
	"github.com/onflow/flow-go/fvm/blueprints"
	"github.com/onflow/flow-go/fvm/programs"
	"github.com/onflow/flow-go/fvm/state"
	"github.com/onflow/flow-go/ledger"
	"github.com/onflow/flow-go/model/flow"
	"github.com/onflow/flow-go/module"
	"github.com/onflow/flow-go/module/mempool/entity"
	"github.com/onflow/flow-go/module/trace"
	"github.com/onflow/flow-go/utils/logging"
)

const SystemChunkEventCollectionMaxSize = 256_000_000  // ~256MB
const SystemChunkLedgerIntractionLimit = 1_000_000_000 // ~1GB

// VirtualMachine runs procedures
type VirtualMachine interface {
	Run(fvm.Context, fvm.Procedure, state.View, *programs.Programs) error
}

// ViewCommitter commits views's deltas to the ledger and collects the proofs
type ViewCommitter interface {
	// CommitView commits a views' register delta and collects proofs
	CommitView(state.View, flow.StateCommitment) (flow.StateCommitment, []byte, *ledger.TrieUpdate, error)
}

// A BlockComputer executes the transactions in a block.
type BlockComputer interface {
	ExecuteBlock(context.Context, *entity.ExecutableBlock, state.View, *programs.Programs) (*execution.ComputationResult, error)
}

type blockComputer struct {
	vm             VirtualMachine
	vmCtx          fvm.Context
	metrics        module.ExecutionMetrics
	tracer         module.Tracer
	log            zerolog.Logger
	systemChunkCtx fvm.Context
	committer      ViewCommitter
}

func SystemChunkContext(vmCtx fvm.Context, logger zerolog.Logger) fvm.Context {
	return fvm.NewContextFromParent(
		vmCtx,
		fvm.WithRestrictedDeployment(false),
		fvm.WithTransactionFeesEnabled(false),
		fvm.WithServiceEventCollectionEnabled(),
		fvm.WithTransactionProcessors(fvm.NewTransactionInvoker(logger)),
		fvm.WithMaxStateInteractionSize(SystemChunkLedgerIntractionLimit),
		fvm.WithEventCollectionSizeLimit(SystemChunkEventCollectionMaxSize),
	)
}

// NewBlockComputer creates a new block executor.
func NewBlockComputer(
	vm VirtualMachine,
	vmCtx fvm.Context,
	metrics module.ExecutionMetrics,
	tracer module.Tracer,
	logger zerolog.Logger,
	committer ViewCommitter,
) (BlockComputer, error) {
	return &blockComputer{
		vm:             vm,
		vmCtx:          vmCtx,
		metrics:        metrics,
		tracer:         tracer,
		log:            logger,
		systemChunkCtx: SystemChunkContext(vmCtx, logger),
		committer:      committer,
	}, nil
}

// ExecuteBlock executes a block and returns the resulting chunks.
func (e *blockComputer) ExecuteBlock(
	ctx context.Context,
	block *entity.ExecutableBlock,
	stateView state.View,
	program *programs.Programs,
) (*execution.ComputationResult, error) {

	span, _, isSampled := e.tracer.StartBlockSpan(ctx, block.ID(), trace.EXEComputeBlock)
	if isSampled {
		span.LogFields(log.Int("collection_counts", len(block.CompleteCollections)))
	}
	defer span.Finish()

	results, err := e.executeBlock(span, block, stateView, program)
	if err != nil {
		return nil, fmt.Errorf("failed to execute transactions: %w", err)
	}

	// TODO: compute block fees & reward payments

	return results, nil
}

func (e *blockComputer) executeBlock(
	blockSpan opentracing.Span,
	block *entity.ExecutableBlock,
	stateView state.View,
	programs *programs.Programs,
) (*execution.ComputationResult, error) {

	// check the start state is set
	if !block.HasStartState() {
		return nil, fmt.Errorf("executable block start state is not set")
	}

	blockCtx := fvm.NewContextFromParent(e.vmCtx, fvm.WithBlockHeader(block.Block.Header))
	systemChunkCtx := fvm.NewContextFromParent(e.systemChunkCtx, fvm.WithBlockHeader(block.Block.Header))
	collections := block.Collections()

	chunksSize := len(collections) + 1 // + 1 system chunk

	res := &execution.ComputationResult{
		ExecutableBlock:    block,
		Events:             make([]flow.EventsList, chunksSize),
		ServiceEvents:      make(flow.EventsList, 0),
		TransactionResults: make([]flow.TransactionResult, 0),
		StateCommitments:   make([]flow.StateCommitment, 0),
		Proofs:             make([][]byte, 0),
	}

	var txIndex uint32
	var err error
	var wg sync.WaitGroup
	wg.Add(2) // block commiter and event hasher

	stateCommitments := make([]flow.StateCommitment, 0, len(collections)+1)
	proofs := make([][]byte, 0, len(collections)+1)
	trieUpdates := make([]*ledger.TrieUpdate, 0, len(collections)+1)

	bc := blockCommitter{
		committer: e.committer,
		blockSpan: blockSpan,
		tracer:    e.tracer,
		state:     *block.StartState,
		views:     make(chan state.View, len(collections)+1),
		callBack: func(state flow.StateCommitment, proof []byte, trieUpdate *ledger.TrieUpdate, err error) {
			if err != nil {
				panic(err)
			}
			stateCommitments = append(stateCommitments, state)
			proofs = append(proofs, proof)
			trieUpdates = append(trieUpdates, trieUpdate)
		},
	}

	eh := eventHasher{
		tracer:    e.tracer,
		data:      make(chan flow.EventsList, len(collections)+1),
		blockSpan: blockSpan,
		callBack: func(hash flow.Identifier, err error) {
			if err != nil {
				panic(err)
			}
			res.EventsHashes = append(res.EventsHashes, hash)
		},
	}

	go func() {
		bc.Run()
		wg.Done()
	}()

	go func() {
		eh.Run()
		wg.Done()
	}()

	collectionIndex := 0

	for i, collection := range collections {
		colView := stateView.NewChild()
		txIndex, err = e.executeCollection(blockSpan, collectionIndex, txIndex, blockCtx, colView, programs, collection, res)
		if err != nil {
			return nil, fmt.Errorf("failed to execute collection at txIndex %v: %w", txIndex, err)
		}
		bc.Commit(colView)
		eh.Hash(res.Events[i])
		err = stateView.MergeView(colView)
		if err != nil {
			return nil, fmt.Errorf("cannot merge view: %w", err)
		}
		collectionIndex++
	}

	// executing system chunk
	e.log.Debug().Hex("block_id", logging.Entity(block)).Msg("executing system chunk")
	colView := stateView.NewChild()
	_, err = e.executeSystemCollection(blockSpan, collectionIndex, txIndex, systemChunkCtx, colView, programs, res)
	if err != nil {
		return nil, fmt.Errorf("failed to execute system chunk transaction: %w", err)
	}
	bc.Commit(colView)
	eh.Hash(res.Events[len(res.Events)-1])
	err = stateView.MergeView(colView)
	if err != nil {
		return nil, fmt.Errorf("cannot merge view: %w", err)
	}

	// close the views and wait for all views to be committed
	close(bc.views)
	close(eh.data)
	wg.Wait()
	res.StateReads = stateView.(*delta.View).ReadsCount()
	res.StateCommitments = stateCommitments
	res.Proofs = proofs
	res.TrieUpdates = trieUpdates

	return res, nil
}

func (e *blockComputer) executeSystemCollection(
	blockSpan opentracing.Span,
	collectionIndex int,
	txIndex uint32,
	systemChunkCtx fvm.Context,
	collectionView state.View,
	programs *programs.Programs,
	res *execution.ComputationResult,
) (uint32, error) {

	colSpan := e.tracer.StartSpanFromParent(blockSpan, trace.EXEComputeSystemCollection)
	defer colSpan.Finish()

	tx, err := blueprints.SystemChunkTransaction(e.vmCtx.Chain)
	if err != nil {
		return txIndex, fmt.Errorf("could not get system chunk transaction: %w", err)
	}

	err = e.executeTransaction(tx, colSpan, collectionView, programs, systemChunkCtx, collectionIndex, txIndex, res, true)
	txIndex++

	if err != nil {
		return txIndex, err
	}

	systemChunkTxResult := res.TransactionResults[len(res.TransactionResults)-1]
	if systemChunkTxResult.ErrorMessage != "" {
		// This log is used as the data source for an alert on grafana.
		// The system_chunk_error field must not be changed without adding the corresponding
		// changes in grafana. https://github.com/dapperlabs/flow-internal/issues/1546
		e.log.Error().
			Str("error_message", systemChunkTxResult.ErrorMessage).
			Hex("block_id", logging.Entity(systemChunkCtx.BlockHeader)).
			Bool("system_chunk_error", true).
			Bool("critical_error", true).
			Msg("error executing system chunk transaction")
	}

	res.AddStateSnapshot(collectionView.(*delta.View).Interactions())

	return txIndex, err
}

func (e *blockComputer) executeCollection(
	blockSpan opentracing.Span,
	collectionIndex int,
	txIndex uint32,
	blockCtx fvm.Context,
	collectionView state.View,
	programs *programs.Programs,
	collection *entity.CompleteCollection,
	res *execution.ComputationResult,
) (uint32, error) {

	e.log.Debug().
		Hex("block_id", logging.Entity(blockCtx.BlockHeader)).
		Hex("collection_id", logging.Entity(collection.Guarantee)).
		Msg("executing collection")

	// call tracing
	startedAt := time.Now()
	computationUsedUpToNow := res.ComputationUsed
	colSpan := e.tracer.StartSpanFromParent(blockSpan, trace.EXEComputeCollection)
	defer func() {
		colSpan.SetTag("collection.txCount", len(collection.Transactions))
		colSpan.LogFields(
			log.String("collection.hash", collection.Guarantee.CollectionID.String()),
		)
		colSpan.Finish()
	}()

	txCtx := fvm.NewContextFromParent(blockCtx, fvm.WithMetricsReporter(e.metrics), fvm.WithTracer(e.tracer))
	for _, txBody := range collection.Transactions {
		err := e.executeTransaction(txBody, colSpan, collectionView, programs, txCtx, collectionIndex, txIndex, res, false)
		txIndex++
		if err != nil {
			return txIndex, err
		}
	}
	res.AddStateSnapshot(collectionView.(*delta.View).Interactions())
	e.log.Info().Str("collectionID", collection.Guarantee.CollectionID.String()).
		Str("referenceBlockID", collection.Guarantee.ReferenceBlockID.String()).
		Hex("blockID", logging.Entity(blockCtx.BlockHeader)).
		Int("numberOfTransactions", len(collection.Transactions)).
		Int64("timeSpentInMS", time.Since(startedAt).Milliseconds()).
		Msg("collection executed")

	e.metrics.ExecutionCollectionExecuted(time.Since(startedAt), res.ComputationUsed-computationUsedUpToNow, len(collection.Transactions))

	return txIndex, nil
}

func (e *blockComputer) executeTransaction(
	txBody *flow.TransactionBody,
	colSpan opentracing.Span,
	collectionView state.View,
	programs *programs.Programs,
	ctx fvm.Context,
	collectionIndex int,
	txIndex uint32,
	res *execution.ComputationResult,
	isSystemChunk bool,
) error {
	startedAt := time.Now()
	txID := txBody.ID()

	// we capture two spans one for tx-based view and one for the current context (block-based) view
	txSpan := e.tracer.StartSpanFromParent(colSpan, trace.EXEComputeTransaction)
	txSpan.LogFields(log.String("tx_id", txID.String()))
	txSpan.LogFields(log.Uint32("tx_index", txIndex))
	txSpan.LogFields(log.Int("col_index", collectionIndex))
	defer txSpan.Finish()

	var traceID string
	txInternalSpan, _, isSampled := e.tracer.StartTransactionSpan(context.Background(), txID, trace.EXERunTransaction)
	if isSampled {
		txInternalSpan.LogFields(log.String("tx_id", txID.String()))
		if sc, ok := txInternalSpan.Context().(jaeger.SpanContext); ok {
			traceID = sc.TraceID().String()
		}
	}
	defer txInternalSpan.Finish()

	e.log.Info().
		Str("tx_id", txID.String()).
		Uint32("tx_index", txIndex).
		Str("block_id", res.ExecutableBlock.ID().String()).
		Uint64("height", res.ExecutableBlock.Block.Header.Height).
		Bool("system_chunk", isSystemChunk).
		Msg("executing transaction in fvm")

	tx := fvm.Transaction(txBody, txIndex)
	if isSampled {
		tx.SetTraceSpan(txInternalSpan)
	}

	txView := collectionView.NewChild()
	err := e.vm.Run(ctx, tx, txView, programs)
	if err != nil {
		return fmt.Errorf("failed to execute transaction %v for block %v at height %v: %w",
			txID.String(),
			res.ExecutableBlock.ID(),
			res.ExecutableBlock.Block.Header.Height,
			err)
	}

	txResult := flow.TransactionResult{
		TransactionID:   tx.ID,
		ComputationUsed: tx.ComputationMeteringHandler.Used(),
	}

	if tx.Err != nil {
		txResult.ErrorMessage = tx.Err.Error()
	}

	mergeSpan := e.tracer.StartSpanFromParent(txSpan, trace.EXEMergeTransactionView)
	defer mergeSpan.Finish()

	// always merge the view, fvm take cares of reverting changes
	// of failed transaction invocation
	err = collectionView.MergeView(txView)
	if err != nil {
		return fmt.Errorf("merging tx view to collection view failed for tx %v: %w",
			txID.String(), err)
	}

	res.AddEvents(collectionIndex, tx.Events)
	res.AddServiceEvents(tx.ServiceEvents)
	res.AddTransactionResult(&txResult)
	res.AddComputationUsed(tx.ComputationMeteringHandler.Used())

	lg := e.log.With().
		Hex("tx_id", txResult.TransactionID[:]).
		Str("block_id", res.ExecutableBlock.ID().String()).
		Str("traceID", traceID).
		Uint64("computation_used", txResult.ComputationUsed).
		Int64("timeSpentInMS", time.Since(startedAt).Milliseconds()).
<<<<<<< HEAD
		Uint64("computationUsed", tx.ComputationMeteringHandler.Used()).
		Msg("transaction executed")
=======
		Logger()

	if tx.Err != nil {
		lg.Info().
			Str("error_message", txResult.ErrorMessage).
			Uint16("error_code", uint16(tx.Err.Code())).
			Msg("transaction executed failed")
	} else {
		lg.Info().Msg("transaction executed successfully")
	}
>>>>>>> 0303d505

	d := zerolog.Dict()
	for s, u := range tx.ComputationMeteringHandler.Weights() {
		d.Uint64(s, u)
	}
	e.log.Error().
		Str("txHash", tx.ID.String()).
		Dict("weights", d).
		Int64("timeSpentInMS", time.Since(startedAt).Milliseconds()).
		Msg("transaction executed")

	e.metrics.ExecutionTransactionExecuted(time.Since(startedAt), tx.ComputationMeteringHandler.Used(), len(tx.Events), tx.Err != nil)
	return nil
}

type blockCommitter struct {
	tracer    module.Tracer
	committer ViewCommitter
	callBack  func(state flow.StateCommitment, proof []byte, update *ledger.TrieUpdate, err error)
	state     flow.StateCommitment
	views     chan state.View
	blockSpan opentracing.Span
}

func (bc *blockCommitter) Run() {
	for view := range bc.views {
		span := bc.tracer.StartSpanFromParent(bc.blockSpan, trace.EXECommitDelta)
		stateCommit, proof, trieUpdate, err := bc.committer.CommitView(view, bc.state)
		bc.callBack(stateCommit, proof, trieUpdate, err)
		bc.state = stateCommit
		span.Finish()
	}
}

func (bc *blockCommitter) Commit(view state.View) {
	bc.views <- view
}

type eventHasher struct {
	tracer    module.Tracer
	callBack  func(hash flow.Identifier, err error)
	data      chan flow.EventsList
	blockSpan opentracing.Span
}

func (eh *eventHasher) Run() {
	for data := range eh.data {
		span := eh.tracer.StartSpanFromParent(eh.blockSpan, trace.EXEHashEvents)
		rootHash, err := flow.EventsMerkleRootHash(data)
		eh.callBack(rootHash, err)
		span.Finish()
	}
}

func (eh *eventHasher) Hash(events flow.EventsList) {
	eh.data <- events
}<|MERGE_RESOLUTION|>--- conflicted
+++ resolved
@@ -404,10 +404,7 @@
 		Str("traceID", traceID).
 		Uint64("computation_used", txResult.ComputationUsed).
 		Int64("timeSpentInMS", time.Since(startedAt).Milliseconds()).
-<<<<<<< HEAD
 		Uint64("computationUsed", tx.ComputationMeteringHandler.Used()).
-		Msg("transaction executed")
-=======
 		Logger()
 
 	if tx.Err != nil {
@@ -418,7 +415,6 @@
 	} else {
 		lg.Info().Msg("transaction executed successfully")
 	}
->>>>>>> 0303d505
 
 	d := zerolog.Dict()
 	for s, u := range tx.ComputationMeteringHandler.Weights() {
