--- conflicted
+++ resolved
@@ -8,6 +8,7 @@
 	"testing"
 
 	"github.com/onflow/cadence"
+	"github.com/rs/zerolog"
 	"github.com/rs/zerolog"
 	"github.com/stretchr/testify/assert"
 	"github.com/stretchr/testify/mock"
@@ -28,13 +29,7 @@
 		bc := new(vmmock.BlockContext)
 		blocks := new(storage.Blocks)
 
-<<<<<<< HEAD
-		log := zerolog.New(ioutil.Discard)
-
-		exe := computer.NewBlockComputer(vm, nil, blocks, log)
-=======
-		exe := computer.NewBlockComputer(vm, blocks, nil, nil)
->>>>>>> cfa5287c
+		exe := computer.NewBlockComputer(vm, blocks, nil, nil, zerolog.Nop())
 
 		// create a block with 1 collection with 2 transactions
 		block := generateBlock(1, 2)
@@ -62,13 +57,7 @@
 		bc := new(vmmock.BlockContext)
 		blocks := new(storage.Blocks)
 
-<<<<<<< HEAD
-		log := zerolog.New(ioutil.Discard)
-
-		exe := computer.NewBlockComputer(vm, nil, blocks, log)
-=======
-		exe := computer.NewBlockComputer(vm, blocks, nil, nil)
->>>>>>> cfa5287c
+		exe := computer.NewBlockComputer(vm, blocks, nil, nil, zerolog.Nop())
 
 		collectionCount := 2
 		transactionsPerCollection := 2
