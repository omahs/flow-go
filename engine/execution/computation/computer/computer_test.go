--- conflicted
+++ resolved
@@ -1010,15 +1010,11 @@
 	noopCollector := metrics.NewNoopCollector()
 
 	expectedNumberOfEvents := 2
-<<<<<<< HEAD
 	expectedEventSize := 911
-=======
-	expectedEventSize := 912
 	// bootstrapping does not cache programs
 	expectedCachedPrograms := 0
 
 	metrics := new(modulemock.ExecutionMetrics)
->>>>>>> d8e87fd4
 	metrics.On("ExecutionCollectionExecuted",
 		mock.Anything,  // duration
 		mock.Anything). // stats
