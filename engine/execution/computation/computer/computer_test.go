package computer_test

import (
	"context"
	"fmt"
	"math/rand"
	"sync/atomic"
	"testing"

	"github.com/onflow/cadence"
	"github.com/onflow/cadence/encoding/ccf"
	"github.com/onflow/cadence/runtime"
	"github.com/onflow/cadence/runtime/common"
	"github.com/onflow/cadence/runtime/interpreter"
	"github.com/onflow/cadence/runtime/sema"
	"github.com/onflow/cadence/runtime/stdlib"

	"github.com/ipfs/go-datastore"
	dssync "github.com/ipfs/go-datastore/sync"
	blockstore "github.com/ipfs/go-ipfs-blockstore"
	"github.com/rs/zerolog"
	"github.com/stretchr/testify/assert"
	"github.com/stretchr/testify/mock"
	"github.com/stretchr/testify/require"

	"github.com/onflow/flow-go/engine/execution"
	"github.com/onflow/flow-go/engine/execution/computation/committer"
	"github.com/onflow/flow-go/engine/execution/computation/computer"
	computermock "github.com/onflow/flow-go/engine/execution/computation/computer/mock"
	"github.com/onflow/flow-go/engine/execution/storehouse"
	"github.com/onflow/flow-go/engine/execution/testutil"
	"github.com/onflow/flow-go/fvm"
	"github.com/onflow/flow-go/fvm/environment"
	fvmErrors "github.com/onflow/flow-go/fvm/errors"
	fvmmock "github.com/onflow/flow-go/fvm/mock"
	reusableRuntime "github.com/onflow/flow-go/fvm/runtime"
	"github.com/onflow/flow-go/fvm/storage"
	"github.com/onflow/flow-go/fvm/storage/derived"
	"github.com/onflow/flow-go/fvm/storage/logical"
	"github.com/onflow/flow-go/fvm/storage/snapshot"
	"github.com/onflow/flow-go/fvm/storage/state"
	"github.com/onflow/flow-go/fvm/systemcontracts"
	"github.com/onflow/flow-go/ledger"
	"github.com/onflow/flow-go/ledger/common/convert"
	"github.com/onflow/flow-go/ledger/common/pathfinder"
	"github.com/onflow/flow-go/ledger/complete"
	"github.com/onflow/flow-go/model/flow"
	"github.com/onflow/flow-go/module/epochs"
	"github.com/onflow/flow-go/module/executiondatasync/execution_data"
	"github.com/onflow/flow-go/module/executiondatasync/provider"
	mocktracker "github.com/onflow/flow-go/module/executiondatasync/tracker/mock"
	"github.com/onflow/flow-go/module/mempool/entity"
	"github.com/onflow/flow-go/module/metrics"
	modulemock "github.com/onflow/flow-go/module/mock"
	requesterunit "github.com/onflow/flow-go/module/state_synchronization/requester/unittest"
	"github.com/onflow/flow-go/module/trace"
	"github.com/onflow/flow-go/utils/unittest"
)

const (
	testMaxConcurrency = 2
)

func incStateCommitment(startState flow.StateCommitment) flow.StateCommitment {
	endState := flow.StateCommitment(startState)
	endState[0] += 1
	return endState
}

type fakeCommitter struct {
	callCount int
}

func (committer *fakeCommitter) CommitView(
	view *snapshot.ExecutionSnapshot,
	baseStorageSnapshot execution.ExtendableStorageSnapshot,
) (
	flow.StateCommitment,
	[]byte,
	*ledger.TrieUpdate,
	execution.ExtendableStorageSnapshot,
	error,
) {
	committer.callCount++

	startState := baseStorageSnapshot.Commitment()
	endState := incStateCommitment(startState)

	reg := unittest.MakeOwnerReg("key", fmt.Sprintf("%v", committer.callCount))
	regKey := convert.RegisterIDToLedgerKey(reg.Key)
	path, err := pathfinder.KeyToPath(
		regKey,
		complete.DefaultPathFinderVersion,
	)
	if err != nil {
		return flow.DummyStateCommitment, nil, nil, nil, err
	}
	trieUpdate := &ledger.TrieUpdate{
		RootHash: ledger.RootHash(startState),
		Paths: []ledger.Path{
			path,
		},
		Payloads: []*ledger.Payload{
			ledger.NewPayload(regKey, reg.Value),
		},
	}

	newStorageSnapshot := baseStorageSnapshot.Extend(endState, map[flow.RegisterID]flow.RegisterValue{
		reg.Key: reg.Value,
	})

	return newStorageSnapshot.Commitment(),
		[]byte{byte(committer.callCount)},
		trieUpdate,
		newStorageSnapshot,
		nil
}

func TestBlockExecutor_ExecuteBlock(t *testing.T) {

	rag := &RandomAddressGenerator{}

	executorID := unittest.IdentifierFixture()

	me := new(modulemock.Local)
	me.On("NodeID").Return(executorID)
	me.On("Sign", mock.Anything, mock.Anything).Return(nil, nil)
	me.On("SignFunc", mock.Anything, mock.Anything, mock.Anything).
		Return(nil, nil)

	t.Run("single collection", func(t *testing.T) {

		execCtx := fvm.NewContext()

		vm := &testVM{
			t:                    t,
			eventsPerTransaction: 1,
		}

		committer := &fakeCommitter{
			callCount: 0,
		}

		exemetrics := new(modulemock.ExecutionMetrics)
		exemetrics.On("ExecutionBlockExecuted",
			mock.Anything,  // duration
			mock.Anything). // stats
			Return(nil).
			Times(1)

		exemetrics.On("ExecutionCollectionExecuted",
			mock.Anything,  // duration
			mock.Anything). // stats
			Return(nil).
			Times(2) // 1 collection + system collection

		exemetrics.On("ExecutionTransactionExecuted",
			mock.Anything, // duration
			mock.Anything, // conflict retry count
			mock.Anything, // computation used
			mock.Anything, // memory used
			mock.Anything, // number of events
			mock.Anything, // size of events
			false).        // no failure
			Return(nil).
			Times(2 + 1) // 2 txs in collection + system chunk tx

		exemetrics.On(
			"ExecutionChunkDataPackGenerated",
			mock.Anything,
			mock.Anything).
			Return(nil).
			Times(2) // 1 collection + system collection

		expectedProgramsInCache := 1 // we set one program in the cache
		exemetrics.On(
			"ExecutionBlockCachedPrograms",
			expectedProgramsInCache).
			Return(nil).
			Times(1) // 1 block

		bservice := requesterunit.MockBlobService(blockstore.NewBlockstore(dssync.MutexWrap(datastore.NewMapDatastore())))
		trackerStorage := mocktracker.NewMockStorage()

		prov := provider.NewProvider(
			zerolog.Nop(),
			metrics.NewNoopCollector(),
			execution_data.DefaultSerializer,
			bservice,
			trackerStorage,
		)

		exe, err := computer.NewBlockComputer(
			vm,
			execCtx,
			exemetrics,
			trace.NewNoopTracer(),
			zerolog.Nop(),
			committer,
			me,
			prov,
			nil,
			testutil.ProtocolStateWithSourceFixture(nil),
			testMaxConcurrency)
		require.NoError(t, err)

		// create a block with 1 collection with 2 transactions
		block := generateBlock(1, 2, rag)

		parentBlockExecutionResultID := unittest.IdentifierFixture()
		result, err := exe.ExecuteBlock(
			context.Background(),
			parentBlockExecutionResultID,
			block,
			nil,
			derived.NewEmptyDerivedBlockData(0))
		assert.NoError(t, err)
		assert.Len(t, result.AllExecutionSnapshots(), 1+1) // +1 system chunk

		require.Equal(t, 2, committer.callCount)

		assert.Equal(t, block.ID(), result.BlockExecutionData.BlockID)

		expectedChunk1EndState := incStateCommitment(*block.StartState)
		expectedChunk2EndState := incStateCommitment(expectedChunk1EndState)

		assert.Equal(t, expectedChunk2EndState, result.CurrentEndState())

		assertEventHashesMatch(t, 1+1, result)

		// Verify ExecutionReceipt
		receipt := result.ExecutionReceipt

		assert.Equal(t, executorID, receipt.ExecutorID)
		assert.Equal(
			t,
			parentBlockExecutionResultID,
			receipt.PreviousResultID)
		assert.Equal(t, block.ID(), receipt.BlockID)
		assert.NotEqual(t, flow.ZeroID, receipt.ExecutionDataID)

		assert.Len(t, receipt.Chunks, 1+1) // +1 system chunk

		chunk1 := receipt.Chunks[0]

		eventCommits := result.AllEventCommitments()
		assert.Equal(t, block.ID(), chunk1.BlockID)
		assert.Equal(t, uint(0), chunk1.CollectionIndex)
		assert.Equal(t, uint64(2), chunk1.NumberOfTransactions)
		assert.Equal(t, eventCommits[0], chunk1.EventCollection)

		assert.Equal(t, *block.StartState, chunk1.StartState)

		assert.NotEqual(t, *block.StartState, chunk1.EndState)
		assert.NotEqual(t, flow.DummyStateCommitment, chunk1.EndState)
		assert.Equal(t, expectedChunk1EndState, chunk1.EndState)

		chunk2 := receipt.Chunks[1]
		assert.Equal(t, block.ID(), chunk2.BlockID)
		assert.Equal(t, uint(1), chunk2.CollectionIndex)
		assert.Equal(t, uint64(1), chunk2.NumberOfTransactions)
		assert.Equal(t, eventCommits[1], chunk2.EventCollection)

		assert.Equal(t, expectedChunk1EndState, chunk2.StartState)

		assert.NotEqual(t, *block.StartState, chunk2.EndState)
		assert.NotEqual(t, flow.DummyStateCommitment, chunk2.EndState)
		assert.NotEqual(t, expectedChunk1EndState, chunk2.EndState)
		assert.Equal(t, expectedChunk2EndState, chunk2.EndState)

		// Verify ChunkDataPacks

		chunkDataPacks := result.AllChunkDataPacks()
		assert.Len(t, chunkDataPacks, 1+1) // +1 system chunk

		chunkDataPack1 := chunkDataPacks[0]

		assert.Equal(t, chunk1.ID(), chunkDataPack1.ChunkID)
		assert.Equal(t, *block.StartState, chunkDataPack1.StartState)
		assert.Equal(t, []byte{1}, chunkDataPack1.Proof)
		assert.NotNil(t, chunkDataPack1.Collection)

		chunkDataPack2 := chunkDataPacks[1]

		assert.Equal(t, chunk2.ID(), chunkDataPack2.ChunkID)
		assert.Equal(t, chunk2.StartState, chunkDataPack2.StartState)
		assert.Equal(t, []byte{2}, chunkDataPack2.Proof)
		assert.Nil(t, chunkDataPack2.Collection)

		// Verify BlockExecutionData

		assert.Len(t, result.ChunkExecutionDatas, 1+1) // +1 system chunk

		chunkExecutionData1 := result.ChunkExecutionDatas[0]
		assert.Equal(
			t,
			chunkDataPack1.Collection,
			chunkExecutionData1.Collection)
		assert.NotNil(t, chunkExecutionData1.TrieUpdate)
		assert.Equal(t, ledger.RootHash(chunk1.StartState), chunkExecutionData1.TrieUpdate.RootHash)

		chunkExecutionData2 := result.ChunkExecutionDatas[1]
		assert.NotNil(t, chunkExecutionData2.Collection)
		assert.NotNil(t, chunkExecutionData2.TrieUpdate)
		assert.Equal(t, ledger.RootHash(chunk2.StartState), chunkExecutionData2.TrieUpdate.RootHash)

		assert.GreaterOrEqual(t, vm.CallCount(), 3)
		// if every transaction is retried once, then the call count should be
		// (1+totalTransactionCount) /2 * totalTransactionCount
		assert.LessOrEqual(t, vm.CallCount(), (1+3)/2*3)
	})

	t.Run("empty block still computes system chunk", func(t *testing.T) {

		execCtx := fvm.NewContext()

		vm := new(fvmmock.VM)
		committer := new(computermock.ViewCommitter)

		bservice := requesterunit.MockBlobService(blockstore.NewBlockstore(dssync.MutexWrap(datastore.NewMapDatastore())))
		trackerStorage := mocktracker.NewMockStorage()

		prov := provider.NewProvider(
			zerolog.Nop(),
			metrics.NewNoopCollector(),
			execution_data.DefaultSerializer,
			bservice,
			trackerStorage,
		)

		exe, err := computer.NewBlockComputer(
			vm,
			execCtx,
			metrics.NewNoopCollector(),
			trace.NewNoopTracer(),
			zerolog.Nop(),
			committer,
			me,
			prov,
			nil,
			testutil.ProtocolStateWithSourceFixture(nil),
			testMaxConcurrency)
		require.NoError(t, err)

		// create an empty block
		block := generateBlock(0, 0, rag)
		derivedBlockData := derived.NewEmptyDerivedBlockData(0)

		vm.On("NewExecutor", mock.Anything, mock.Anything, mock.Anything).
			Return(noOpExecutor{}).
			Once() // just system chunk

		snapshot := storehouse.NewExecutingBlockSnapshot(
			snapshot.MapStorageSnapshot{},
			unittest.StateCommitmentFixture(),
		)

		committer.On("CommitView", mock.Anything, mock.Anything).
			Return(nil, nil, nil, snapshot, nil).
			Once() // just system chunk

		result, err := exe.ExecuteBlock(
			context.Background(),
			unittest.IdentifierFixture(),
			block,
			nil,
			derivedBlockData)
		assert.NoError(t, err)
		assert.Len(t, result.AllExecutionSnapshots(), 1)
		assert.Len(t, result.AllTransactionResults(), 1)
		assert.Len(t, result.ChunkExecutionDatas, 1)

		assertEventHashesMatch(t, 1, result)

		vm.AssertExpectations(t)
	})

	t.Run("system chunk transaction should not fail", func(t *testing.T) {

		// include all fees. System chunk should ignore them
		contextOptions := []fvm.Option{
			fvm.WithTransactionFeesEnabled(true),
			fvm.WithAccountStorageLimit(true),
			fvm.WithBlocks(&environment.NoopBlockFinder{}),
		}
		// set 0 clusters to pass n_collectors >= n_clusters check
		epochConfig := epochs.DefaultEpochConfig()
		epochConfig.NumCollectorClusters = 0
		bootstrapOptions := []fvm.BootstrapProcedureOption{
			fvm.WithTransactionFee(fvm.DefaultTransactionFees),
			fvm.WithAccountCreationFee(fvm.DefaultAccountCreationFee),
			fvm.WithMinimumStorageReservation(fvm.DefaultMinimumStorageReservation),
			fvm.WithStorageMBPerFLOW(fvm.DefaultStorageMBPerFLOW),
			fvm.WithEpochConfig(epochConfig),
		}

		chain := flow.Localnet.Chain()
		vm := fvm.NewVirtualMachine()
		derivedBlockData := derived.NewEmptyDerivedBlockData(0)
		baseOpts := []fvm.Option{
			fvm.WithChain(chain),
			fvm.WithDerivedBlockData(derivedBlockData),
		}

		opts := append(baseOpts, contextOptions...)
		ctx := fvm.NewContext(opts...)
		snapshotTree := snapshot.NewSnapshotTree(nil)

		baseBootstrapOpts := []fvm.BootstrapProcedureOption{
			fvm.WithInitialTokenSupply(unittest.GenesisTokenSupply),
		}
		bootstrapOpts := append(baseBootstrapOpts, bootstrapOptions...)
		executionSnapshot, _, err := vm.Run(
			ctx,
			fvm.Bootstrap(unittest.ServiceAccountPublicKey, bootstrapOpts...),
			snapshotTree)
		require.NoError(t, err)

		snapshotTree = snapshotTree.Append(executionSnapshot)

		comm := new(computermock.ViewCommitter)

		bservice := requesterunit.MockBlobService(blockstore.NewBlockstore(dssync.MutexWrap(datastore.NewMapDatastore())))
		trackerStorage := mocktracker.NewMockStorage()

		prov := provider.NewProvider(
			zerolog.Nop(),
			metrics.NewNoopCollector(),
			execution_data.DefaultSerializer,
			bservice,
			trackerStorage,
		)

		exe, err := computer.NewBlockComputer(
			vm,
			ctx,
			metrics.NewNoopCollector(),
			trace.NewNoopTracer(),
			zerolog.Nop(),
			comm,
			me,
			prov,
			nil,
			testutil.ProtocolStateWithSourceFixture(nil),
			testMaxConcurrency)
		require.NoError(t, err)

		// create an empty block
		block := generateBlock(0, 0, rag)

		snapshot := storehouse.NewExecutingBlockSnapshot(
			snapshot.MapStorageSnapshot{},
			unittest.StateCommitmentFixture(),
		)

		comm.On("CommitView", mock.Anything, mock.Anything).
			Return(nil, nil, nil, snapshot, nil).
			Once() // just system chunk

		result, err := exe.ExecuteBlock(
			context.Background(),
			unittest.IdentifierFixture(),
			block,
			snapshotTree,
			derivedBlockData.NewChildDerivedBlockData())
		assert.NoError(t, err)
		assert.Len(t, result.AllExecutionSnapshots(), 1)
		assert.Len(t, result.AllTransactionResults(), 1)
		assert.Len(t, result.ChunkExecutionDatas, 1)

		assert.Empty(t, result.AllTransactionResults()[0].ErrorMessage)
	})

	t.Run("multiple collections", func(t *testing.T) {
		execCtx := fvm.NewContext()

		committer := new(computermock.ViewCommitter)

		bservice := requesterunit.MockBlobService(blockstore.NewBlockstore(dssync.MutexWrap(datastore.NewMapDatastore())))
		trackerStorage := mocktracker.NewMockStorage()

		prov := provider.NewProvider(
			zerolog.Nop(),
			metrics.NewNoopCollector(),
			execution_data.DefaultSerializer,
			bservice,
			trackerStorage,
		)

		eventsPerTransaction := 2
		vm := &testVM{
			t:                    t,
			eventsPerTransaction: eventsPerTransaction,
			err: fvmErrors.NewInvalidAddressErrorf(
				flow.EmptyAddress,
				"no payer address provided"),
		}

		exe, err := computer.NewBlockComputer(
			vm,
			execCtx,
			metrics.NewNoopCollector(),
			trace.NewNoopTracer(),
			zerolog.Nop(),
			committer,
			me,
			prov,
			nil,
			testutil.ProtocolStateWithSourceFixture(nil),
			testMaxConcurrency)
		require.NoError(t, err)

		collectionCount := 2
		transactionsPerCollection := 2
		eventsPerCollection := eventsPerTransaction * transactionsPerCollection
		totalTransactionCount := (collectionCount * transactionsPerCollection) + 1 // +1 for system chunk
		// totalEventCount := eventsPerTransaction * totalTransactionCount

		// create a block with 2 collections with 2 transactions each
		block := generateBlock(collectionCount, transactionsPerCollection, rag)
		derivedBlockData := derived.NewEmptyDerivedBlockData(0)

		snapshot := storehouse.NewExecutingBlockSnapshot(
			snapshot.MapStorageSnapshot{},
			unittest.StateCommitmentFixture(),
		)

		committer.On("CommitView", mock.Anything, mock.Anything).
			Return(nil, nil, nil, snapshot, nil).
			Times(collectionCount + 1)

		result, err := exe.ExecuteBlock(
			context.Background(),
			unittest.IdentifierFixture(),
			block,
			nil,
			derivedBlockData)
		assert.NoError(t, err)

		// chunk count should match collection count
		assert.Equal(t, result.BlockExecutionResult.Size(), collectionCount+1) // system chunk

		// all events should have been collected
		for i := 0; i < collectionCount; i++ {
			events := result.CollectionExecutionResultAt(i).Events()
			assert.Len(t, events, eventsPerCollection)
		}

		// system chunk
		assert.Len(t, result.CollectionExecutionResultAt(collectionCount).Events(), eventsPerTransaction)

		events := result.AllEvents()

		// events should have been indexed by transaction and event
		k := 0
		for expectedTxIndex := 0; expectedTxIndex < totalTransactionCount; expectedTxIndex++ {
			for expectedEventIndex := 0; expectedEventIndex < eventsPerTransaction; expectedEventIndex++ {
				e := events[k]
				assert.EqualValues(t, expectedEventIndex, int(e.EventIndex))
				assert.EqualValues(t, expectedTxIndex, e.TransactionIndex)
				k++
			}
		}

		expectedResults := make([]flow.TransactionResult, 0)
		for _, c := range block.CompleteCollections {
			for _, t := range c.Transactions {
				txResult := flow.TransactionResult{
					TransactionID: t.ID(),
					ErrorMessage: fvmErrors.NewInvalidAddressErrorf(
						flow.EmptyAddress,
						"no payer address provided").Error(),
				}
				expectedResults = append(expectedResults, txResult)
			}
		}
		txResults := result.AllTransactionResults()
		assert.ElementsMatch(t, expectedResults, txResults[0:len(txResults)-1]) // strip system chunk

		assertEventHashesMatch(t, collectionCount+1, result)

		assert.GreaterOrEqual(t, vm.CallCount(), totalTransactionCount)
		// if every transaction is retried once, then the call count should be
		// (1+totalTransactionCount) /2 * totalTransactionCount
		assert.LessOrEqual(t, vm.CallCount(), (1+totalTransactionCount)/2*totalTransactionCount)
	})

	t.Run(
		"service events are emitted", func(t *testing.T) {
			execCtx := fvm.NewContext(
				fvm.WithServiceEventCollectionEnabled(),
				fvm.WithAuthorizationChecksEnabled(false),
				fvm.WithSequenceNumberCheckAndIncrementEnabled(false),
			)

			collectionCount := 2
			transactionsPerCollection := 2

			// create a block with 2 collections with 2 transactions each
			block := generateBlock(collectionCount, transactionsPerCollection, rag)

			serviceEvents := systemcontracts.ServiceEventsForChain(execCtx.Chain.ChainID())

			randomSource := unittest.EpochSetupRandomSourceFixture()
			payload, err := ccf.Decode(nil, unittest.EpochSetupFixtureCCF(randomSource))
			require.NoError(t, err)

			serviceEventA, ok := payload.(cadence.Event)
			require.True(t, ok)

			serviceEventA.EventType.Location = common.AddressLocation{
				Address: common.Address(serviceEvents.EpochSetup.Address),
			}
			serviceEventA.EventType.QualifiedIdentifier = serviceEvents.EpochSetup.QualifiedIdentifier()

			payload, err = ccf.Decode(nil, unittest.EpochCommitFixtureCCF)
			require.NoError(t, err)

			serviceEventB, ok := payload.(cadence.Event)
			require.True(t, ok)

			serviceEventB.EventType.Location = common.AddressLocation{
				Address: common.Address(serviceEvents.EpochCommit.Address),
			}
			serviceEventB.EventType.QualifiedIdentifier = serviceEvents.EpochCommit.QualifiedIdentifier()

			payload, err = ccf.Decode(nil, unittest.VersionBeaconFixtureCCF)
			require.NoError(t, err)

			serviceEventC, ok := payload.(cadence.Event)
			require.True(t, ok)

			serviceEventC.EventType.Location = common.AddressLocation{
				Address: common.Address(serviceEvents.VersionBeacon.Address),
			}
			serviceEventC.EventType.QualifiedIdentifier = serviceEvents.VersionBeacon.QualifiedIdentifier()

			transactions := []*flow.TransactionBody{}
			for _, col := range block.Collections() {
				transactions = append(transactions, col.Transactions...)
			}

			// events to emit for each iteration/transaction
			events := map[common.Location][]cadence.Event{
				common.TransactionLocation(transactions[0].ID()): nil,
				common.TransactionLocation(transactions[1].ID()): {
					serviceEventA,
					{
						EventType: &cadence.EventType{
							Location:            stdlib.FlowLocation{},
							QualifiedIdentifier: "what.ever",
						},
					},
				},
				common.TransactionLocation(transactions[2].ID()): {
					{
						EventType: &cadence.EventType{
							Location:            stdlib.FlowLocation{},
							QualifiedIdentifier: "what.ever",
						},
					},
				},
				common.TransactionLocation(transactions[3].ID()): nil,
			}

			systemTransactionEvents := []cadence.Event{
				serviceEventB,
				serviceEventC,
			}

			emittingRuntime := &testRuntime{
				executeTransaction: func(
					script runtime.Script,
					context runtime.Context,
				) error {
					scriptEvents, ok := events[context.Location]
					if !ok {
						scriptEvents = systemTransactionEvents
					}

					for _, e := range scriptEvents {
						err := context.Interface.EmitEvent(e)
						if err != nil {
							return err
						}
					}
					return nil
				},
				readStored: func(
					address common.Address,
					path cadence.Path,
					r runtime.Context,
				) (cadence.Value, error) {
					return nil, nil
				},
			}

			execCtx = fvm.NewContextFromParent(
				execCtx,
				fvm.WithReusableCadenceRuntimePool(
					reusableRuntime.NewCustomReusableCadenceRuntimePool(
						0,
						runtime.Config{},
						func(_ runtime.Config) runtime.Runtime {
							return emittingRuntime
						},
					),
				),
			)

			vm := fvm.NewVirtualMachine()

			bservice := requesterunit.MockBlobService(blockstore.NewBlockstore(dssync.MutexWrap(datastore.NewMapDatastore())))
			trackerStorage := mocktracker.NewMockStorage()

			prov := provider.NewProvider(
				zerolog.Nop(),
				metrics.NewNoopCollector(),
				execution_data.DefaultSerializer,
				bservice,
				trackerStorage,
			)

			exe, err := computer.NewBlockComputer(
				vm,
				execCtx,
				metrics.NewNoopCollector(),
				trace.NewNoopTracer(),
				zerolog.Nop(),
				committer.NewNoopViewCommitter(),
				me,
				prov,
				nil,
				testutil.ProtocolStateWithSourceFixture(nil),
				testMaxConcurrency)
			require.NoError(t, err)

			result, err := exe.ExecuteBlock(
				context.Background(),
				unittest.IdentifierFixture(),
				block,
				nil,
				derived.NewEmptyDerivedBlockData(0),
			)
			require.NoError(t, err)

			// make sure event index sequence are valid
			for i := 0; i < result.BlockExecutionResult.Size(); i++ {
				collectionResult := result.CollectionExecutionResultAt(i)
				unittest.EnsureEventsIndexSeq(t, collectionResult.Events(), execCtx.Chain.ChainID())
			}

			sEvents := result.AllServiceEvents() // all events should have been collected
			require.Len(t, sEvents, 3)

			// events are ordered
			require.Equal(
				t,
				serviceEventA.EventType.ID(),
				string(sEvents[0].Type),
			)
			require.Equal(
				t,
				serviceEventB.EventType.ID(),
				string(sEvents[1].Type),
			)

			require.Equal(
				t,
				serviceEventC.EventType.ID(),
				string(sEvents[2].Type),
			)

			assertEventHashesMatch(t, collectionCount+1, result)
		},
	)

	t.Run("succeeding transactions store programs", func(t *testing.T) {

		execCtx := fvm.NewContext()

		address := common.Address{0x1}
		contractLocation := common.AddressLocation{
			Address: address,
			Name:    "Test",
		}

		contractProgram := &interpreter.Program{}

		rt := &testRuntime{
			executeTransaction: func(script runtime.Script, r runtime.Context) error {

				_, err := r.Interface.GetOrLoadProgram(
					contractLocation,
					func() (*interpreter.Program, error) {
						return contractProgram, nil
					},
				)
				require.NoError(t, err)

				return nil
			},
			readStored: func(
				address common.Address,
				path cadence.Path,
				r runtime.Context,
			) (cadence.Value, error) {
				return nil, nil
			},
		}

		execCtx = fvm.NewContextFromParent(
			execCtx,
			fvm.WithReusableCadenceRuntimePool(
				reusableRuntime.NewCustomReusableCadenceRuntimePool(
					0,
					runtime.Config{},
					func(_ runtime.Config) runtime.Runtime {
						return rt
					})))

		vm := fvm.NewVirtualMachine()

		bservice := requesterunit.MockBlobService(blockstore.NewBlockstore(dssync.MutexWrap(datastore.NewMapDatastore())))
		trackerStorage := mocktracker.NewMockStorage()

		prov := provider.NewProvider(
			zerolog.Nop(),
			metrics.NewNoopCollector(),
			execution_data.DefaultSerializer,
			bservice,
			trackerStorage,
		)

		exe, err := computer.NewBlockComputer(
			vm,
			execCtx,
			metrics.NewNoopCollector(),
			trace.NewNoopTracer(),
			zerolog.Nop(),
			committer.NewNoopViewCommitter(),
			me,
			prov,
			nil,
			testutil.ProtocolStateWithSourceFixture(nil),
			testMaxConcurrency)
		require.NoError(t, err)

		const collectionCount = 2
		const transactionCount = 2
		block := generateBlock(collectionCount, transactionCount, rag)

		key := flow.AccountStatusRegisterID(
			flow.BytesToAddress(address.Bytes()))
		value := environment.NewAccountStatus().ToBytes()

		result, err := exe.ExecuteBlock(
			context.Background(),
			unittest.IdentifierFixture(),
			block,
			snapshot.MapStorageSnapshot{key: value},
			derived.NewEmptyDerivedBlockData(0))
		assert.NoError(t, err)
		assert.Len(t, result.AllExecutionSnapshots(), collectionCount+1) // +1 system chunk
	})

	t.Run("failing transactions do not store programs", func(t *testing.T) {
		execCtx := fvm.NewContext(
			fvm.WithAuthorizationChecksEnabled(false),
			fvm.WithSequenceNumberCheckAndIncrementEnabled(false),
		)

		address := common.Address{0x1}

		contractLocation := common.AddressLocation{
			Address: address,
			Name:    "Test",
		}

		contractProgram := &interpreter.Program{}

		const collectionCount = 2
		const transactionCount = 2
		block := generateBlock(collectionCount, transactionCount, rag)

		normalTransactions := map[common.Location]struct{}{}
		for _, col := range block.Collections() {
			for _, txn := range col.Transactions {
				loc := common.TransactionLocation(txn.ID())
				normalTransactions[loc] = struct{}{}
			}
		}

		rt := &testRuntime{
			executeTransaction: func(script runtime.Script, r runtime.Context) error {

				// NOTE: set a program and revert all transactions but the
				// system chunk transaction
				_, err := r.Interface.GetOrLoadProgram(
					contractLocation,
					func() (*interpreter.Program, error) {
						return contractProgram, nil
					},
				)
				require.NoError(t, err)

				_, ok := normalTransactions[r.Location]
				if ok {
					return runtime.Error{
						Err: fmt.Errorf("TX reverted"),
					}
				}

				return nil
			},
			readStored: func(
				address common.Address,
				path cadence.Path,
				r runtime.Context,
			) (cadence.Value, error) {
				return nil, nil
			},
		}

		execCtx = fvm.NewContextFromParent(
			execCtx,
			fvm.WithReusableCadenceRuntimePool(
				reusableRuntime.NewCustomReusableCadenceRuntimePool(
					0,
					runtime.Config{},
					func(_ runtime.Config) runtime.Runtime {
						return rt
					})))

		vm := fvm.NewVirtualMachine()

		bservice := requesterunit.MockBlobService(blockstore.NewBlockstore(dssync.MutexWrap(datastore.NewMapDatastore())))
		trackerStorage := mocktracker.NewMockStorage()

		prov := provider.NewProvider(
			zerolog.Nop(),
			metrics.NewNoopCollector(),
			execution_data.DefaultSerializer,
			bservice,
			trackerStorage,
		)

		exe, err := computer.NewBlockComputer(
			vm,
			execCtx,
			metrics.NewNoopCollector(),
			trace.NewNoopTracer(),
			zerolog.Nop(),
			committer.NewNoopViewCommitter(),
			me,
			prov,
			nil,
			testutil.ProtocolStateWithSourceFixture(nil),
			testMaxConcurrency)
		require.NoError(t, err)

		key := flow.AccountStatusRegisterID(
			flow.BytesToAddress(address.Bytes()))
		value := environment.NewAccountStatus().ToBytes()

		result, err := exe.ExecuteBlock(
			context.Background(),
			unittest.IdentifierFixture(),
			block,
			snapshot.MapStorageSnapshot{key: value},
			derived.NewEmptyDerivedBlockData(0))
		require.NoError(t, err)
		assert.Len(t, result.AllExecutionSnapshots(), collectionCount+1) // +1 system chunk
	})

	t.Run("internal error", func(t *testing.T) {
		execCtx := fvm.NewContext()

		committer := new(computermock.ViewCommitter)

		bservice := requesterunit.MockBlobService(
			blockstore.NewBlockstore(
				dssync.MutexWrap(datastore.NewMapDatastore())))
		trackerStorage := mocktracker.NewMockStorage()

		prov := provider.NewProvider(
			zerolog.Nop(),
			metrics.NewNoopCollector(),
			execution_data.DefaultSerializer,
			bservice,
			trackerStorage)

		exe, err := computer.NewBlockComputer(
			errorVM{errorAt: 5},
			execCtx,
			metrics.NewNoopCollector(),
			trace.NewNoopTracer(),
			zerolog.Nop(),
			committer,
			me,
			prov,
			nil,
			testutil.ProtocolStateWithSourceFixture(nil),
			testMaxConcurrency)
		require.NoError(t, err)

		collectionCount := 5
		transactionsPerCollection := 3
		block := generateBlock(collectionCount, transactionsPerCollection, rag)

		snapshot := storehouse.NewExecutingBlockSnapshot(
			snapshot.MapStorageSnapshot{},
			unittest.StateCommitmentFixture(),
		)

		committer.On("CommitView", mock.Anything, mock.Anything).
			Return(nil, nil, nil, snapshot, nil).
			Times(collectionCount + 1)

		_, err = exe.ExecuteBlock(
			context.Background(),
			unittest.IdentifierFixture(),
			block,
			nil,
			derived.NewEmptyDerivedBlockData(0))
		assert.ErrorContains(t, err, "boom - internal error")
	})

}

func assertEventHashesMatch(
	t *testing.T,
	expectedNoOfChunks int,
	result *execution.ComputationResult,
) {
	execResSize := result.BlockExecutionResult.Size()
	attestResSize := result.BlockAttestationResult.Size()
	require.Equal(t, execResSize, expectedNoOfChunks)
	require.Equal(t, execResSize, attestResSize)

	for i := 0; i < expectedNoOfChunks; i++ {
		events := result.CollectionExecutionResultAt(i).Events()
		calculatedHash, err := flow.EventsMerkleRootHash(events)
		require.NoError(t, err)
		require.Equal(t, calculatedHash, result.CollectionAttestationResultAt(i).EventCommitment())
	}
}

type testTransactionExecutor struct {
	executeTransaction func(runtime.Script, runtime.Context) error

	script  runtime.Script
	context runtime.Context
}

func (executor *testTransactionExecutor) Preprocess() error {
	// Do nothing.
	return nil
}

func (executor *testTransactionExecutor) Execute() error {
	return executor.executeTransaction(executor.script, executor.context)
}

func (executor *testTransactionExecutor) Result() (cadence.Value, error) {
	panic("Result not expected")
}

type testRuntime struct {
	executeScript      func(runtime.Script, runtime.Context) (cadence.Value, error)
	executeTransaction func(runtime.Script, runtime.Context) error
	readStored         func(common.Address, cadence.Path, runtime.Context) (
		cadence.Value,
		error,
	)
}

var _ runtime.Runtime = &testRuntime{}

func (e *testRuntime) Config() runtime.Config {
	panic("Config not expected")
}

func (e *testRuntime) NewScriptExecutor(
	script runtime.Script,
	c runtime.Context,
) runtime.Executor {
	panic("NewScriptExecutor not expected")
}

func (e *testRuntime) NewTransactionExecutor(
	script runtime.Script,
	c runtime.Context,
) runtime.Executor {
	return &testTransactionExecutor{
		executeTransaction: e.executeTransaction,
		script:             script,
		context:            c,
	}
}

func (e *testRuntime) NewContractFunctionExecutor(
	contractLocation common.AddressLocation,
	functionName string,
	arguments []cadence.Value,
	argumentTypes []sema.Type,
	context runtime.Context,
) runtime.Executor {
	panic("NewContractFunctionExecutor not expected")
}

func (e *testRuntime) SetInvalidatedResourceValidationEnabled(_ bool) {
	panic("SetInvalidatedResourceValidationEnabled not expected")
}

func (e *testRuntime) SetTracingEnabled(_ bool) {
	panic("SetTracingEnabled not expected")
}

func (e *testRuntime) SetResourceOwnerChangeHandlerEnabled(_ bool) {
	panic("SetResourceOwnerChangeHandlerEnabled not expected")
}

func (e *testRuntime) InvokeContractFunction(
	_ common.AddressLocation,
	_ string,
	_ []cadence.Value,
	_ []sema.Type,
	_ runtime.Context,
) (cadence.Value, error) {
	panic("InvokeContractFunction not expected")
}

func (e *testRuntime) ExecuteScript(
	script runtime.Script,
	context runtime.Context,
) (cadence.Value, error) {
	return e.executeScript(script, context)
}

func (e *testRuntime) ExecuteTransaction(
	script runtime.Script,
	context runtime.Context,
) error {
	return e.executeTransaction(script, context)
}

func (*testRuntime) ParseAndCheckProgram(
	_ []byte,
	_ runtime.Context,
) (*interpreter.Program, error) {
	panic("ParseAndCheckProgram not expected")
}

func (*testRuntime) SetCoverageReport(_ *runtime.CoverageReport) {
	panic("SetCoverageReport not expected")
}

func (*testRuntime) SetContractUpdateValidationEnabled(_ bool) {
	panic("SetContractUpdateValidationEnabled not expected")
}

func (*testRuntime) SetAtreeValidationEnabled(_ bool) {
	panic("SetAtreeValidationEnabled not expected")
}

func (e *testRuntime) ReadStored(
	a common.Address,
	p cadence.Path,
	c runtime.Context,
) (cadence.Value, error) {
	return e.readStored(a, p, c)
}

func (*testRuntime) ReadLinked(
	_ common.Address,
	_ cadence.Path,
	_ runtime.Context,
) (cadence.Value, error) {
	panic("ReadLinked not expected")
}

func (*testRuntime) SetDebugger(_ *interpreter.Debugger) {
	panic("SetDebugger not expected")
}

type RandomAddressGenerator struct{}

func (r *RandomAddressGenerator) NextAddress() (flow.Address, error) {
	return flow.HexToAddress(fmt.Sprintf("0%d", rand.Intn(1000))), nil
}

func (r *RandomAddressGenerator) CurrentAddress() flow.Address {
	return flow.HexToAddress(fmt.Sprintf("0%d", rand.Intn(1000)))
}

func (r *RandomAddressGenerator) Bytes() []byte {
	panic("not implemented")
}

func (r *RandomAddressGenerator) AddressCount() uint64 {
	panic("not implemented")
}

func (testRuntime) Storage(runtime.Context) (
	*runtime.Storage,
	*interpreter.Interpreter,
	error,
) {
	panic("Storage not expected")
}

type FixedAddressGenerator struct {
	Address flow.Address
}

func (f *FixedAddressGenerator) NextAddress() (flow.Address, error) {
	return f.Address, nil
}

func (f *FixedAddressGenerator) CurrentAddress() flow.Address {
	return f.Address
}

func (f *FixedAddressGenerator) Bytes() []byte {
	panic("not implemented")
}

func (f *FixedAddressGenerator) AddressCount() uint64 {
	panic("not implemented")
}

func Test_ExecutingSystemCollection(t *testing.T) {

	execCtx := fvm.NewContext(
		fvm.WithChain(flow.Localnet.Chain()),
		fvm.WithBlocks(&environment.NoopBlockFinder{}),
	)

	vm := fvm.NewVirtualMachine()

	rag := &RandomAddressGenerator{}

	ledger := testutil.RootBootstrappedLedger(vm, execCtx)

	committer := new(computermock.ViewCommitter)
	snapshot := storehouse.NewExecutingBlockSnapshot(
		snapshot.MapStorageSnapshot{},
		unittest.StateCommitmentFixture(),
	)

	committer.On("CommitView", mock.Anything, mock.Anything).
		Return(nil, nil, nil, snapshot, nil).
		Times(1) // only system chunk

	noopCollector := metrics.NewNoopCollector()

	expectedNumberOfEvents := 3
<<<<<<< HEAD
	expectedEventSize := 1478
=======
	expectedEventSize := 1493
>>>>>>> 568129d0
	// bootstrapping does not cache programs
	expectedCachedPrograms := 0

	metrics := new(modulemock.ExecutionMetrics)
	metrics.On("ExecutionBlockExecuted",
		mock.Anything,  // duration
		mock.Anything). // stats
		Return(nil).
		Times(1)

	metrics.On("ExecutionCollectionExecuted",
		mock.Anything,  // duration
		mock.Anything). // stats
		Return(nil).
		Times(1) // system collection

	metrics.On("ExecutionTransactionExecuted",
		mock.Anything, // duration
		mock.Anything, // conflict retry count
		mock.Anything, // computation used
		mock.Anything, // memory used
		expectedNumberOfEvents,
		expectedEventSize,
		false).
		Return(nil).
		Times(1) // system chunk tx

	metrics.On(
		"ExecutionChunkDataPackGenerated",
		mock.Anything,
		mock.Anything).
		Return(nil).
		Times(1) // system collection

	metrics.On(
		"ExecutionBlockCachedPrograms",
		expectedCachedPrograms).
		Return(nil).
		Times(1) // block

	metrics.On(
		"ExecutionBlockExecutionEffortVectorComponent",
		mock.Anything,
		mock.Anything).
		Return(nil)

	bservice := requesterunit.MockBlobService(blockstore.NewBlockstore(dssync.MutexWrap(datastore.NewMapDatastore())))
	trackerStorage := mocktracker.NewMockStorage()

	prov := provider.NewProvider(
		zerolog.Nop(),
		noopCollector,
		execution_data.DefaultSerializer,
		bservice,
		trackerStorage,
	)

	me := new(modulemock.Local)
	me.On("NodeID").Return(unittest.IdentifierFixture())
	me.On("Sign", mock.Anything, mock.Anything).Return(nil, nil)
	me.On("SignFunc", mock.Anything, mock.Anything, mock.Anything).
		Return(nil, nil)

	constRandomSource := make([]byte, 32)

	exe, err := computer.NewBlockComputer(
		vm,
		execCtx,
		metrics,
		trace.NewNoopTracer(),
		zerolog.Nop(),
		committer,
		me,
		prov,
		nil,
		testutil.ProtocolStateWithSourceFixture(constRandomSource),
		testMaxConcurrency)
	require.NoError(t, err)

	// create empty block, it will have system collection attached while executing
	block := generateBlock(0, 0, rag)

	result, err := exe.ExecuteBlock(
		context.Background(),
		unittest.IdentifierFixture(),
		block,
		ledger,
		derived.NewEmptyDerivedBlockData(0))
	assert.NoError(t, err)
	assert.Len(t, result.AllExecutionSnapshots(), 1) // +1 system chunk
	assert.Len(t, result.AllTransactionResults(), 1)

	assert.Empty(t, result.AllTransactionResults()[0].ErrorMessage)

	committer.AssertExpectations(t)
}

func generateBlock(
	collectionCount, transactionCount int,
	addressGenerator flow.AddressGenerator,
) *entity.ExecutableBlock {
	return generateBlockWithVisitor(collectionCount, transactionCount, addressGenerator, nil)
}

func generateBlockWithVisitor(
	collectionCount, transactionCount int,
	addressGenerator flow.AddressGenerator,
	visitor func(body *flow.TransactionBody),
) *entity.ExecutableBlock {
	collections := make([]*entity.CompleteCollection, collectionCount)
	guarantees := make([]*flow.CollectionGuarantee, collectionCount)
	completeCollections := make(map[flow.Identifier]*entity.CompleteCollection)

	for i := 0; i < collectionCount; i++ {
		collection := generateCollection(transactionCount, addressGenerator, visitor)
		collections[i] = collection
		guarantees[i] = collection.Guarantee
		completeCollections[collection.Guarantee.ID()] = collection
	}

	block := flow.Block{
		Header: &flow.Header{
			Timestamp: flow.GenesisTime,
			Height:    42,
			View:      42,
		},
		Payload: &flow.Payload{
			Guarantees: guarantees,
		},
	}

	return &entity.ExecutableBlock{
		Block:               &block,
		CompleteCollections: completeCollections,
		StartState:          unittest.StateCommitmentPointerFixture(),
	}
}

func generateCollection(
	transactionCount int,
	addressGenerator flow.AddressGenerator,
	visitor func(body *flow.TransactionBody),
) *entity.CompleteCollection {
	transactions := make([]*flow.TransactionBody, transactionCount)

	for i := 0; i < transactionCount; i++ {
		nextAddress, err := addressGenerator.NextAddress()
		if err != nil {
			panic(fmt.Errorf("cannot generate next address in test: %w", err))
		}
		txBody := &flow.TransactionBody{
			Payer:  nextAddress, // a unique payer for each tx to generate a unique id
			Script: []byte("transaction { execute {} }"),
		}
		if visitor != nil {
			visitor(txBody)
		}
		transactions[i] = txBody
	}

	collection := flow.Collection{Transactions: transactions}

	guarantee := &flow.CollectionGuarantee{CollectionID: collection.ID()}

	return &entity.CompleteCollection{
		Guarantee:    guarantee,
		Transactions: transactions,
	}
}

type noOpExecutor struct{}

func (noOpExecutor) Cleanup() {}

func (noOpExecutor) Preprocess() error {
	return nil
}

func (noOpExecutor) Execute() error {
	return nil
}

func (noOpExecutor) Output() fvm.ProcedureOutput {
	return fvm.ProcedureOutput{}
}

type testVM struct {
	t                    *testing.T
	eventsPerTransaction int

	callCount int32 // atomic variable
	err       fvmErrors.CodedError
}

type testExecutor struct {
	*testVM

	ctx      fvm.Context
	proc     fvm.Procedure
	txnState storage.TransactionPreparer
}

func (testExecutor) Cleanup() {
}

func (testExecutor) Preprocess() error {
	return nil
}

func (executor *testExecutor) Execute() error {
	atomic.AddInt32(&executor.callCount, 1)

	getSetAProgram(executor.t, executor.txnState)

	return nil
}

func (executor *testExecutor) Output() fvm.ProcedureOutput {
	txn := executor.proc.(*fvm.TransactionProcedure)

	return fvm.ProcedureOutput{
		Events: generateEvents(executor.eventsPerTransaction, txn.TxIndex),
		Err:    executor.err,
	}
}

func (vm *testVM) NewExecutor(
	ctx fvm.Context,
	proc fvm.Procedure,
	txnState storage.TransactionPreparer,
) fvm.ProcedureExecutor {
	return &testExecutor{
		testVM:   vm,
		proc:     proc,
		ctx:      ctx,
		txnState: txnState,
	}
}

func (vm *testVM) CallCount() int {
	return int(atomic.LoadInt32(&vm.callCount))
}

func (vm *testVM) Run(
	ctx fvm.Context,
	proc fvm.Procedure,
	storageSnapshot snapshot.StorageSnapshot,
) (
	*snapshot.ExecutionSnapshot,
	fvm.ProcedureOutput,
	error,
) {
	database := storage.NewBlockDatabase(
		storageSnapshot,
		proc.ExecutionTime(),
		ctx.DerivedBlockData)

	txn, err := database.NewTransaction(
		proc.ExecutionTime(),
		state.DefaultParameters())
	require.NoError(vm.t, err)

	executor := vm.NewExecutor(ctx, proc, txn)
	err = fvm.Run(executor)
	require.NoError(vm.t, err)

	err = txn.Finalize()
	require.NoError(vm.t, err)

	executionSnapshot, err := txn.Commit()
	require.NoError(vm.t, err)

	return executionSnapshot, executor.Output(), nil
}

func (testVM) GetAccount(
	_ fvm.Context,
	_ flow.Address,
	_ snapshot.StorageSnapshot,
) (
	*flow.Account,
	error,
) {
	panic("not implemented")
}

func generateEvents(eventCount int, txIndex uint32) []flow.Event {
	events := make([]flow.Event, eventCount)
	for i := 0; i < eventCount; i++ {
		// creating some dummy event
		event := flow.Event{
			Type:             "whatever",
			EventIndex:       uint32(i),
			TransactionIndex: txIndex,
		}
		events[i] = event
	}
	return events
}

type errorVM struct {
	errorAt logical.Time
}

type errorExecutor struct {
	err error
}

func (errorExecutor) Cleanup() {}

func (errorExecutor) Preprocess() error {
	return nil
}

func (e errorExecutor) Execute() error {
	return e.err
}

func (errorExecutor) Output() fvm.ProcedureOutput {
	return fvm.ProcedureOutput{}
}

func (vm errorVM) NewExecutor(
	ctx fvm.Context,
	proc fvm.Procedure,
	txn storage.TransactionPreparer,
) fvm.ProcedureExecutor {
	var err error
	if proc.ExecutionTime() == vm.errorAt {
		err = fmt.Errorf("boom - internal error")
	}

	return errorExecutor{err: err}
}

func (vm errorVM) Run(
	ctx fvm.Context,
	proc fvm.Procedure,
	storageSnapshot snapshot.StorageSnapshot,
) (
	*snapshot.ExecutionSnapshot,
	fvm.ProcedureOutput,
	error,
) {
	var err error
	if proc.ExecutionTime() == vm.errorAt {
		err = fmt.Errorf("boom - internal error")
	}
	return &snapshot.ExecutionSnapshot{}, fvm.ProcedureOutput{}, err
}

func (errorVM) GetAccount(
	ctx fvm.Context,
	addr flow.Address,
	storageSnapshot snapshot.StorageSnapshot,
) (
	*flow.Account,
	error,
) {
	panic("not implemented")
}

func getSetAProgram(
	t *testing.T,
	txnState storage.TransactionPreparer,
) {
	loc := common.AddressLocation{
		Name:    "SomeContract",
		Address: common.MustBytesToAddress([]byte{0x1}),
	}
	_, err := txnState.GetOrComputeProgram(
		txnState,
		loc,
		&programLoader{
			load: func() (*derived.Program, error) {
				return &derived.Program{}, nil
			},
		},
	)
	require.NoError(t, err)
}

type programLoader struct {
	load func() (*derived.Program, error)
}

func (p *programLoader) Compute(
	_ state.NestedTransactionPreparer,
	_ common.AddressLocation,
) (
	*derived.Program,
	error,
) {
	return p.load()
}<|MERGE_RESOLUTION|>--- conflicted
+++ resolved
@@ -15,7 +15,6 @@
 	"github.com/onflow/cadence/runtime/sema"
 	"github.com/onflow/cadence/runtime/stdlib"
 
-	"github.com/ipfs/go-datastore"
 	dssync "github.com/ipfs/go-datastore/sync"
 	blockstore "github.com/ipfs/go-ipfs-blockstore"
 	"github.com/rs/zerolog"
@@ -1256,11 +1255,8 @@
 	noopCollector := metrics.NewNoopCollector()
 
 	expectedNumberOfEvents := 3
-<<<<<<< HEAD
-	expectedEventSize := 1478
-=======
+	// MERGE: may need to adjust
 	expectedEventSize := 1493
->>>>>>> 568129d0
 	// bootstrapping does not cache programs
 	expectedCachedPrograms := 0
 
