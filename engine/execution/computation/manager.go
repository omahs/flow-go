--- conflicted
+++ resolved
@@ -72,14 +72,8 @@
 	scriptLogThreshold       time.Duration
 	scriptExecutionTimeLimit time.Duration
 	uploaders                []uploader.Uploader
-<<<<<<< HEAD
-=======
-	eds                      state_synchronization.ExecutionDataService
-	edCache                  state_synchronization.ExecutionDataCIDCache
-
-	rngLock *sync.Mutex
-	rng     *rand.Rand
->>>>>>> 188c2073
+	rngLock                  *sync.Mutex
+	rng                      *rand.Rand
 }
 
 func New(
@@ -131,14 +125,8 @@
 		scriptLogThreshold:       scriptLogThreshold,
 		scriptExecutionTimeLimit: scriptExecutionTimeLimit,
 		uploaders:                uploaders,
-<<<<<<< HEAD
-=======
-		eds:                      eds,
-		edCache:                  edCache,
-
-		rngLock: &sync.Mutex{},
-		rng:     rand.New(rand.NewSource(time.Now().UnixNano())),
->>>>>>> 188c2073
+		rngLock:                  &sync.Mutex{},
+		rng:                      rand.New(rand.NewSource(time.Now().UnixNano())),
 	}
 
 	return &e, nil
