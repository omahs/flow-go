--- conflicted
+++ resolved
@@ -12,23 +12,13 @@
 	mock.Mock
 }
 
-<<<<<<< HEAD
 // NewTransactionContext provides a mock function with given fields: tx, _a1
-func (_m *Provider) NewTransactionContext(tx *flow.Transaction, _a1 *ledger.View) context.TransactionContext {
+func (_m *Provider) NewTransactionContext(tx flow.TransactionBody, _a1 *ledger.View) context.TransactionContext {
 	ret := _m.Called(tx, _a1)
 
 	var r0 context.TransactionContext
-	if rf, ok := ret.Get(0).(func(*flow.Transaction, *ledger.View) context.TransactionContext); ok {
+	if rf, ok := ret.Get(0).(func(flow.TransactionBody, *ledger.View) context.TransactionContext); ok {
 		r0 = rf(tx, _a1)
-=======
-// NewTransactionContext provides a mock function with given fields: tx
-func (_m *Provider) NewTransactionContext(tx flow.TransactionBody) context.TransactionContext {
-	ret := _m.Called(tx)
-
-	var r0 context.TransactionContext
-	if rf, ok := ret.Get(0).(func(flow.TransactionBody) context.TransactionContext); ok {
-		r0 = rf(tx)
->>>>>>> d397f785
 	} else {
 		if ret.Get(0) != nil {
 			r0 = ret.Get(0).(context.TransactionContext)
