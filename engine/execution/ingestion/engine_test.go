--- conflicted
+++ resolved
@@ -308,24 +308,8 @@
 
 			assert.Len(ctx.t, spocks, len(computationResult.StateSnapshots))
 
-<<<<<<< HEAD
-			for i, stateSnapshot := range computationResult.StateSnapshots {
-
-				valid, err := crypto.SPOCKVerifyAgainstData(
-					ctx.identity.StakingPubKey,
-					spocks[i],
-					stateSnapshot.SpockSecret,
-					ctx.engine.spockHasher,
-				)
-
-				assert.NoError(ctx.t, err)
-				assert.True(ctx.t, valid)
-			}
-
 			assert.Equal(ctx.t, len(computationResult.ServiceEvents), len(receipt.ExecutionResult.ServiceEvents))
 
-=======
->>>>>>> 8f65c6f6
 			ctx.mu.Lock()
 			ctx.broadcastedReceipts[receipt.ExecutionResult.BlockID] = receipt
 			ctx.mu.Unlock()
