package state_test

import (
	"context"
	"testing"

	"github.com/dgraph-io/badger/v2"
	"github.com/golang/mock/gomock"
	"github.com/stretchr/testify/assert"
	"github.com/stretchr/testify/require"

	"github.com/dapperlabs/flow-go/engine/execution/state"
	"github.com/dapperlabs/flow-go/model/flow"
	"github.com/dapperlabs/flow-go/storage/ledger"
	storage "github.com/dapperlabs/flow-go/storage/mock"
	"github.com/dapperlabs/flow-go/storage/mocks"
	"github.com/dapperlabs/flow-go/utils/unittest"
)

func prepareTest(f func(t *testing.T, es state.ExecutionState)) func(*testing.T) {
	return func(t *testing.T) {
		unittest.RunWithBadgerDB(t, func(badgerDB *badger.DB) {
			unittest.RunWithTempDir(t, func(dbDir string) {
				ls, err := ledger.NewTrieStorage(dbDir)
				require.NoError(t, err)

				ctrl := gomock.NewController(t)

				stateCommitments := mocks.NewMockCommits(ctrl)
				blocks := mocks.NewMockBlocks(ctrl)

				stateCommitment := ls.EmptyStateCommitment()

				stateCommitments.EXPECT().ByBlockID(gomock.Any()).Return(stateCommitment, nil)

				chunkDataPacks := new(storage.ChunkDataPacks)

				executionResults := new(storage.ExecutionResults)

				es := state.NewExecutionState(
<<<<<<< HEAD
					ls,
					stateCommitments,
					chunkDataPacks,
					executionResults,
					badgerDB,
					nil,
=======
					ls, stateCommitments, blocks, chunkDataPacks, executionResults, badgerDB, nil,
>>>>>>> 7c9ac7c3
				)

				f(t, es)
			})
		})
	}
}

func TestExecutionStateWithTrieStorage(t *testing.T) {
	registerID1 := make([]byte, 32)
	copy(registerID1, "fruit")

	registerID2 := make([]byte, 32)
	copy(registerID2, "vegetable")

	t.Run("commit write and read new state", prepareTest(func(t *testing.T, es state.ExecutionState) {
		// TODO: use real block ID
		sc1, err := es.StateCommitmentByBlockID(context.Background(), flow.Identifier{})
		assert.NoError(t, err)

		view1 := es.NewView(sc1)

		view1.Set(registerID1, flow.RegisterValue("apple"))
		view1.Set(registerID2, flow.RegisterValue("carrot"))

		sc2, err := es.CommitDelta(context.Background(), view1.Delta(), sc1)
		assert.NoError(t, err)

		view2 := es.NewView(sc2)

		b1, err := view2.Get(registerID1)
		assert.NoError(t, err)
		b2, err := view2.Get(registerID2)
		assert.NoError(t, err)

		assert.Equal(t, flow.RegisterValue("apple"), b1)
		assert.Equal(t, flow.RegisterValue("carrot"), b2)
	}))

	t.Run("commit write and read previous state", prepareTest(func(t *testing.T, es state.ExecutionState) {
		// TODO: use real block ID
		sc1, err := es.StateCommitmentByBlockID(context.Background(), flow.Identifier{})
		assert.NoError(t, err)

		view1 := es.NewView(sc1)

		view1.Set(registerID1, flow.RegisterValue("apple"))

		sc2, err := es.CommitDelta(context.Background(), view1.Delta(), sc1)
		assert.NoError(t, err)

		// update value and get resulting state commitment
		view2 := es.NewView(sc2)
		view2.Set(registerID1, flow.RegisterValue("orange"))

		sc3, err := es.CommitDelta(context.Background(), view2.Delta(), sc2)
		assert.NoError(t, err)

		// create a view for previous state version
		view3 := es.NewView(sc2)

		// create a view for new state version
		view4 := es.NewView(sc3)

		// fetch the value at both versions
		b1, err := view3.Get(registerID1)
		assert.NoError(t, err)

		b2, err := view4.Get(registerID1)
		assert.NoError(t, err)

		assert.Equal(t, flow.RegisterValue("apple"), b1)
		assert.Equal(t, flow.RegisterValue("orange"), b2)
	}))

	t.Run("commit delete and read new state", prepareTest(func(t *testing.T, es state.ExecutionState) {
		// TODO: use real block ID
		sc1, err := es.StateCommitmentByBlockID(context.Background(), flow.Identifier{})
		assert.NoError(t, err)

		// set initial value
		view1 := es.NewView(sc1)
		view1.Set(registerID1, flow.RegisterValue("apple"))
		view1.Set(registerID2, flow.RegisterValue("apple"))

		sc2, err := es.CommitDelta(context.Background(), view1.Delta(), sc1)
		assert.NoError(t, err)

		// update value and get resulting state commitment
		view2 := es.NewView(sc2)
		view2.Delete(registerID1)

		sc3, err := es.CommitDelta(context.Background(), view2.Delta(), sc2)
		assert.NoError(t, err)

		// create a view for previous state version
		view3 := es.NewView(sc2)

		// create a view for new state version
		view4 := es.NewView(sc3)

		// fetch the value at both versions
		b1, err := view3.Get(registerID1)
		assert.NoError(t, err)

		b2, err := view4.Get(registerID1)
		assert.NoError(t, err)

		assert.Equal(t, flow.RegisterValue("apple"), b1)
		assert.Empty(t, b2)
	}))
}<|MERGE_RESOLUTION|>--- conflicted
+++ resolved
@@ -38,16 +38,7 @@
 				executionResults := new(storage.ExecutionResults)
 
 				es := state.NewExecutionState(
-<<<<<<< HEAD
-					ls,
-					stateCommitments,
-					chunkDataPacks,
-					executionResults,
-					badgerDB,
-					nil,
-=======
 					ls, stateCommitments, blocks, chunkDataPacks, executionResults, badgerDB, nil,
->>>>>>> 7c9ac7c3
 				)
 
 				f(t, es)
