package bootstrap

import (
<<<<<<< HEAD
	"encoding/hex"
	"fmt"
=======
	"bytes"
>>>>>>> f11c4d74
	"testing"

	"github.com/stretchr/testify/require"

	"github.com/dapperlabs/flow-go/model/flow"
	"github.com/dapperlabs/flow-go/storage/ledger"
	"github.com/dapperlabs/flow-go/utils/unittest"
)

func TestGenerateGenesisStateCommitment(t *testing.T) {
	unittest.RunWithTempDBDir(t, func(dbDir string) {

		ls, err := ledger.NewTrieStorage(dbDir)
		require.NoError(t, err)

		newStateCommitment, err := BootstrapLedger(ls)
		require.NoError(t, err)
		require.True(t, bytes.Equal(flow.GenesisStateCommitment, newStateCommitment))
	})
}

func TestDecodePrivateKey(t *testing.T) {
	privateKeyBytes, err := hex.DecodeString(flow.RootAccountPrivateKeyHex)
	if err != nil {
		panic("Cannot hex decode hardcoded key!")
	}
	privateKey, err := flow.DecodeAccountPrivateKey(privateKeyBytes)
	if err != nil {
		panic("Cannot decode hardcoded private key!")
	}
	rawEncodedPrivateKey := privateKey.PrivateKey.Encode()
	fmt.Println(rawEncodedPrivateKey)
	// t.Fatalf(hex.EncodeToString(rawEncodedPrivateKey))
}<|MERGE_RESOLUTION|>--- conflicted
+++ resolved
@@ -1,12 +1,9 @@
 package bootstrap
 
 import (
-<<<<<<< HEAD
+	"bytes"
 	"encoding/hex"
 	"fmt"
-=======
-	"bytes"
->>>>>>> f11c4d74
 	"testing"
 
 	"github.com/stretchr/testify/require"
