package testutil

import (
	"crypto/rand"
	"encoding/hex"
	"errors"
	"fmt"
	"testing"

	"github.com/onflow/cadence"
	"github.com/onflow/cadence/encoding/ccf"
	jsoncdc "github.com/onflow/cadence/encoding/json"
	"github.com/onflow/cadence/stdlib"
	"github.com/stretchr/testify/require"

	"github.com/onflow/crypto"
	"github.com/onflow/crypto/hash"

	"github.com/onflow/flow-go/engine/execution"
	"github.com/onflow/flow-go/engine/execution/utils"
	"github.com/onflow/flow-go/fvm"
	"github.com/onflow/flow-go/fvm/environment"
	envMock "github.com/onflow/flow-go/fvm/environment/mock"
	"github.com/onflow/flow-go/fvm/storage/snapshot"
	"github.com/onflow/flow-go/ledger"
	"github.com/onflow/flow-go/ledger/common/pathfinder"
	"github.com/onflow/flow-go/ledger/complete"
	"github.com/onflow/flow-go/model/flow"
	"github.com/onflow/flow-go/module/epochs"
	"github.com/onflow/flow-go/module/executiondatasync/execution_data"
<<<<<<< HEAD
	protocolMock "github.com/onflow/flow-go/state/protocol/mock"
=======
	"github.com/onflow/flow-go/state/protocol"
>>>>>>> a5038bcb
	"github.com/onflow/flow-go/utils/unittest"
)

func CreateContractDeploymentTransaction(contractName string, contract string, authorizer flow.Address, chain flow.Chain) *flow.TransactionBody {

	encoded := hex.EncodeToString([]byte(contract))

	script := []byte(fmt.Sprintf(`transaction {
              prepare(signer: auth(AddContract) &Account, service: &Account) {
                signer.contracts.add(name: "%s", code: "%s".decodeHex())
              }
            }`, contractName, encoded))

	txBody := flow.NewTransactionBody().
		SetScript(script).
		AddAuthorizer(authorizer).
		AddAuthorizer(chain.ServiceAddress())

	return txBody
}

func UpdateContractDeploymentTransaction(contractName string, contract string, authorizer flow.Address, chain flow.Chain) *flow.TransactionBody {
	encoded := hex.EncodeToString([]byte(contract))

	return flow.NewTransactionBody().
		SetScript([]byte(fmt.Sprintf(`transaction {
              prepare(signer: auth(UpdateContract) &Account, service: &Account) {
                signer.contracts.update(name: "%s", code: "%s".decodeHex())
              }
            }`, contractName, encoded)),
		).
		AddAuthorizer(authorizer).
		AddAuthorizer(chain.ServiceAddress())
}

func UpdateContractUnathorizedDeploymentTransaction(contractName string, contract string, authorizer flow.Address) *flow.TransactionBody {
	encoded := hex.EncodeToString([]byte(contract))

	return flow.NewTransactionBody().
		SetScript([]byte(fmt.Sprintf(`transaction {
              prepare(signer: auth(UpdateContract) &Account) {
                signer.contracts.update(name: "%s", code: "%s".decodeHex())
              }
            }`, contractName, encoded)),
		).
		AddAuthorizer(authorizer)
}

func RemoveContractDeploymentTransaction(contractName string, authorizer flow.Address, chain flow.Chain) *flow.TransactionBody {
	return flow.NewTransactionBody().
		SetScript([]byte(fmt.Sprintf(`transaction {
              prepare(signer: auth(RemoveContract) &Account, service: &Account) {
                signer.contracts.remove(name: "%s")
              }
            }`, contractName)),
		).
		AddAuthorizer(authorizer).
		AddAuthorizer(chain.ServiceAddress())
}

func RemoveContractUnathorizedDeploymentTransaction(contractName string, authorizer flow.Address) *flow.TransactionBody {
	return flow.NewTransactionBody().
		SetScript([]byte(fmt.Sprintf(`transaction {
              prepare(signer: auth(RemoveContract) &Account) {
                signer.contracts.remove(name: "%s")
              }
            }`, contractName)),
		).
		AddAuthorizer(authorizer)
}

func CreateUnauthorizedContractDeploymentTransaction(contractName string, contract string, authorizer flow.Address) *flow.TransactionBody {
	encoded := hex.EncodeToString([]byte(contract))

	return flow.NewTransactionBody().
		SetScript([]byte(fmt.Sprintf(`transaction {
              prepare(signer: auth(AddContract) &Account) {
                signer.contracts.add(name: "%s", code: "%s".decodeHex())
              }
            }`, contractName, encoded)),
		).
		AddAuthorizer(authorizer)
}

func SignPayload(
	tx *flow.TransactionBody,
	account flow.Address,
	privateKey flow.AccountPrivateKey,
) error {
	hasher, err := utils.NewHasher(privateKey.HashAlgo)
	if err != nil {
		return fmt.Errorf("failed to create hasher: %w", err)
	}

	err = tx.SignPayload(account, 0, privateKey.PrivateKey, hasher)

	if err != nil {
		return fmt.Errorf("failed to sign transaction: %w", err)
	}

	return nil
}

func SignEnvelope(tx *flow.TransactionBody, account flow.Address, privateKey flow.AccountPrivateKey) error {
	hasher, err := utils.NewHasher(privateKey.HashAlgo)
	if err != nil {
		return fmt.Errorf("failed to create hasher: %w", err)
	}

	err = tx.SignEnvelope(account, 0, privateKey.PrivateKey, hasher)

	if err != nil {
		return fmt.Errorf("failed to sign transaction: %w", err)
	}

	return nil
}

func SignTransaction(
	tx *flow.TransactionBody,
	address flow.Address,
	privateKey flow.AccountPrivateKey,
	seqNum uint64,
) error {
	tx.SetProposalKey(address, 0, seqNum)
	tx.SetPayer(address)
	return SignEnvelope(tx, address, privateKey)
}

func SignTransactionAsServiceAccount(tx *flow.TransactionBody, seqNum uint64, chain flow.Chain) error {
	return SignTransaction(tx, chain.ServiceAddress(), unittest.ServiceAccountPrivateKey, seqNum)
}

// GenerateAccountPrivateKeys generates a number of private keys.
func GenerateAccountPrivateKeys(numberOfPrivateKeys int) ([]flow.AccountPrivateKey, error) {
	var privateKeys []flow.AccountPrivateKey
	for i := 0; i < numberOfPrivateKeys; i++ {
		pk, err := GenerateAccountPrivateKey()
		if err != nil {
			return nil, err
		}
		privateKeys = append(privateKeys, pk)
	}

	return privateKeys, nil
}

// GenerateAccountPrivateKey generates a private key.
func GenerateAccountPrivateKey() (flow.AccountPrivateKey, error) {
	seed := make([]byte, crypto.KeyGenSeedMinLen)
	_, err := rand.Read(seed)
	if err != nil {
		return flow.AccountPrivateKey{}, err
	}
	privateKey, err := crypto.GeneratePrivateKey(crypto.ECDSAP256, seed)
	if err != nil {
		return flow.AccountPrivateKey{}, err
	}
	pk := flow.AccountPrivateKey{
		PrivateKey: privateKey,
		SignAlgo:   crypto.ECDSAP256,
		HashAlgo:   hash.SHA2_256,
	}
	return pk, nil
}

// CreateAccounts inserts accounts into the ledger using the provided private keys.
func CreateAccounts(
	vm fvm.VM,
	snapshotTree snapshot.SnapshotTree,
	privateKeys []flow.AccountPrivateKey,
	chain flow.Chain,
) (
	snapshot.SnapshotTree,
	[]flow.Address,
	error,
) {
	return CreateAccountsWithSimpleAddresses(
		vm,
		snapshotTree,
		privateKeys,
		chain)
}

func CreateAccountsWithSimpleAddresses(
	vm fvm.VM,
	snapshotTree snapshot.SnapshotTree,
	privateKeys []flow.AccountPrivateKey,
	chain flow.Chain,
) (
	snapshot.SnapshotTree,
	[]flow.Address,
	error,
) {
	ctx := fvm.NewContext(
		fvm.WithChain(chain),
		fvm.WithAuthorizationChecksEnabled(false),
		fvm.WithSequenceNumberCheckAndIncrementEnabled(false),
	)

	var accounts []flow.Address

	scriptTemplate := `
        transaction(publicKey: [UInt8]) {
            prepare(signer: auth(AddKey, BorrowValue) &Account) {
                let acct = Account(payer: signer)
                let publicKey2 = PublicKey(
                    publicKey: publicKey,
                    signatureAlgorithm: SignatureAlgorithm.%s
                )
                acct.keys.add(
                    publicKey: publicKey2,
                    hashAlgorithm: HashAlgorithm.%s,
                    weight: %d.0
                )
            }
	    }`

	serviceAddress := chain.ServiceAddress()

	for _, privateKey := range privateKeys {
		accountKey := privateKey.PublicKey(fvm.AccountKeyWeightThreshold)
		encPublicKey := accountKey.PublicKey.Encode()
		cadPublicKey := BytesToCadenceArray(encPublicKey)
		encCadPublicKey, _ := jsoncdc.Encode(cadPublicKey)

		script := []byte(
			fmt.Sprintf(
				scriptTemplate,
				accountKey.SignAlgo.String(),
				accountKey.HashAlgo.String(),
				accountKey.Weight,
			),
		)

		txBody := flow.NewTransactionBody().
			SetScript(script).
			AddArgument(encCadPublicKey).
			AddAuthorizer(serviceAddress)

		tx := fvm.Transaction(txBody, 0)
		executionSnapshot, output, err := vm.Run(ctx, tx, snapshotTree)
		if err != nil {
			return snapshotTree, nil, err
		}

		if output.Err != nil {
			return snapshotTree, nil, fmt.Errorf(
				"failed to create account: %w",
				output.Err)
		}

		snapshotTree = snapshotTree.Append(executionSnapshot)

		var addr flow.Address

		for _, event := range output.Events {
			if event.Type == flow.EventAccountCreated {
				data, err := ccf.Decode(nil, event.Payload)
				if err != nil {
					return snapshotTree, nil, errors.New("error decoding events")
				}

				event, ok := data.(cadence.Event)
				if !ok {
					return snapshotTree, nil, errors.New("error decoding events")
				}

				address := cadence.SearchFieldByName(
					event,
					stdlib.AccountEventAddressParameter.Identifier,
				).(cadence.Address)

				addr = flow.ConvertAddress(address)
				break
			}
		}
		if addr == flow.EmptyAddress {
			return snapshotTree, nil, errors.New(
				"no account creation event emitted")
		}
		accounts = append(accounts, addr)
	}

	return snapshotTree, accounts, nil
}

func RootBootstrappedLedger(
	vm fvm.VM,
	ctx fvm.Context,
	additionalOptions ...fvm.BootstrapProcedureOption,
) snapshot.SnapshotTree {
	// set 0 clusters to pass n_collectors >= n_clusters check
	epochConfig := epochs.DefaultEpochConfig()
	epochConfig.NumCollectorClusters = 0

	options := []fvm.BootstrapProcedureOption{
		fvm.WithInitialTokenSupply(unittest.GenesisTokenSupply),
		fvm.WithEpochConfig(epochConfig),
	}

	options = append(options, additionalOptions...)

	bootstrap := fvm.Bootstrap(
		unittest.ServiceAccountPublicKey,
		options...,
	)

	executionSnapshot, _, err := vm.Run(ctx, bootstrap, nil)
	if err != nil {
		panic(err)
	}
	return snapshot.NewSnapshotTree(nil).Append(executionSnapshot)
}

func BytesToCadenceArray(l []byte) cadence.Array {
	values := make([]cadence.Value, len(l))
	for i, b := range l {
		values[i] = cadence.NewUInt8(b)
	}

	return cadence.NewArray(values).WithType(cadence.NewVariableSizedArrayType(cadence.UInt8Type))
}

// CreateAccountCreationTransaction creates a transaction which will create a new account.
//
// This function returns a randomly generated private key and the transaction.
func CreateAccountCreationTransaction(t testing.TB, chain flow.Chain) (flow.AccountPrivateKey, *flow.TransactionBody) {
	accountKey, err := GenerateAccountPrivateKey()
	require.NoError(t, err)
	encPublicKey := accountKey.PublicKey(1000).PublicKey.Encode()
	cadPublicKey := BytesToCadenceArray(encPublicKey)
	encCadPublicKey, err := jsoncdc.Encode(cadPublicKey)
	require.NoError(t, err)

	// define the cadence script
	script := fmt.Sprintf(`
        transaction(publicKey: [UInt8]) {
            prepare(signer: auth(AddKey, BorrowValue) &Account) {
				let acct = Account(payer: signer)
                let publicKey2 = PublicKey(
                    publicKey: publicKey,
                    signatureAlgorithm: SignatureAlgorithm.%s
                )
                acct.keys.add(
                    publicKey: publicKey2,
                    hashAlgorithm: HashAlgorithm.%s,
                    weight: 1000.0
                )
            }
	    }`,
		accountKey.SignAlgo.String(),
		accountKey.HashAlgo.String(),
	)

	// create the transaction to create the account
	tx := flow.NewTransactionBody().
		SetScript([]byte(script)).
		AddArgument(encCadPublicKey).
		AddAuthorizer(chain.ServiceAddress())

	return accountKey, tx
}

// CreateMultiAccountCreationTransaction creates a transaction which will create many (n) new account.
//
// This function returns a randomly generated private key and the transaction.
func CreateMultiAccountCreationTransaction(t *testing.T, chain flow.Chain, n int) (flow.AccountPrivateKey, *flow.TransactionBody) {
	accountKey, err := GenerateAccountPrivateKey()
	require.NoError(t, err)
	encPublicKey := accountKey.PublicKey(1000).PublicKey.Encode()
	cadPublicKey := BytesToCadenceArray(encPublicKey)
	encCadPublicKey, err := jsoncdc.Encode(cadPublicKey)
	require.NoError(t, err)

	// define the cadence script
	script := fmt.Sprintf(`
        transaction(publicKey: [UInt8]) {
            prepare(signer: auth(AddKey, BorrowValue) &Account) {
                var i = 0
                while i < %d {
                    let account = Account(payer: signer)
                    let publicKey2 = PublicKey(
                        publicKey: publicKey,
                        signatureAlgorithm: SignatureAlgorithm.%s
                    )
                    account.keys.add(
                        publicKey: publicKey2,
                        hashAlgorithm: HashAlgorithm.%s,
                        weight: 1000.0
                    )
                    i = i + 1
                }
            }
	    }`,
		n,
		accountKey.SignAlgo.String(),
		accountKey.HashAlgo.String(),
	)

	// create the transaction to create the account
	tx := flow.NewTransactionBody().
		SetScript([]byte(script)).
		AddArgument(encCadPublicKey).
		AddAuthorizer(chain.ServiceAddress())

	return accountKey, tx
}

// CreateAddAnAccountKeyMultipleTimesTransaction generates a tx that adds a key several times to an account.
// this can be used to exhaust an account's storage.
func CreateAddAnAccountKeyMultipleTimesTransaction(t *testing.T, accountKey *flow.AccountPrivateKey, counts int) *flow.TransactionBody {
	script := []byte(fmt.Sprintf(`
      transaction(counts: Int, key: [UInt8]) {
        prepare(signer: auth(AddKey) &Account) {
          var i = 0
          while i < counts {
            i = i + 1
            let publicKey2 = PublicKey(
              publicKey: key,
              signatureAlgorithm: SignatureAlgorithm.%s
            )
            signer.keys.add(
              publicKey: publicKey2,
              hashAlgorithm: HashAlgorithm.%s,
              weight: 1000.0
            )
	      }
        }
      }
   	`, accountKey.SignAlgo.String(), accountKey.HashAlgo.String()))

	arg1, err := jsoncdc.Encode(cadence.NewInt(counts))
	require.NoError(t, err)

	encPublicKey := accountKey.PublicKey(1000).PublicKey.Encode()
	cadPublicKey := BytesToCadenceArray(encPublicKey)
	arg2, err := jsoncdc.Encode(cadPublicKey)
	require.NoError(t, err)

	addKeysTx := &flow.TransactionBody{
		Script: script,
	}
	addKeysTx = addKeysTx.AddArgument(arg1).AddArgument(arg2)
	return addKeysTx
}

// CreateAddAccountKeyTransaction generates a tx that adds a key to an account.
func CreateAddAccountKeyTransaction(t *testing.T, accountKey *flow.AccountPrivateKey) *flow.TransactionBody {
	keyBytes := accountKey.PublicKey(1000).PublicKey.Encode()

	script := []byte(`
        transaction(key: [UInt8]) {
          prepare(signer: auth(AddKey) &Account) {
            let acct = Account(payer: signer)
            let publicKey2 = PublicKey(
              publicKey: key,
              signatureAlgorithm: SignatureAlgorithm.%s
            )
            signer.keys.add(
              publicKey: publicKey2,
              hashAlgorithm: HashAlgorithm.%s,
              weight: %d.0
            )
          }
        }
   	`)

	arg, err := jsoncdc.Encode(bytesToCadenceArray(keyBytes))
	require.NoError(t, err)

	addKeysTx := &flow.TransactionBody{
		Script: script,
	}
	addKeysTx = addKeysTx.AddArgument(arg)

	return addKeysTx
}

func bytesToCadenceArray(l []byte) cadence.Array {
	values := make([]cadence.Value, len(l))
	for i, b := range l {
		values[i] = cadence.NewUInt8(b)
	}

	return cadence.NewArray(values)
}

// TODO(ramtin): when we get rid of BlockExecutionData, this could move to the global unittest fixtures
// TrieUpdates are internal data to the ledger package and should not have leaked into
// packages like uploader in the first place
func ComputationResultFixture(t *testing.T) *execution.ComputationResult {
	startState := unittest.StateCommitmentFixture()
	update1, err := ledger.NewUpdate(
		ledger.State(startState),
		[]ledger.Key{
			ledger.NewKey([]ledger.KeyPart{ledger.NewKeyPart(3, []byte{33})}),
			ledger.NewKey([]ledger.KeyPart{ledger.NewKeyPart(1, []byte{11})}),
			ledger.NewKey([]ledger.KeyPart{ledger.NewKeyPart(2, []byte{1, 1}), ledger.NewKeyPart(3, []byte{2, 5})}),
		},
		[]ledger.Value{
			[]byte{21, 37},
			nil,
			[]byte{3, 3, 3, 3, 3},
		},
	)
	require.NoError(t, err)

	trieUpdate1, err := pathfinder.UpdateToTrieUpdate(update1, complete.DefaultPathFinderVersion)
	require.NoError(t, err)

	update2, err := ledger.NewUpdate(
		ledger.State(unittest.StateCommitmentFixture()),
		[]ledger.Key{},
		[]ledger.Value{},
	)
	require.NoError(t, err)

	trieUpdate2, err := pathfinder.UpdateToTrieUpdate(update2, complete.DefaultPathFinderVersion)
	require.NoError(t, err)

	update3, err := ledger.NewUpdate(
		ledger.State(unittest.StateCommitmentFixture()),
		[]ledger.Key{
			ledger.NewKey([]ledger.KeyPart{ledger.NewKeyPart(9, []byte{6})}),
		},
		[]ledger.Value{
			[]byte{21, 37},
		},
	)
	require.NoError(t, err)

	trieUpdate3, err := pathfinder.UpdateToTrieUpdate(update3, complete.DefaultPathFinderVersion)
	require.NoError(t, err)

	update4, err := ledger.NewUpdate(
		ledger.State(unittest.StateCommitmentFixture()),
		[]ledger.Key{
			ledger.NewKey([]ledger.KeyPart{ledger.NewKeyPart(9, []byte{6})}),
		},
		[]ledger.Value{
			[]byte{21, 37},
		},
	)
	require.NoError(t, err)

	trieUpdate4, err := pathfinder.UpdateToTrieUpdate(update4, complete.DefaultPathFinderVersion)
	require.NoError(t, err)

	executableBlock := unittest.ExecutableBlockFixture([][]flow.Identifier{
		{unittest.IdentifierFixture()},
		{unittest.IdentifierFixture()},
		{unittest.IdentifierFixture()},
	}, &startState)

	blockExecResult := execution.NewPopulatedBlockExecutionResult(executableBlock)
	blockExecResult.CollectionExecutionResultAt(0).AppendTransactionResults(
		flow.EventsList{
			unittest.EventFixture("what", 0, 0, unittest.IdentifierFixture(), 2),
			unittest.EventFixture("ever", 0, 1, unittest.IdentifierFixture(), 22),
		},
		nil,
		nil,
		flow.TransactionResult{
			TransactionID:   unittest.IdentifierFixture(),
			ErrorMessage:    "",
			ComputationUsed: 23,
			MemoryUsed:      101,
		},
	)
	blockExecResult.CollectionExecutionResultAt(1).AppendTransactionResults(
		flow.EventsList{
			unittest.EventFixture("what", 2, 0, unittest.IdentifierFixture(), 2),
			unittest.EventFixture("ever", 2, 1, unittest.IdentifierFixture(), 22),
			unittest.EventFixture("ever", 2, 2, unittest.IdentifierFixture(), 2),
			unittest.EventFixture("ever", 2, 3, unittest.IdentifierFixture(), 22),
		},
		nil,
		nil,
		flow.TransactionResult{
			TransactionID:   unittest.IdentifierFixture(),
			ErrorMessage:    "fail",
			ComputationUsed: 1,
			MemoryUsed:      22,
		},
	)

	return &execution.ComputationResult{
		BlockExecutionResult: blockExecResult,
		BlockAttestationResult: &execution.BlockAttestationResult{
			BlockExecutionData: &execution_data.BlockExecutionData{
				ChunkExecutionDatas: []*execution_data.ChunkExecutionData{
					{TrieUpdate: trieUpdate1},
					{TrieUpdate: trieUpdate2},
					{TrieUpdate: trieUpdate3},
					{TrieUpdate: trieUpdate4},
				},
			},
		},
		ExecutionReceipt: &flow.ExecutionReceipt{
			ExecutionResult: flow.ExecutionResult{
				Chunks: flow.ChunkList{
					{EndState: unittest.StateCommitmentFixture()},
					{EndState: unittest.StateCommitmentFixture()},
					{EndState: unittest.StateCommitmentFixture()},
					{EndState: unittest.StateCommitmentFixture()},
				},
			},
		},
	}
}

// EntropyProviderFixture returns an entropy provider mock that
// supports RandomSource().
// If input is nil, a random source fixture is generated.
func EntropyProviderFixture(source []byte) environment.EntropyProvider {
	if source == nil {
		source = unittest.SignatureFixture()
	}
	provider := envMock.EntropyProvider{}
	provider.On("RandomSource").Return(source, nil)
	return &provider
}

// ProtocolStateWithSourceFixture returns a protocol state mock that only
// supports AtBlockID to return a snapshot mock.
// The snapshot mock only supports RandomSource().
// If input is nil, a random source fixture is generated.
<<<<<<< HEAD
func ProtocolStateWithSourceFixture(source []byte) *protocolMock.State {
	if source == nil {
		source = unittest.SignatureFixture()
	}
	snapshot := &protocolMock.Snapshot{}
	kvstore := &protocolMock.KVStoreReader{}
	// TODO(mainnet27, #6773): remove GetProtocolStateVersion mock, because this is only temporarily needed in the execution node to produce different chunk Data Packs depending on the protocol version
	kvstore.On("GetProtocolStateVersion").Return(uint64(2))
	snapshot.On("RandomSource").Return(source, nil)
	snapshot.On("ProtocolState").Return(kvstore, nil)
	state := protocolMock.State{}
	state.On("AtBlockID", mock.Anything).Return(snapshot)
	return &state
}

// ProtocolStateWithVersionFixture is the same as ProtocolStateWithSourceFixture,
// but it allows specifying the desired protocol version, rather than random source.
// TODO(mainnet27, #6773): remove, because this is only temporarily needed in the execution node to produce different chunk Data Packs depending on the protocol version
func ProtocolStateWithVersionFixture(protocolVersion uint64) *protocolMock.State {
	snapshot := &protocolMock.Snapshot{}
	kvstore := &protocolMock.KVStoreReader{}
	kvstore.On("GetProtocolStateVersion").Return(protocolVersion)
	snapshot.On("RandomSource").Return(unittest.SignatureFixture(), nil)
	snapshot.On("ProtocolState").Return(kvstore, nil)
	state := protocolMock.State{}
	state.On("AtBlockID", mock.Anything).Return(snapshot)
	return &state
}
=======
func ProtocolStateWithSourceFixture(source []byte) protocol.SnapshotExecutionSubsetProvider {
	if source == nil {
		source = unittest.SignatureFixture()
	}
	snapshot := mockSnapshotSubset{
		randomSourceFunc: func() ([]byte, error) {
			return source, nil
		},
		versionBeaconFunc: func() (*flow.SealedVersionBeacon, error) {
			return &flow.SealedVersionBeacon{VersionBeacon: unittest.VersionBeaconFixture()}, nil
		},
	}

	provider := mockProtocolStateSnapshotProvider{
		snapshotFunc: func(blockID flow.Identifier) protocol.SnapshotExecutionSubset {
			return snapshot
		},
	}
	return provider
}

type mockProtocolStateSnapshotProvider struct {
	snapshotFunc func(blockID flow.Identifier) protocol.SnapshotExecutionSubset
}

func (m mockProtocolStateSnapshotProvider) AtBlockID(blockID flow.Identifier) protocol.SnapshotExecutionSubset {
	return m.snapshotFunc(blockID)
}

type mockSnapshotSubset struct {
	randomSourceFunc  func() ([]byte, error)
	versionBeaconFunc func() (*flow.SealedVersionBeacon, error)
}

func (m mockSnapshotSubset) RandomSource() ([]byte, error) {
	if m.randomSourceFunc == nil {
		return nil, errors.New("random source not implemented")
	}
	return m.randomSourceFunc()
}

func (m mockSnapshotSubset) VersionBeacon() (*flow.SealedVersionBeacon, error) {
	if m.versionBeaconFunc == nil {
		return nil, errors.New("version beacon not implemented")
	}
	return m.versionBeaconFunc()
}

var _ protocol.SnapshotExecutionSubset = (*mockSnapshotSubset)(nil)
>>>>>>> a5038bcb
<|MERGE_RESOLUTION|>--- conflicted
+++ resolved
@@ -28,11 +28,8 @@
 	"github.com/onflow/flow-go/model/flow"
 	"github.com/onflow/flow-go/module/epochs"
 	"github.com/onflow/flow-go/module/executiondatasync/execution_data"
-<<<<<<< HEAD
+	"github.com/onflow/flow-go/state/protocol"
 	protocolMock "github.com/onflow/flow-go/state/protocol/mock"
-=======
-	"github.com/onflow/flow-go/state/protocol"
->>>>>>> a5038bcb
 	"github.com/onflow/flow-go/utils/unittest"
 )
 
@@ -657,26 +654,6 @@
 	return &provider
 }
 
-// ProtocolStateWithSourceFixture returns a protocol state mock that only
-// supports AtBlockID to return a snapshot mock.
-// The snapshot mock only supports RandomSource().
-// If input is nil, a random source fixture is generated.
-<<<<<<< HEAD
-func ProtocolStateWithSourceFixture(source []byte) *protocolMock.State {
-	if source == nil {
-		source = unittest.SignatureFixture()
-	}
-	snapshot := &protocolMock.Snapshot{}
-	kvstore := &protocolMock.KVStoreReader{}
-	// TODO(mainnet27, #6773): remove GetProtocolStateVersion mock, because this is only temporarily needed in the execution node to produce different chunk Data Packs depending on the protocol version
-	kvstore.On("GetProtocolStateVersion").Return(uint64(2))
-	snapshot.On("RandomSource").Return(source, nil)
-	snapshot.On("ProtocolState").Return(kvstore, nil)
-	state := protocolMock.State{}
-	state.On("AtBlockID", mock.Anything).Return(snapshot)
-	return &state
-}
-
 // ProtocolStateWithVersionFixture is the same as ProtocolStateWithSourceFixture,
 // but it allows specifying the desired protocol version, rather than random source.
 // TODO(mainnet27, #6773): remove, because this is only temporarily needed in the execution node to produce different chunk Data Packs depending on the protocol version
@@ -690,7 +667,11 @@
 	state.On("AtBlockID", mock.Anything).Return(snapshot)
 	return &state
 }
-=======
+
+// ProtocolStateWithSourceFixture returns a protocol state mock that only
+// supports AtBlockID to return a snapshot mock.
+// The snapshot mock only supports RandomSource().
+// If input is nil, a random source fixture is generated.
 func ProtocolStateWithSourceFixture(source []byte) protocol.SnapshotExecutionSubsetProvider {
 	if source == nil {
 		source = unittest.SignatureFixture()
@@ -739,5 +720,4 @@
 	return m.versionBeaconFunc()
 }
 
-var _ protocol.SnapshotExecutionSubset = (*mockSnapshotSubset)(nil)
->>>>>>> a5038bcb
+var _ protocol.SnapshotExecutionSubset = (*mockSnapshotSubset)(nil)