--- conflicted
+++ resolved
@@ -219,20 +219,10 @@
 			continue
 		}
 
-<<<<<<< HEAD
 		updated := e.requestQualifier.OnRequestDispatched(request)
-		if !updated {
-			lg.Debug().Bool("updated_request", updated).
-				Msg("could not update the requested chunk data pack")
-		}
-
-		lg.Info().Msg("chunk data pack requested")
-=======
-		updated := e.pendingRequests.IncrementAttempt(request.ID())
 		lg.Info().
 			Bool("pending_request_updated", updated).
 			Msg("chunk data pack requested")
->>>>>>> fb2fe84a
 	}
 }
 
@@ -247,11 +237,7 @@
 	targetIDs := request.SampleTargets(int(e.requestTargets))
 	err := e.con.Publish(req, targetIDs...)
 	if err != nil {
-<<<<<<< HEAD
-		return fmt.Errorf("could not publish chunk data pack request for chunk (id=%s): %w", status.ChunkID, err)
-=======
 		return fmt.Errorf("could not publish chunk data pack request for chunk (id=%s): %w", request.ChunkID, err)
->>>>>>> fb2fe84a
 	}
 
 	return nil
