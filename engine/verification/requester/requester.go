--- conflicted
+++ resolved
@@ -30,11 +30,7 @@
 	DefaultBackoffMultiplier = float64(2)
 
 	// DefaultBackoffMinInterval is the minimum time interval a chunk data pack request waits before dispatching.
-<<<<<<< HEAD
-	DefaultBackoffMinInterval = 1 * time.Millisecond
-=======
 	DefaultBackoffMinInterval = 1000 * time.Millisecond
->>>>>>> 721c8eaf
 
 	// DefaultBackoffMaxInterval is the maximum time interval a chunk data pack request waits before dispatching.
 	DefaultBackoffMaxInterval = 1 * time.Minute
