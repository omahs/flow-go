--- conflicted
+++ resolved
@@ -92,13 +92,8 @@
 // the peer-to-peer network.
 func (e *Engine) process(originID flow.Identifier, event interface{}) error {
 	switch ev := event.(type) {
-<<<<<<< HEAD
 	case *flow.ExecutionReceipt:
-		err = e.onExecutionReceipt(originID, ev)
-=======
-	case *execution.ExecutionReceipt:
 		return e.onExecutionReceipt(originID, ev)
->>>>>>> 696644f4
 	default:
 		return errors.Errorf("invalid event type (%T)", event)
 	}
