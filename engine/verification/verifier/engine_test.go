package verifier_test

import (
	"crypto/rand"
	"errors"
	"testing"

	"github.com/rs/zerolog"
	"github.com/stretchr/testify/assert"
	testifymock "github.com/stretchr/testify/mock"
	"github.com/stretchr/testify/require"
	"github.com/stretchr/testify/suite"

	"github.com/dapperlabs/flow-go/crypto"
	"github.com/dapperlabs/flow-go/crypto/hash"
	"github.com/dapperlabs/flow-go/engine"
	"github.com/dapperlabs/flow-go/engine/verification"
	"github.com/dapperlabs/flow-go/engine/verification/test"
	"github.com/dapperlabs/flow-go/engine/verification/utils"
	"github.com/dapperlabs/flow-go/engine/verification/verifier"
	chmodel "github.com/dapperlabs/flow-go/model/chunks"
	"github.com/dapperlabs/flow-go/model/encoding"
	"github.com/dapperlabs/flow-go/model/flow"
	"github.com/dapperlabs/flow-go/module/metrics/mock"
	mockmodule "github.com/dapperlabs/flow-go/module/mock"
	network "github.com/dapperlabs/flow-go/network/mock"
	protocol "github.com/dapperlabs/flow-go/state/protocol/mock"
	"github.com/dapperlabs/flow-go/utils/unittest"
)

type VerifierEngineTestSuite struct {
	suite.Suite
	net     *mockmodule.Network
	state   *protocol.State
	ss      *protocol.Snapshot
	me      *MockLocal
	sk      crypto.PrivateKey
<<<<<<< HEAD
	hasher  crypto.Hasher
	conduit *network.Conduit          // mocks conduit for submitting result approvals
	metrics *mock.VerificationMetrics // mocks performance monitoring metrics
=======
	hasher  hash.Hasher
	conduit *network.Conduit // mocks conduit for submitting result approvals
>>>>>>> e4c4d2b5
}

func TestVerifierEngine(t *testing.T) {
	suite.Run(t, new(VerifierEngineTestSuite))
}

func (suite *VerifierEngineTestSuite) SetupTest() {

	suite.state = &protocol.State{}
	suite.net = &mockmodule.Network{}
	suite.ss = &protocol.Snapshot{}
	suite.conduit = &network.Conduit{}
	suite.metrics = &mock.VerificationMetrics{}

	suite.net.On("Register", uint8(engine.ApprovalProvider), testifymock.Anything).
		Return(suite.conduit, nil).
		Once()

	suite.state.On("Final").Return(suite.ss)

	// mocks metrics
	suite.metrics.On("OnChunkVerificationStated", testifymock.Anything).
		Run(func(args testifymock.Arguments) { return })
	suite.metrics.On("OnChunkVerificationFinished", testifymock.Anything, testifymock.Anything).
		Run(func(args testifymock.Arguments) { return })
	suite.metrics.On("OnResultApproval", testifymock.Anything).
		Run(func(args testifymock.Arguments) { return })

	// Mocks the signature oracle of the engine
	//
	// generates signing and verification keys
	seed := make([]byte, crypto.KeyGenSeedMinLenBLS_BLS12381)
	n, err := rand.Read(seed)
	require.Equal(suite.T(), n, crypto.KeyGenSeedMinLenBLS_BLS12381)
	require.NoError(suite.T(), err)
	sk, err := crypto.GeneratePrivateKey(crypto.BLS_BLS12381, seed)
	require.NoError(suite.T(), err)
	suite.sk = sk
	// tag of hasher should be the same as the tag of engine's hasher
	suite.hasher = utils.NewResultApprovalHasher()
	suite.me = NewMockLocal(sk, flow.Identifier{}, suite.T())
}

func (suite *VerifierEngineTestSuite) TestNewEngine() *verifier.Engine {
	e, err := verifier.New(zerolog.Logger{}, suite.net, suite.state, suite.me, ChunkVerifierMock{}, suite.metrics)
	require.Nil(suite.T(), err)

	suite.net.AssertExpectations(suite.T())
	return e

}

func (suite *VerifierEngineTestSuite) TestInvalidSender() {
	eng := suite.TestNewEngine()

	myID := unittest.IdentifierFixture()
	invalidID := unittest.IdentifierFixture()

	// mocks NodeID method of the local
	suite.me.MockNodeID(myID)

	completeRA := test.CompleteExecutionResultFixture(suite.T(), 1)

	err := eng.Process(invalidID, &completeRA)
	assert.Error(suite.T(), err)
}

func (suite *VerifierEngineTestSuite) TestIncorrectResult() {
	// TODO when ERs are verified
}

// TestVerifyHappyPath tests the verification path for a single verifiable chunk, which is
// assigned to the verifier node, and is passed by the ingest engine
// The tests evaluates that a result approval is emitted to all consensus nodes
// about the input execution receipt
func (suite *VerifierEngineTestSuite) TestVerifyHappyPath() {

	eng := suite.TestNewEngine()
	myID := unittest.IdentifierFixture()
	consensusNodes := unittest.IdentityListFixture(1, unittest.WithRole(flow.RoleConsensus))
	// creates a verifiable chunk
	vChunk := unittest.VerifiableChunkFixture(uint64(0))

	// mocking node ID using the LocalMock
	suite.me.MockNodeID(myID)
	suite.ss.On("Identities", testifymock.Anything).Return(consensusNodes, nil)

	suite.conduit.
		On("Submit", testifymock.Anything, consensusNodes[0].NodeID).
		Return(nil).
		Run(func(args testifymock.Arguments) {
			// check that the approval matches the input execution result
			ra, ok := args[0].(*flow.ResultApproval)
			suite.Assert().True(ok)
			suite.Assert().Equal(vChunk.Receipt.ExecutionResult.ID(), ra.Body.ExecutionResultID)

			// verifies the signatures
			batst, err := encoding.DefaultEncoder.Encode(ra.Body.Attestation)
			suite.Assert().NoError(err)
			suite.Assert().True(suite.sk.PublicKey().Verify(ra.Body.AttestationSignature, batst, suite.hasher))
			bbody, err := encoding.DefaultEncoder.Encode(ra.Body)
			suite.Assert().NoError(err)
			suite.Assert().True(suite.sk.PublicKey().Verify(ra.VerifierSignature, bbody, suite.hasher))
		}).
		Once()

	err := eng.Process(myID, vChunk)
	suite.Assert().NoError(err)
	suite.ss.AssertExpectations(suite.T())
	suite.conduit.AssertExpectations(suite.T())

}

func (suite *VerifierEngineTestSuite) TestVerifyUnhappyPaths() {
	eng := suite.TestNewEngine()
	myID := unittest.IdentifierFixture()
	consensusNodes := unittest.IdentityListFixture(1, unittest.WithRole(flow.RoleConsensus))

	// mocking node ID using the LocalMock
	suite.me.MockNodeID(myID)
	suite.ss.On("Identities", testifymock.Anything).Return(consensusNodes, nil)

	// we shouldn't receive any result approval
	suite.conduit.
		On("Submit", testifymock.Anything, consensusNodes[0].NodeID).
		Return(nil).
		Run(func(args testifymock.Arguments) {
			// TODO change this to check challeneges
			_, ok := args[0].(*flow.ResultApproval)
			suite.Assert().False(ok)
		})

	var tests = []struct {
		vc          *verification.VerifiableChunk
		expectedErr error
	}{
		{unittest.VerifiableChunkFixture(uint64(1)), nil},
		{unittest.VerifiableChunkFixture(uint64(2)), nil},
		{unittest.VerifiableChunkFixture(uint64(3)), nil},
	}
	for _, test := range tests {
		err := eng.Process(myID, test.vc)
		suite.Assert().NoError(err)
	}
}

// MockLocal represents a mock of Local
// We needed to develop a separate mock for Local as we could not mock
// a method with return values
type MockLocal struct {
	sk crypto.PrivateKey
	t  testifymock.TestingT
	id flow.Identifier
}

func NewMockLocal(sk crypto.PrivateKey, id flow.Identifier, t testifymock.TestingT) *MockLocal {
	return &MockLocal{
		sk: sk,
		t:  t,
		id: id,
	}
}

func (m *MockLocal) NodeID() flow.Identifier {
	return m.id
}

func (m *MockLocal) Address() string {
	require.Fail(m.t, "should not call MockLocal Address")
	return ""
}

func (m *MockLocal) Sign(msg []byte, hasher hash.Hasher) (crypto.Signature, error) {
	return m.sk.Sign(msg, hasher)
}

func (m *MockLocal) MockNodeID(id flow.Identifier) {
	m.id = id
}

type ChunkVerifierMock struct {
}

func (v ChunkVerifierMock) Verify(ch *verification.VerifiableChunk) (chmodel.ChunkFault, error) {
	switch ch.ChunkIndex {
	case 0:
		return nil, nil
	// return error
	case 1:
		return chmodel.NewCFMissingRegisterTouch(
			[]string{"test missing register touch"},
			ch.ChunkIndex,
			ch.Receipt.ExecutionResult.ID()), nil

	case 2:
		return chmodel.NewCFInvalidVerifiableChunk(
			"test",
			errors.New("test invalid verifiable chunk"),
			ch.ChunkIndex,
			ch.Receipt.ExecutionResult.ID()), nil

	case 3:
		return chmodel.NewCFNonMatchingFinalState(
			unittest.StateCommitmentFixture(),
			unittest.StateCommitmentFixture(),
			ch.ChunkIndex,
			ch.Receipt.ExecutionResult.ID()), nil

	// TODO add cases for challenges
	// return successful by default
	default:
		return nil, nil
	}

}<|MERGE_RESOLUTION|>--- conflicted
+++ resolved
@@ -35,14 +35,9 @@
 	ss      *protocol.Snapshot
 	me      *MockLocal
 	sk      crypto.PrivateKey
-<<<<<<< HEAD
-	hasher  crypto.Hasher
-	conduit *network.Conduit          // mocks conduit for submitting result approvals
-	metrics *mock.VerificationMetrics // mocks performance monitoring metrics
-=======
 	hasher  hash.Hasher
 	conduit *network.Conduit // mocks conduit for submitting result approvals
->>>>>>> e4c4d2b5
+	metrics *mock.VerificationMetrics // mocks performance monitoring metrics
 }
 
 func TestVerifierEngine(t *testing.T) {
