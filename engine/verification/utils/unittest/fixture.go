package vertestutils

import (
	"context"
	"math/rand"
	"testing"

	"github.com/rs/zerolog"
	"github.com/stretchr/testify/require"

	"github.com/onflow/flow-go/engine/execution"
	"github.com/onflow/flow-go/engine/execution/computation/committer"
	"github.com/onflow/flow-go/engine/execution/computation/computer"
	"github.com/onflow/flow-go/engine/execution/state"
	"github.com/onflow/flow-go/engine/execution/state/bootstrap"
	"github.com/onflow/flow-go/engine/execution/state/delta"
	"github.com/onflow/flow-go/engine/execution/testutil"
	"github.com/onflow/flow-go/fvm"
	"github.com/onflow/flow-go/fvm/programs"
	completeLedger "github.com/onflow/flow-go/ledger/complete"
	"github.com/onflow/flow-go/ledger/complete/wal/fixtures"
	"github.com/onflow/flow-go/model/messages"

	fvmMock "github.com/onflow/flow-go/fvm/mock"
	"github.com/onflow/flow-go/model/flow"
	"github.com/onflow/flow-go/module/mempool/entity"
	"github.com/onflow/flow-go/module/metrics"
	"github.com/onflow/flow-go/module/trace"
	"github.com/onflow/flow-go/utils/unittest"
)

// ExecutionReceiptData is a test helper struct that represents all data required
// to verify the result of an execution receipt.
type ExecutionReceiptData struct {
	ReferenceBlock *flow.Block // block that execution receipt refers to
	ChunkDataPacks []*flow.ChunkDataPack
	SpockSecrets   [][]byte
}

// CompleteExecutionReceipt is a test helper struct that represents a container block accompanied with all
// data required to verify its execution receipts.
// TODO update this as needed based on execution requirements
type CompleteExecutionReceipt struct {
	ContainerBlock *flow.Block // block that contains execution receipt of reference block

	// TODO: this is a temporary field to support finder engine logic
	// It should be removed once we replace finder engine.
	Receipts     []*flow.ExecutionReceipt // copy of execution receipts in container block
	ReceiptsData []*ExecutionReceiptData  // execution receipts data of the container block
}

type CompleteExecutionReceiptList []*CompleteExecutionReceipt

// ChunkDataResponseOf is a test helper method that returns a chunk data pack response message for the specified chunk ID that
// should belong to this complete execution receipt list.
//
// It fails the test if no chunk with specified chunk ID is found in this complete execution receipt list.
func (c CompleteExecutionReceiptList) ChunkDataResponseOf(t *testing.T, chunkID flow.Identifier) *messages.ChunkDataResponse {
	_, chunkIndex := c.resultOf(t, chunkID)
	receiptData := c.ReceiptDataOf(t, chunkID)

	// publishes the chunk data pack response to the network
	res := &messages.ChunkDataResponse{
		ChunkDataPack: *receiptData.ChunkDataPacks[chunkIndex],
		Nonce:         rand.Uint64(),
	}

	return res
}

// ChunkOf is a test helper method that returns the chunk of the specified index from the specified result that
// should belong to this complete execution receipt list.
//
// It fails the test if no execution result with the specified identifier is found in this complete execution receipt list.
func (c CompleteExecutionReceiptList) ChunkOf(t *testing.T, resultID flow.Identifier, chunkIndex uint64) *flow.Chunk {
	for _, completeER := range c {
		for _, result := range completeER.ContainerBlock.Payload.Results {
			if result.ID() == resultID {
				return result.Chunks[chunkIndex]
			}
		}
	}

	require.Fail(t, "could not find specified chunk in the complete execution result list")
	return nil
}

// ReceiptDataOf is a test helper method that returns the receipt data of the specified chunk ID that
// should belong to this complete execution receipt list.
//
// It fails the test if no chunk with specified chunk ID is found in this complete execution receipt list.
func (c CompleteExecutionReceiptList) ReceiptDataOf(t *testing.T, chunkID flow.Identifier) *ExecutionReceiptData {
	for _, completeER := range c {
		for _, receiptData := range completeER.ReceiptsData {
			for _, cdp := range receiptData.ChunkDataPacks {
				if cdp.ChunkID == chunkID {
					return receiptData
				}
			}
		}
	}

	require.Fail(t, "could not find receipt data of specified chunk in the complete execution result list")
	return nil
}

// resultOf is a test helper method that returns the execution result and chunk index of the specified chunk ID that
// should belong to this complete execution receipt list.
//
// It fails the test if no chunk with specified chunk ID is found in this complete execution receipt list.
func (c CompleteExecutionReceiptList) resultOf(t *testing.T, chunkID flow.Identifier) (*flow.ExecutionResult, uint64) {
	for _, completeER := range c {
		for _, result := range completeER.ContainerBlock.Payload.Results {
			for _, chunk := range result.Chunks {
				if chunk.ID() == chunkID {
					return result, chunk.Index
				}
			}
		}
	}

	require.Fail(t, "could not find specified chunk in the complete execution result list")
	return nil, uint64(0)
}

// CompleteExecutionReceiptBuilder is a test helper struct that specifies the parameters to build a CompleteExecutionReceipt.
type CompleteExecutionReceiptBuilder struct {
	resultsCount int // number of execution results in the container block.
	copyCount    int // number of times each execution result is copied in a block (by different receipts).
	chunksCount  int // number of chunks in each execution result.
	chain        flow.Chain
	executorIDs  flow.IdentifierList // identifier of execution nodes in the test.
}

type CompleteExecutionReceiptBuilderOpt func(builder *CompleteExecutionReceiptBuilder)

func WithResults(count int) CompleteExecutionReceiptBuilderOpt {
	return func(builder *CompleteExecutionReceiptBuilder) {
		builder.resultsCount = count
	}
}

func WithChunksCount(count int) CompleteExecutionReceiptBuilderOpt {
	return func(builder *CompleteExecutionReceiptBuilder) {
		builder.chunksCount = count
	}
}

func WithCopies(count int) CompleteExecutionReceiptBuilderOpt {
	return func(builder *CompleteExecutionReceiptBuilder) {
		builder.copyCount = count
	}
}

func WithChain(chain flow.Chain) CompleteExecutionReceiptBuilderOpt {
	return func(builder *CompleteExecutionReceiptBuilder) {
		builder.chain = chain
	}
}

func WithExecutorIDs(executorIDs flow.IdentifierList) CompleteExecutionReceiptBuilderOpt {
	return func(builder *CompleteExecutionReceiptBuilder) {
		builder.executorIDs = executorIDs
	}
}

// CompleteExecutionReceiptFixture returns complete execution receipt with an
// execution receipt referencing the block collections.
//
// chunks determines the number of chunks inside each receipt.
// The output is an execution result with chunks+1 chunks, where the last chunk accounts
// for the system chunk.
// TODO: remove this function once new verification architecture is in place.
func CompleteExecutionReceiptFixture(t *testing.T, chunks int, chain flow.Chain, root *flow.Header) *CompleteExecutionReceipt {
	return CompleteExecutionReceiptChainFixture(t, root, 1, WithChunksCount(chunks), WithChain(chain))[0]
}

// ExecutionResultFixture is a test helper that returns an execution result for the reference block header as well as the execution receipt data
// for that result.
func ExecutionResultFixture(t *testing.T, chunkCount int, chain flow.Chain, refBlkHeader *flow.Header) (*flow.ExecutionResult,
	*ExecutionReceiptData) {

	// setups up the first collection of block consists of three transactions
	tx1 := testutil.DeployCounterContractTransaction(chain.ServiceAddress(), chain)
	err := testutil.SignTransactionAsServiceAccount(tx1, 0, chain)
	require.NoError(t, err)

	tx2 := testutil.CreateCounterTransaction(chain.ServiceAddress(), chain.ServiceAddress())
	err = testutil.SignTransactionAsServiceAccount(tx2, 1, chain)
	require.NoError(t, err)
	tx3 := testutil.CreateCounterPanicTransaction(chain.ServiceAddress(), chain.ServiceAddress())
	err = testutil.SignTransactionAsServiceAccount(tx3, 2, chain)
	require.NoError(t, err)
	transactions := []*flow.TransactionBody{tx1, tx2, tx3}
	collection := flow.Collection{Transactions: transactions}
	collections := []*flow.Collection{&collection}
	guarantee := unittest.CollectionGuaranteeFixture(unittest.WithCollection(&collection), unittest.WithCollRef(refBlkHeader.ParentID))
	guarantees := []*flow.CollectionGuarantee{guarantee}

	metricsCollector := &metrics.NoopCollector{}
	log := zerolog.Nop()

	// setups execution outputs:
	spockSecrets := make([][]byte, 0)
	chunks := make([]*flow.Chunk, 0)
	chunkDataPacks := make([]*flow.ChunkDataPack, 0)

	var payload flow.Payload
	var referenceBlock flow.Block

	unittest.RunWithTempDir(t, func(dir string) {

		w := &fixtures.NoopWAL{}

		led, err := completeLedger.NewLedger(w, 100, metricsCollector, zerolog.Nop(), completeLedger.DefaultPathFinderVersion)
		require.NoError(t, err)
		defer led.Done()

		startStateCommitment, err := bootstrap.NewBootstrapper(log).BootstrapLedger(
			led,
			unittest.ServiceAccountPublicKey,
			chain,
			fvm.WithInitialTokenSupply(unittest.GenesisTokenSupply),
		)
		require.NoError(t, err)

		rt := fvm.NewInterpreterRuntime()

		vm := fvm.NewVirtualMachine(rt)

		blocks := new(fvmMock.Blocks)

		execCtx := fvm.NewContext(
			log,
			fvm.WithChain(chain),
			fvm.WithBlocks(blocks),
		)

		// create state.View
		view := delta.NewView(state.LedgerGetRegister(led, startStateCommitment))
		committer := committer.NewLedgerViewCommitter(led, trace.NewNoopTracer())
		programs := programs.NewEmptyPrograms()

		// create BlockComputer
		bc, err := computer.NewBlockComputer(vm, execCtx, metrics.NewNoopCollector(), trace.NewNoopTracer(), log, committer)
		require.NoError(t, err)

		completeColls := make(map[flow.Identifier]*entity.CompleteCollection)
		completeColls[guarantee.ID()] = &entity.CompleteCollection{
			Guarantee:    guarantee,
			Transactions: collection.Transactions,
		}

		for i := 1; i < chunkCount; i++ {
			tx := testutil.CreateCounterTransaction(chain.ServiceAddress(), chain.ServiceAddress())
			err = testutil.SignTransactionAsServiceAccount(tx, 3+uint64(i), chain)
			require.NoError(t, err)

			collection := flow.Collection{Transactions: []*flow.TransactionBody{tx}}
			guarantee := unittest.CollectionGuaranteeFixture(unittest.WithCollection(&collection), unittest.WithCollRef(refBlkHeader.ParentID))
			collections = append(collections, &collection)
			guarantees = append(guarantees, guarantee)

			completeColls[guarantee.ID()] = &entity.CompleteCollection{
				Guarantee:    guarantee,
				Transactions: collection.Transactions,
			}
		}

		payload = flow.Payload{
			Guarantees: guarantees,
		}
		referenceBlock = flow.Block{
			Header: refBlkHeader,
		}
		referenceBlock.SetPayload(payload)

		executableBlock := &entity.ExecutableBlock{
			Block:               &referenceBlock,
			CompleteCollections: completeColls,
			StartState:          &startStateCommitment,
		}
		computationResult, err := bc.ExecuteBlock(context.Background(), executableBlock, view, programs)
		require.NoError(t, err)

		startState := startStateCommitment

		for i := range computationResult.StateCommitments {
			endState := computationResult.StateCommitments[i]

			// generates chunk and chunk data pack
			var chunkDataPack *flow.ChunkDataPack
			var chunk *flow.Chunk
			if i < len(computationResult.StateCommitments)-1 {
				// generates chunk data pack fixture for non-system chunk
				collectionGuarantee := executableBlock.Block.Payload.Guarantees[i]
				completeCollection := executableBlock.CompleteCollections[collectionGuarantee.ID()]
				collection := completeCollection.Collection()

				eventsHash, err := flow.EventsListHash(computationResult.Events[i])
				require.NoError(t, err)

				chunk = execution.GenerateChunk(i, startState, endState, executableBlock.ID(), eventsHash, uint16(len(completeCollection.Transactions)))
				chunkDataPack = execution.GenerateChunkDataPack(chunk.ID(), chunk.StartState, &collection, computationResult.Proofs[i])
			} else {
				// generates chunk data pack fixture for system chunk
				eventsHash, err := flow.EventsListHash(computationResult.Events[i])
				require.NoError(t, err)

<<<<<<< HEAD
			chunk := execution.GenerateChunk(i, startState, endState, collectionID, executableBlock.ID(), eventsHash, uint64(txNumber))
			chunkDataPack := execution.GenerateChunkDataPack(chunk, collectionID, computationResult.Proofs[i])
=======
				chunk = execution.GenerateChunk(i, startState, endState, executableBlock.ID(), eventsHash, uint16(1))
				chunkDataPack = execution.GenerateChunkDataPack(chunk.ID(), chunk.StartState, nil, computationResult.Proofs[i])
			}
>>>>>>> 0e70ea8b

			chunks = append(chunks, chunk)
			chunkDataPacks = append(chunkDataPacks, chunkDataPack)
			spockSecrets = append(spockSecrets, computationResult.StateSnapshots[i].SpockSecret)
			startState = endState
		}

	})

	// makes sure all chunks are referencing the correct block id.
	blockID := referenceBlock.ID()
	for _, chunk := range chunks {
		require.Equal(t, blockID, chunk.BlockID, "inconsistent block id in chunk fixture")
	}

	result := &flow.ExecutionResult{
		BlockID: blockID,
		Chunks:  chunks,
	}

	return result, &ExecutionReceiptData{
		ReferenceBlock: &referenceBlock,
		ChunkDataPacks: chunkDataPacks,
		SpockSecrets:   spockSecrets,
	}
}

// CompleteExecutionReceiptChainFixture is a test fixture that creates a chain of blocks of size `count`.
// The chain is in the form of root <- R1,1 <- R1,2 <- ... <- C1 <- R2,1 <- R2,2 <- ... <- C2 <- ...
// In this chain R refers to reference blocks that contain guarantees.
// C refers to a container block that contains an execution receipt for its preceding reference blocks.
// e.g., C1 contains an execution receipt for R1,1, R1,2, etc, and C2 contains a receipt for R2,1, R2,2, etc.
// For sake of simplicity and test, container blocks (i.e., C) do not contain any guarantee.
//
// It returns a slice of complete execution receipt fixtures that contains a container block as well as all data to verify its contained receipts.
func CompleteExecutionReceiptChainFixture(t *testing.T, root *flow.Header, count int, opts ...CompleteExecutionReceiptBuilderOpt) []*CompleteExecutionReceipt {
	completeERs := make([]*CompleteExecutionReceipt, 0, count)
	parent := root

	builder := &CompleteExecutionReceiptBuilder{
		resultsCount: 1,
		copyCount:    1,
		chunksCount:  1,
		chain:        flow.Testnet.Chain(),
	}

	for _, apply := range opts {
		apply(builder)
	}

	if len(builder.executorIDs) == 0 {
		builder.executorIDs = unittest.IdentifierListFixture(builder.copyCount)
	}

	require.GreaterOrEqual(t, len(builder.executorIDs), builder.copyCount,
		"number of executors in the tests should be greater than or equal to the number of receipts per block")

	for i := 0; i < count; i++ {
		// Generates two blocks as parent <- R <- C where R is a reference block containing guarantees,
		// and C is a container block containing execution receipt for R.
		receipts, allData, head := ExecutionReceiptsFromParentBlockFixture(t, parent, builder)
		containerBlock := ContainerBlockFixture(head, receipts)
		completeERs = append(completeERs, &CompleteExecutionReceipt{
			ContainerBlock: containerBlock,
			Receipts:       receipts,
			ReceiptsData:   allData,
		})

		parent = containerBlock.Header
	}
	return completeERs
}

// ExecutionReceiptsFromParentBlockFixture creates a chain of receipts from a parent block.
//
// By default each result refers to a distinct reference block, and it extends the block chain after generating each
// result (i.e., for the next result).
//
// Each result may appear in more than one receipt depending on the builder parameters.
func ExecutionReceiptsFromParentBlockFixture(t *testing.T, parent *flow.Header, builder *CompleteExecutionReceiptBuilder) (
	[]*flow.ExecutionReceipt,
	[]*ExecutionReceiptData, *flow.Header) {

	allData := make([]*ExecutionReceiptData, 0, builder.resultsCount*builder.copyCount)
	allReceipts := make([]*flow.ExecutionReceipt, 0, builder.resultsCount*builder.copyCount)

	for i := 0; i < builder.resultsCount; i++ {
		result, data := ExecutionResultFromParentBlockFixture(t, parent, builder)

		// makes several copies of the same result
		for cp := 0; cp < builder.copyCount; cp++ {
			allReceipts = append(allReceipts, &flow.ExecutionReceipt{
				ExecutorID:      builder.executorIDs[cp],
				ExecutionResult: *result,
			})

			allData = append(allData, data)
		}
		parent = data.ReferenceBlock.Header
	}

	return allReceipts, allData, parent
}

// ExecutionResultFromParentBlockFixture is a test helper that creates a child (reference) block from the parent, as well as an execution for it.
func ExecutionResultFromParentBlockFixture(t *testing.T, parent *flow.Header, builder *CompleteExecutionReceiptBuilder) (*flow.ExecutionResult,
	*ExecutionReceiptData) {
	refBlkHeader := unittest.BlockHeaderWithParentFixture(parent)
	return ExecutionResultFixture(t, builder.chunksCount, builder.chain, &refBlkHeader)
}

// ContainerBlockFixture builds and returns a block that contains input execution receipts.
func ContainerBlockFixture(parent *flow.Header, receipts []*flow.ExecutionReceipt) *flow.Block {
	// container block is the block that contains the execution receipt of reference block
	containerBlock := unittest.BlockWithParentFixture(parent)
	containerBlock.SetPayload(unittest.PayloadFixture(unittest.WithReceipts(receipts...)))

	return &containerBlock
}<|MERGE_RESOLUTION|>--- conflicted
+++ resolved
@@ -307,14 +307,9 @@
 				eventsHash, err := flow.EventsListHash(computationResult.Events[i])
 				require.NoError(t, err)
 
-<<<<<<< HEAD
-			chunk := execution.GenerateChunk(i, startState, endState, collectionID, executableBlock.ID(), eventsHash, uint64(txNumber))
-			chunkDataPack := execution.GenerateChunkDataPack(chunk, collectionID, computationResult.Proofs[i])
-=======
 				chunk = execution.GenerateChunk(i, startState, endState, executableBlock.ID(), eventsHash, uint16(1))
 				chunkDataPack = execution.GenerateChunkDataPack(chunk.ID(), chunk.StartState, nil, computationResult.Proofs[i])
 			}
->>>>>>> 0e70ea8b
 
 			chunks = append(chunks, chunk)
 			chunkDataPacks = append(chunkDataPacks, chunkDataPack)
