package finder_test

import (
	"fmt"
	"os"
	"sync"
	"testing"
	"time"

	"github.com/rs/zerolog"
	"github.com/stretchr/testify/assert"
	testifymock "github.com/stretchr/testify/mock"
	"github.com/stretchr/testify/require"

	"github.com/dapperlabs/flow-go/consensus/hotstuff/model"
	"github.com/dapperlabs/flow-go/engine/testutil"
	"github.com/dapperlabs/flow-go/engine/verification/utils"
	"github.com/dapperlabs/flow-go/model/flow"
	"github.com/dapperlabs/flow-go/module/metrics"
	network "github.com/dapperlabs/flow-go/network/mock"
	"github.com/dapperlabs/flow-go/network/stub"
	"github.com/dapperlabs/flow-go/utils/unittest"
)

// TestConcurrency evaluates behavior of finder engine against:
// - finder engine receives concurrent receipts from different sources
// - for each distinct receipt with an available block finder engine emits it to the matching engine
// Each test case is tried with a scenario where block goes first then receipt, and vice versa.
func TestConcurrency(t *testing.T) {
	var mu sync.Mutex
	testcases := []struct {
		erCount, // number of execution receipts
		senderCount, // number of (concurrent) senders for each execution receipt
		chunksNum int // number of chunks in each execution receipt
	}{
		{
			erCount:     1,
			senderCount: 1,
			chunksNum:   2,
		},
		{
			erCount:     1,
			senderCount: 5,
			chunksNum:   2,
		},
		{
			erCount:     5,
			senderCount: 1,
			chunksNum:   2,
		},
		{
			erCount:     5,
			senderCount: 5,
			chunksNum:   2,
		},
		{
			erCount:     1,
			senderCount: 1,
			chunksNum:   10,
		},
		{
			erCount:     2,
			senderCount: 5,
			chunksNum:   4,
		},
		{
			erCount:     1,
			senderCount: 1,
			chunksNum:   2,
		},
	}

	for _, blockFirst := range []bool{true, false} {
		for _, tc := range testcases {
			t.Run(fmt.Sprintf("%d-ers/%d-senders/%d-chunks",
				tc.erCount, tc.senderCount, tc.chunksNum), func(t *testing.T) {
				mu.Lock()
				defer mu.Unlock()
				testConcurrency(t, tc.erCount, tc.senderCount, tc.chunksNum, blockFirst)
			})
		}
	}
}

// testConcurrency sends `erCount` many execution receipts each with `chunkNum` many chunks, concurrently by
// `senderCount` senders to the verification node.
// If blockFirst is true, the block arrives at verification node earlier than the receipt.
// Otherwise, the block arrives after the receipt.
// This test successfully is passed if each unique execution result is passed to Match engine by the Finder engine
// in verification node. It also checks the result is marked as processed, and the receipts with process results are
// cleaned up.
func testConcurrency(t *testing.T, erCount, senderCount, chunksNum int, blockFirst bool) {
	log := zerolog.New(os.Stderr).Level(zerolog.DebugLevel)
	// to demarcate the logs
	t.Logf("TestConcurrencyStarted: %d-receipts/%d-senders/%d-chunks", erCount, senderCount, chunksNum)
	log.Debug().
		Int("execution_receipt_count", erCount).
		Int("sender_count", senderCount).
		Int("chunks_num", chunksNum).
		Msg("TestConcurrency started")
	hub := stub.NewNetworkHub()

	chainID := flow.Testnet

	// creates test id for each role
	colID := unittest.IdentityFixture(unittest.WithRole(flow.RoleCollection))
	conID := unittest.IdentityFixture(unittest.WithRole(flow.RoleConsensus))
	exeID := unittest.IdentityFixture(unittest.WithRole(flow.RoleExecution))
	verID := unittest.IdentityFixture(unittest.WithRole(flow.RoleVerification))

	identities := flow.IdentityList{colID, conID, exeID, verID}

	// create `erCount` execution receipt fixtures that will be concurrently delivered
	ers := make([]utils.CompleteExecutionResult, erCount)
	results := make([]flow.ExecutionResult, erCount)
	for i := 0; i < erCount; i++ {
		er := utils.LightExecutionResultFixture(chunksNum)
		ers[i] = er
		results[i] = er.Receipt.ExecutionResult
	}

	// set up mock matching engine that asserts each receipt is submitted exactly once.
	requestInterval := uint(1000)
	failureThreshold := uint(2)
	matchEng, matchEngWG := SetupMockMatchEng(t, exeID, results)
	assigner := utils.NewMockAssigner(verID.NodeID, IsAssigned)

	// creates a verification node with a real finder engine, and mock matching engine.
<<<<<<< HEAD
	verNode := testutil.VerificationNode(t, hub, verID, identities,
		assigner, requestInterval, failureThreshold, chainID, testutil.WithMatchEngine(matchEng))
=======
	// no metrics is meant to be collected, hence both verification and mempool collectors are noop
	collector := metrics.NewNoopCollector()
	verNode := testutil.VerificationNode(t, hub, collector, collector, verID, identities,
		assigner, requestInterval, failureThreshold, testutil.WithMatchEngine(matchEng))
>>>>>>> 27089a2e

	// the wait group tracks goroutines for each Execution Receipt sent to finder engine
	var senderWG sync.WaitGroup
	senderWG.Add(erCount * senderCount)

	// blockStorageLock is needed to provide a concurrency-safe imitation of consensus follower engine
	var blockStorageLock sync.Mutex

	for _, completeER := range ers {
		// spins up `senderCount` sender goroutines to mimic receiving concurrent execution receipts of same copies
		for i := 0; i < senderCount; i++ {
			go func(j int, id flow.Identifier, block *flow.Block, receipt *flow.ExecutionReceipt) {

				// sendBlock makes the block associated with the receipt available to the
				// follower engine of the verification node
				sendBlock := func() {
					// adds the block to the storage of the node
					// Note: this is done by the follower
					// this block should be done in a thread-safe way
					blockStorageLock.Lock()
					// we don't check for error as it definitely returns error when we
					// have duplicate blocks, however, this is not the concern for this test
					_ = verNode.Blocks.Store(block)
					blockStorageLock.Unlock()

					// casts block into a Hotstuff block for notifier
					hotstuffBlock := &model.Block{
						BlockID:     block.ID(),
						View:        block.Header.View,
						ProposerID:  block.Header.ProposerID,
						QC:          nil,
						PayloadHash: block.Header.PayloadHash,
						Timestamp:   block.Header.Timestamp,
					}
					verNode.FinderEngine.OnFinalizedBlock(hotstuffBlock)
				}

				// sendReceipt sends the execution receipt to the finder engine of verification node
				sendReceipt := func() {
					err := verNode.FinderEngine.Process(exeID.NodeID, receipt)
					require.NoError(t, err)
				}

				if blockFirst {
					// block then receipt
					sendBlock()
					// allows another goroutine to run before sending receipt
					time.Sleep(time.Nanosecond)
					sendReceipt()
				} else {
					// receipt then block
					sendReceipt()
					// allows another goroutine to run before sending block
					time.Sleep(time.Nanosecond)
					sendBlock()
				}

				senderWG.Done()
			}(i, completeER.Receipt.ExecutionResult.ID(), completeER.Block, completeER.Receipt)
		}
	}

	// waits for all receipts to be sent to verification node
	unittest.RequireReturnsBefore(t, senderWG.Wait, time.Duration(senderCount*chunksNum*erCount*5)*time.Second)
	// waits for all distinct execution results sent to matching engine of verification node
	unittest.RequireReturnsBefore(t, matchEngWG.Wait, time.Duration(senderCount*chunksNum*erCount*5)*time.Second)

	// sleeps to make sure that the cleaning of processed execution receipts
	// happens. This sleep is necessary since we are evaluating cleanup right after the sleep.
	time.Sleep(1 * time.Second)

	for _, er := range ers {
		// all distinct execution results should be marked as processed by finder engine
		assert.True(t, verNode.ProcessedResultIDs.Has(er.Receipt.ExecutionResult.ID()))

		// no execution receipt should reside in mempool of finder engine
		assert.False(t, verNode.PendingReceipts.Has(er.Receipt.ID()))
	}

	verNode.Done()

	// to demarcate the logs
	log.Debug().
		Int("execution_receipt_count", erCount).
		Int("sender_count", senderCount).
		Int("chunks_num", chunksNum).
		Msg("TestConcurrency finished")
}

// SetupMockMatchEng sets up a mock match engine that asserts the followings:
// - that a set of execution results are delivered to it.
// - that each execution result is delivered only once.
// SetupMockMatchEng returns the mock engine and a wait group that unblocks when all results are received.
func SetupMockMatchEng(t testing.TB, exeID *flow.Identity, ers []flow.ExecutionResult) (*network.Engine, *sync.WaitGroup) {
	eng := new(network.Engine)

	// keeps track of which execution results it has received
	receivedResults := make(map[flow.Identifier]struct{})
	var (
		// decrements the wait group per distinct execution result received
		wg sync.WaitGroup
		// serializes processing received execution receipts
		mu sync.Mutex
	)

	// expects `len(er)` many distinct execution results
	wg.Add(len(ers))

	eng.On("Process", testifymock.Anything, testifymock.Anything).
		Run(func(args testifymock.Arguments) {
			mu.Lock()
			defer mu.Unlock()

			// origin ID of event should be exection node
			originID, ok := args[0].(flow.Identifier)
			assert.True(t, ok)
			assert.Equal(t, originID, exeID.NodeID)

			// the received entity should be an execution result
			result, ok := args[1].(*flow.ExecutionResult)
			assert.True(t, ok)

			resultID := result.ID()

			// verifies that it has not seen this result
			_, alreadySeen := receivedResults[resultID]
			if alreadySeen {
				t.Logf("match engine received duplicate ER (id=%s)", resultID)
				t.Fail()
				return
			}

			// ensures the received result matches one we expect
			for _, er := range ers {
				if resultID == er.ID() {
					// mark it as seen and decrement the waitgroup
					receivedResults[resultID] = struct{}{}
					wg.Done()
					return
				}
			}

			// the received result doesn't match any expected result
			t.Logf("match engine received unexpected results (id=%s)", resultID)
			t.Fail()
		}).
		Return(nil)

	return eng, &wg
}

// IsAssigned is a helper function that returns true for the even indices in [0, chunkNum-1]
func IsAssigned(index uint64) bool {
	return index%2 == 0
}<|MERGE_RESOLUTION|>--- conflicted
+++ resolved
@@ -126,15 +126,10 @@
 	assigner := utils.NewMockAssigner(verID.NodeID, IsAssigned)
 
 	// creates a verification node with a real finder engine, and mock matching engine.
-<<<<<<< HEAD
-	verNode := testutil.VerificationNode(t, hub, verID, identities,
-		assigner, requestInterval, failureThreshold, chainID, testutil.WithMatchEngine(matchEng))
-=======
 	// no metrics is meant to be collected, hence both verification and mempool collectors are noop
 	collector := metrics.NewNoopCollector()
 	verNode := testutil.VerificationNode(t, hub, collector, collector, verID, identities,
-		assigner, requestInterval, failureThreshold, testutil.WithMatchEngine(matchEng))
->>>>>>> 27089a2e
+		assigner, requestInterval, failureThreshold, chainID, testutil.WithMatchEngine(matchEng))
 
 	// the wait group tracks goroutines for each Execution Receipt sent to finder engine
 	var senderWG sync.WaitGroup
