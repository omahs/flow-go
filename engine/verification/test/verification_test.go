package test

import (
	"fmt"
	"os"
	"sync"
	"testing"
	"time"

	"github.com/stretchr/testify/assert"
	testifymock "github.com/stretchr/testify/mock"
	"github.com/stretchr/testify/require"

	"github.com/dapperlabs/flow-go/engine"
	"github.com/dapperlabs/flow-go/engine/testutil"
	mock2 "github.com/dapperlabs/flow-go/engine/testutil/mock"
	"github.com/dapperlabs/flow-go/engine/verification"
	chmodel "github.com/dapperlabs/flow-go/model/chunks"
	"github.com/dapperlabs/flow-go/model/flow"
	"github.com/dapperlabs/flow-go/model/messages"
	"github.com/dapperlabs/flow-go/module/mock"
	network "github.com/dapperlabs/flow-go/network/mock"
	"github.com/dapperlabs/flow-go/network/stub"
	"github.com/dapperlabs/flow-go/utils/unittest"
)

// TestHappyPath evaluates the happy path scenario of
// concurrently sending two execution receipts of the same result each
// with `chunkCount`-many chunks to `verNodeCount`-many verification nodes
// the happy path should result in dissemination of a result approval for each
// distinct chunk by each verification node. The result approvals should be
// sent to the consensus nodes
//
// NOTE: some test cases are meant to solely run locally when FLOWLOCAL environmental
// variable is set to TRUE
func TestHappyPath(t *testing.T) {
	testcases := []struct {
		verNodeCount,
		chunkCount int
		ci bool // indicates if this test should run on CI
	}{
		{
			verNodeCount: 1,
			chunkCount:   2,
			ci:           true,
		},
		{
			verNodeCount: 1,
			chunkCount:   10,
			ci:           true,
		},
		{
			verNodeCount: 2,
			chunkCount:   2,
			ci:           true,
		},
		{
			verNodeCount: 2,
			chunkCount:   10,
			ci:           true,
		},
		{
			verNodeCount: 5,
			chunkCount:   2,
			ci:           false,
		},
		{
			verNodeCount: 5,
			chunkCount:   10,
			ci:           false,
		},
	}

	for _, tc := range testcases {
		if os.Getenv("FLOWLOCAL") != "TRUE" && !tc.ci {
			// skip the test case if it is not meant for CI
			continue
		}
		t.Run(fmt.Sprintf("%d-verification node %d-chunk number", tc.verNodeCount, tc.chunkCount), func(t *testing.T) {
			testHappyPath(t, tc.verNodeCount, tc.chunkCount)
		})
	}
}

// testHappyPath runs `verNodeCount`-many verification nodes
// and checks that concurrently received execution receipts with the same result part that
// by each verification node results in:
// - the selection of the assigned chunks by the ingest engine
// - request of the associated collections to the assigned chunks
// - formation of a complete verifiable chunk by the ingest engine for each assigned chunk
// - submitting a verifiable chunk locally to the verify engine by the ingest engine
// - dropping the ingestion of the ERs that share the same result once the verifiable chunk is submitted to verify engine
// - broadcast of a matching result approval to consensus nodes for each assigned chunk
func testHappyPath(t *testing.T, verNodeCount int, chunkNum int) {
	// ingest engine parameters
	// set based on following issue
	// https://github.com/dapperlabs/flow-go/issues/3443
	requestInterval := uint(1000)
	failureThreshold := uint(2)

	// generates network hub
	hub := stub.NewNetworkHub()

	// generates identities of nodes, one of each type, `verNodeCount` many of verification nodes
	colIdentity := unittest.IdentityFixture(unittest.WithRole(flow.RoleCollection))
	exeIdentity := unittest.IdentityFixture(unittest.WithRole(flow.RoleExecution))
	verIdentities := unittest.IdentityListFixture(verNodeCount, unittest.WithRole(flow.RoleVerification))
	conIdentities := unittest.IdentityListFixture(1, unittest.WithRole(flow.RoleConsensus))
	conIdentity := conIdentities[0]

	identities := flow.IdentityList{colIdentity, conIdentity, exeIdentity}
	identities = append(identities, verIdentities...)

	// Execution receipt and chunk assignment
	//
	// creates an execution receipt and its associated data
	// with `chunkNum` chunks
	completeER := CompleteExecutionResultFixture(t, chunkNum)

	// mocks the assignment to only assign "some" chunks to the verIdentity
	// the assignment is done based on `isAssgined` function
	assigner := &mock.ChunkAssigner{}
	a := chmodel.NewAssignment()
	for _, chunk := range completeER.Receipt.ExecutionResult.Chunks {
		assignees := make([]flow.Identifier, 0)
		for _, verIdentity := range verIdentities {
			if isAssigned(int(chunk.Index), chunkNum) {
				assignees = append(assignees, verIdentity.NodeID)
			}
		}
		a.Add(chunk, assignees)
	}
	assigner.On("Assign",
		testifymock.Anything,
		completeER.Receipt.ExecutionResult.Chunks,
		testifymock.Anything).
		Return(a, nil)

	// nodes and engines
	//
	// verification node
	verNodes := make([]mock2.VerificationNode, 0)
	for _, verIdentity := range verIdentities {
		verNode := testutil.VerificationNode(t, hub, verIdentity, identities, assigner, requestInterval, failureThreshold)

		// starts the ingest engine
		<-verNode.IngestEngine.Ready()

		// assumes the verification node has received the block
		err := verNode.BlockStorage.Store(completeER.Block)
		assert.Nil(t, err)

		verNodes = append(verNodes, verNode)
	}

	// collection node
	colNode := testutil.CollectionNode(t, hub, colIdentity, identities)
	// injects the assigned collections into the collection node mempool
	for _, chunk := range completeER.Receipt.ExecutionResult.Chunks {
		if isAssigned(int(chunk.Index), chunkNum) {
			err := colNode.Collections.Store(completeER.Collections[chunk.Index])
			assert.Nil(t, err)
		}
	}
	colNet, ok := hub.GetNetwork(colIdentity.NodeID)
	assert.True(t, ok)
	colNet.StartConDev(100, true)

	// mock execution node
	exeNode, exeEngine := setupMockExeNode(t, hub, exeIdentity, verIdentities, identities, completeER)

	// mock consensus node
	conNode, conEngine, conWG := setupMockConsensusNode(t, hub, conIdentity, verIdentities, identities, completeER)

	// duplicates the ER (receipt1) into another ER (receipt2)
	// that share their result part
	receipt1 := completeER.Receipt
	receipt2 := &flow.ExecutionReceipt{
		ExecutorID:        exeIdentity.NodeID,
		ExecutionResult:   completeER.Receipt.ExecutionResult,
		ExecutorSignature: unittest.SignatureFixture(),
	}

	// invoking verification node with two receipts
	// concurrently
	//
	verWG := sync.WaitGroup{}

	for _, verNode := range verNodes {
		verWG.Add(2)

		// receipt1
		go func(vn mock2.VerificationNode) {
			defer verWG.Done()
			err := vn.IngestEngine.Process(exeIdentity.NodeID, receipt1)
			assert.Nil(t, err)

		}(verNode)

		// receipt2
		go func(vn mock2.VerificationNode) {
			defer verWG.Done()
			err := vn.IngestEngine.Process(exeIdentity.NodeID, receipt2)
			assert.Nil(t, err)
		}(verNode)
	}

	unittest.RequireReturnsBefore(t, verWG.Wait, time.Duration(chunkNum*verNodeCount*5)*time.Second)

	for _, verNode := range verNodes {
		// both receipts should be added to the authenticated mempool of verification node
		require.True(t, verNode.AuthReceipts.Has(receipt1.ID()) && verNode.AuthReceipts.Has(receipt2.ID()))
		// and do not reside in pending pool
		require.False(t, verNode.PendingReceipts.Has(receipt1.ID()) || verNode.PendingReceipts.Has(receipt2.ID()))
	}
	// creates a network instance for each verification node
	// and sets it in continuous delivery mode
	// then flushes the collection requests
	verNets := make([]*stub.Network, 0)
	for _, verIdentity := range verIdentities {
		verNet, ok := hub.GetNetwork(verIdentity.NodeID)
		assert.True(t, ok)
		verNet.StartConDev(requestInterval, true)
		verNet.DeliverSome(true, func(m *stub.PendingMessage) bool {
			return m.ChannelID == engine.CollectionProvider
		})

		verNets = append(verNets, verNet)
	}

<<<<<<< HEAD
	unittest.RequireReturnsBefore(t, conWG.Wait, 5*time.Second)
=======
	unittest.RequireReturnsBefore(t, conWG.Wait, time.Duration(chunkNum*verNodeCount*5)*time.Second)
>>>>>>> 8aba449e
	// assert that the RA was received
	conEngine.AssertExpectations(t)

	// assert proper number of calls made
	exeEngine.AssertExpectations(t)

	// stops verification nodes
	// Note: this should be done prior to any evaluation to make sure that
	// the process method of Ingest engines is done working.
	for _, verNode := range verNodes {
		<-verNode.IngestEngine.Done()
	}

	// stops continuous delivery of verification nodes
	for _, verNet := range verNets {
		verNet.StopConDev()
	}
	colNet.StopConDev()

	// resource cleanup
	//
	for _, verNode := range verNodes {
		for i := 0; i < chunkNum; i++ {
			// associated resources for each chunk should be removed from the mempool
			assert.False(t, verNode.AuthCollections.Has(completeER.Collections[i].ID()))
			assert.False(t, verNode.PendingCollections.Has(completeER.Collections[i].ID()))
			assert.False(t, verNode.ChunkDataPacks.Has(completeER.ChunkDataPacks[i].ID()))
			if isAssigned(i, chunkNum) {
				// chunk ID of assigned chunks should be added to ingested chunks mempool
				assert.True(t, verNode.IngestedChunkIDs.Has(completeER.Receipt.ExecutionResult.Chunks[i].ID()))
			}
		}
		// since all chunks have been ingested, neither of execution receipts should reside on any mempool
		assert.False(t, verNode.PendingReceipts.Has(receipt1.ID()))
		assert.False(t, verNode.AuthReceipts.Has(receipt1.ID()))
		assert.False(t, verNode.PendingReceipts.Has(receipt2.ID()))
		assert.False(t, verNode.AuthReceipts.Has(receipt2.ID()))

		// result ID should be added to the ingested results mempool
		assert.True(t, verNode.IngestedResultIDs.Has(completeER.Receipt.ExecutionResult.ID()))

		verNode.Done()
	}
	colNode.Done()
	conNode.Done()
	exeNode.Done()
}

// TestSingleCollectionProcessing checks the full happy
// path assuming a single collection (including transactions on counter example)
// are submited to the verification node.
func TestSingleCollectionProcessing(t *testing.T) {
	// ingest engine parameters
	// set based on following issue
	// https://github.com/dapperlabs/flow-go/issues/3443
	requestInterval := uint(1000)
	failureThreshold := uint(2)

	// network identity setup
	hub := stub.NewNetworkHub()
	colIdentity := unittest.IdentityFixture(unittest.WithRole(flow.RoleCollection))
	exeIdentity := unittest.IdentityFixture(unittest.WithRole(flow.RoleExecution))
	verIdentity := unittest.IdentityFixture(unittest.WithRole(flow.RoleVerification))
	conIdentities := unittest.IdentityListFixture(1, unittest.WithRole(flow.RoleConsensus))
	conIdentity := conIdentities[0]
	identities := flow.IdentityList{colIdentity, conIdentity, exeIdentity, verIdentity}

	// complete ER counter example
	completeER := GetCompleteExecutionResultForCounter(t)
	chunk, ok := completeER.Receipt.ExecutionResult.Chunks.ByIndex(uint64(0))
	assert.True(t, ok)

	// assigner and assignment
	assigner := &mock.ChunkAssigner{}
	assignment := chmodel.NewAssignment()
	assignment.Add(chunk, []flow.Identifier{verIdentity.NodeID})
	assigner.On("Assign",
		testifymock.Anything,
		completeER.Receipt.ExecutionResult.Chunks,
		testifymock.Anything).
		Return(assignment, nil)

	// setup nodes
	//
	// verification node
	verNode := testutil.VerificationNode(t, hub, verIdentity, identities, assigner, requestInterval, failureThreshold)
	// inject block
	err := verNode.BlockStorage.Store(completeER.Block)
	assert.Nil(t, err)
	// starts the ingest engine
	<-verNode.IngestEngine.Ready()
	// starts verification node's network in continuous mode
	verNet, ok := hub.GetNetwork(verIdentity.NodeID)
	assert.True(t, ok)
	verNet.StartConDev(100, true)

	// collection node
	colNode := testutil.CollectionNode(t, hub, colIdentity, identities)
	// inject the collection
	err = colNode.Collections.Store(completeER.Collections[0])
	assert.Nil(t, err)
	// starts collection node's network in continuous mode
	colNet, ok := hub.GetNetwork(colIdentity.NodeID)
	assert.True(t, ok)
	colNet.StartConDev(100, true)

	// execution node
	exeNode := testutil.GenericNode(t, hub, exeIdentity, identities)
	exeEngine := new(network.Engine)
	exeChunkDataConduit, err := exeNode.Net.Register(engine.ChunkDataPackProvider, exeEngine)
	assert.Nil(t, err)
	exeEngine.On("Process", verIdentity.NodeID, testifymock.Anything).
		Run(func(args testifymock.Arguments) {
			if _, ok := args[1].(*messages.ChunkDataPackRequest); ok {
				// publishes the chunk data pack response to the network
				res := &messages.ChunkDataPackResponse{
					Data: *completeER.ChunkDataPacks[0],
				}
				err := exeChunkDataConduit.Submit(res, verIdentity.NodeID)
				assert.Nil(t, err)
			}
		}).Return(nil).Once()

	// consensus node
	conNode := testutil.GenericNode(t, hub, conIdentity, identities)
	conEngine := new(network.Engine)
	approvalWG := sync.WaitGroup{}
	approvalWG.Add(1)
	conEngine.On("Process", verIdentity.NodeID, testifymock.Anything).
		Run(func(args testifymock.Arguments) {
			_, ok := args[1].(*flow.ResultApproval)
			assert.True(t, ok)
			approvalWG.Done()
		}).Return(nil).Once()

	_, err = conNode.Net.Register(engine.ApprovalProvider, conEngine)
	assert.Nil(t, err)

	// send the ER from execution to verification node
	err = verNode.IngestEngine.Process(exeIdentity.NodeID, completeER.Receipt)
	assert.Nil(t, err)

	// the receipt should be added to the mempool
	// sleep for 1 second to make sure that receipt finds its way to
	// authReceipts pool
	assert.Eventually(t, func() bool {
		return verNode.AuthReceipts.Has(completeER.Receipt.ID())
	}, time.Second, 50*time.Millisecond)

	unittest.RequireReturnsBefore(t, approvalWG.Wait, 5*time.Second)

	// assert that the RA was received
	conEngine.AssertExpectations(t)

	// assert proper number of calls made
	exeEngine.AssertExpectations(t)

	// stop continuous delivery mode of the network
	verNet.StopConDev()
	colNet.StopConDev()

	// stops verification node
	// Note: this should be done prior to any evaluation to make sure that
	// the process method of Ingest engines is done working.
	<-verNode.IngestEngine.Done()

	// receipt ID should be added to the ingested results mempool
	assert.True(t, verNode.IngestedResultIDs.Has(completeER.Receipt.ExecutionResult.ID()))

	verNode.Done()
	colNode.Done()
	conNode.Done()
	exeNode.Done()

}

// setupMockExeNode creates and returns an execution node and its registered engine in the network (hub)
// it mocks the process method of execution node that on receiving a chunk data pack request from
// a certain verifier node (verIdentity) about a chunk that is assigned to it, replies the chunk back
// data pack back to the node. Otherwise, if the request is not a chunk data pack request, or if the
// requested chunk data pack is not about an assigned chunk to the verifier node (verIdentity), it fails the
// test.
func setupMockExeNode(t *testing.T,
	hub *stub.Hub,
	exeIdentity *flow.Identity,
	verIdentities flow.IdentityList,
	othersIdentity flow.IdentityList,
	completeER verification.CompleteExecutionResult) (*mock2.GenericNode, *network.Engine) {
	// mock the execution node with a generic node and mocked engine
	// to handle request for chunk state
	exeNode := testutil.GenericNode(t, hub, exeIdentity, othersIdentity)
	exeEngine := new(network.Engine)

	// determines the expected number of result chunk data pack requests
	chunkDataPackCount := 0
	for _, chunk := range completeER.Receipt.ExecutionResult.Chunks {
		if isAssigned(int(chunk.Index), len(completeER.ChunkDataPacks)) {
			chunkDataPackCount++
		}
	}

	// map form verIds --> chunks they asked
	exeChunkDataSeen := make(map[flow.Identifier]map[flow.Identifier]struct{})
	for _, verIdentity := range verIdentities {
		exeChunkDataSeen[verIdentity.NodeID] = make(map[flow.Identifier]struct{})
	}

	exeChunkDataConduit, err := exeNode.Net.Register(engine.ChunkDataPackProvider, exeEngine)
	assert.Nil(t, err)

	chunkNum := len(completeER.ChunkDataPacks)

	exeEngine.On("Process", testifymock.Anything, testifymock.Anything).
		Run(func(args testifymock.Arguments) {
			if originID, ok := args[0].(flow.Identifier); ok {
				if req, ok := args[1].(*messages.ChunkDataPackRequest); ok {
					require.True(t, ok)
					for i := 0; i < chunkNum; i++ {
						chunk, ok := completeER.Receipt.ExecutionResult.Chunks.ByIndex(uint64(i))
						require.True(t, ok, "chunk out of range requested")
						chunkID := chunk.ID()
						if isAssigned(i, chunkNum) && chunkID == req.ChunkID {
							// each assigned chunk data pack should be requested only once
							_, ok := exeChunkDataSeen[originID][chunkID]
							require.False(t, ok)

							// marks execution chunk data pack request as seen
							exeChunkDataSeen[originID][chunkID] = struct{}{}

							// publishes the chunk data pack response to the network
							res := &messages.ChunkDataPackResponse{
								Data: *completeER.ChunkDataPacks[i],
							}
							err := exeChunkDataConduit.Submit(res, originID)
							assert.Nil(t, err)
							return
						}
					}
					require.Error(t, fmt.Errorf(" requested an unidentifed chunk data pack %v", req))
				}
			}

			require.Error(t, fmt.Errorf("unknown request to execution node %v", args[1]))

		}).
		Return(nil).
		// each verification node is assigned to `chunkDataPackCount`-many independent chunks
		// and there are `len(verIdentities)`-many verification nodes
		// so there is a total of len(verIdentities) * chunkDataPackCount expected
		// chunk data pack requests
		Times(len(verIdentities) * chunkDataPackCount)

	return &exeNode, exeEngine
}

// setupMockConsensusNode creates and returns a mock consensus node (conIdentity) and its registered engine in the
// network (hub). It mocks the process method of the consensus engine to receive a message from a certain
// verification node (verIdentity) evaluates whether it is a result approval about an assigned chunk to that verifier node.
func setupMockConsensusNode(t *testing.T,
	hub *stub.Hub,
	conIdentity *flow.Identity,
	verIdentities flow.IdentityList,
	othersIdentity flow.IdentityList,
	completeER verification.CompleteExecutionResult) (*mock2.GenericNode, *network.Engine, *sync.WaitGroup) {
	// determines the expected number of result approvals this node should receive
	approvalsCount := 0
	for _, chunk := range completeER.Receipt.ExecutionResult.Chunks {
		if isAssigned(int(chunk.Index), len(completeER.ChunkDataPacks)) {
			approvalsCount++
		}
	}

	wg := &sync.WaitGroup{}
	// each verification node is assigned to `approvalsCount`-many independent chunks
	// and there are `len(verIdentities)`-many verification nodes
	// so there is a total of len(verIdentities) * approvalsCount expected
	// result approvals
	wg.Add(len(verIdentities) * approvalsCount)

	// mock the consensus node with a generic node and mocked engine to assert
	// that the result approval is broadcast
	conNode := testutil.GenericNode(t, hub, conIdentity, othersIdentity)
	conEngine := new(network.Engine)

	// map form verIds --> result approval ID
	resultApprovalSeen := make(map[flow.Identifier]map[flow.Identifier]struct{})
	for _, verIdentity := range verIdentities {
		resultApprovalSeen[verIdentity.NodeID] = make(map[flow.Identifier]struct{})
	}

	conEngine.On("Process", testifymock.Anything, testifymock.Anything).
		Run(func(args testifymock.Arguments) {
			originID, ok := args[0].(flow.Identifier)
			assert.True(t, ok)

			resultApproval, ok := args[1].(*flow.ResultApproval)
			assert.True(t, ok)

			// asserts that result approval has not been seen from this
			_, ok = resultApprovalSeen[originID][resultApproval.ID()]
			assert.False(t, ok)

			// marks result approval as seen
			resultApprovalSeen[originID][resultApproval.ID()] = struct{}{}

			// asserts that the result approval is assigned to the verifier
			assert.True(t, isAssigned(int(resultApproval.Body.ChunkIndex), len(completeER.ChunkDataPacks)))

			wg.Done()
		}).Return(nil)

	_, err := conNode.Net.Register(engine.ApprovalProvider, conEngine)
	assert.Nil(t, err)

	return &conNode, conEngine, wg
}

// isAssigned is a helper function that returns true for the even indices in [0, chunkNum-1]
func isAssigned(index int, chunkNum int) bool {
	answer := index >= 0 && index < chunkNum && index%2 == 0
	return answer
}<|MERGE_RESOLUTION|>--- conflicted
+++ resolved
@@ -228,11 +228,7 @@
 		verNets = append(verNets, verNet)
 	}
 
-<<<<<<< HEAD
-	unittest.RequireReturnsBefore(t, conWG.Wait, 5*time.Second)
-=======
 	unittest.RequireReturnsBefore(t, conWG.Wait, time.Duration(chunkNum*verNodeCount*5)*time.Second)
->>>>>>> 8aba449e
 	// assert that the RA was received
 	conEngine.AssertExpectations(t)
 
