package testutil

import (
	"encoding/json"
	"fmt"
	"testing"
	"time"

	"github.com/onflow/cadence/runtime"
	"github.com/stretchr/testify/mock"
	"github.com/stretchr/testify/require"

	"github.com/onflow/flow-go/consensus"
	"github.com/onflow/flow-go/consensus/hotstuff"
	mockhotstuff "github.com/onflow/flow-go/consensus/hotstuff/mocks"
	"github.com/onflow/flow-go/crypto"
	"github.com/onflow/flow-go/engine"
	collectioningest "github.com/onflow/flow-go/engine/collection/ingest"
	"github.com/onflow/flow-go/engine/collection/pusher"
	"github.com/onflow/flow-go/engine/common/follower"
	"github.com/onflow/flow-go/engine/common/provider"
	"github.com/onflow/flow-go/engine/common/requester"
	"github.com/onflow/flow-go/engine/common/synchronization"
	consensusingest "github.com/onflow/flow-go/engine/consensus/ingestion"
	"github.com/onflow/flow-go/engine/consensus/matching"
	"github.com/onflow/flow-go/engine/execution/computation"
	"github.com/onflow/flow-go/engine/execution/ingestion"
	executionprovider "github.com/onflow/flow-go/engine/execution/provider"
	"github.com/onflow/flow-go/engine/execution/state"
	bootstrapexec "github.com/onflow/flow-go/engine/execution/state/bootstrap"
	testmock "github.com/onflow/flow-go/engine/testutil/mock"
	"github.com/onflow/flow-go/engine/verification/finder"
	"github.com/onflow/flow-go/engine/verification/match"
	"github.com/onflow/flow-go/engine/verification/verifier"
	"github.com/onflow/flow-go/fvm"
	"github.com/onflow/flow-go/model/flow"
	"github.com/onflow/flow-go/model/flow/filter"
	"github.com/onflow/flow-go/module"
	"github.com/onflow/flow-go/module/buffer"
	"github.com/onflow/flow-go/module/chunks"
	confinalizer "github.com/onflow/flow-go/module/finalizer/consensus"
	"github.com/onflow/flow-go/module/local"
	"github.com/onflow/flow-go/module/mempool/stdmap"
	"github.com/onflow/flow-go/module/metrics"
	chainsync "github.com/onflow/flow-go/module/synchronization"
	"github.com/onflow/flow-go/module/trace"
	"github.com/onflow/flow-go/network"
	"github.com/onflow/flow-go/network/stub"
	protocol "github.com/onflow/flow-go/state/protocol/badger"
	"github.com/onflow/flow-go/state/protocol/events"
	storage "github.com/onflow/flow-go/storage/badger"
	"github.com/onflow/flow-go/storage/ledger"
	"github.com/onflow/flow-go/utils/unittest"
)

func GenericNode(t testing.TB, hub *stub.Hub, identity *flow.Identity, participants []*flow.Identity, chainID flow.ChainID, options ...func(*protocol.State)) testmock.GenericNode {

	var i int
	var participant *flow.Identity
	for i, participant = range participants {
		if identity.NodeID == participant.NodeID {
			break
		}
	}

	log := unittest.Logger().With().Int("index", i).Hex("node_id", identity.NodeID[:]).Str("role", identity.Role.String()).Logger()

	dbDir := unittest.TempDir(t)
	db := unittest.BadgerDB(t, dbDir)

	metrics := metrics.NewNoopCollector()
	tracer, err := trace.NewTracer(log, "test")
	require.NoError(t, err)

	guarantees := storage.NewGuarantees(metrics, db)
	seals := storage.NewSeals(metrics, db)
	headers := storage.NewHeaders(metrics, db)
	index := storage.NewIndex(metrics, db)
	payloads := storage.NewPayloads(db, index, guarantees, seals)
	blocks := storage.NewBlocks(db, headers, payloads)
	setups := storage.NewEpochSetups(metrics, db)
	commits := storage.NewEpochCommits(metrics, db)
	distributor := events.NewDistributor()
	statuses := storage.NewEpochStatuses(metrics, db)

<<<<<<< HEAD
	state, err := protocol.NewState(metrics, db, headers, seals, index, payloads, blocks, setups, commits, statuses, distributor)
=======
	state, err := protocol.NewState(metrics, tracer, db, headers, seals, index, payloads, blocks, setups, commits, statuses, consumer)
>>>>>>> c12b171b
	require.NoError(t, err)

	root, result, seal := unittest.BootstrapFixture(participants)
	err = state.Mutate().Bootstrap(root, result, seal)
	require.NoError(t, err)

	for _, option := range options {
		option(state)
	}

	// Generates test signing oracle for the nodes
	// Disclaimer: it should not be used for practical applications
	//
	// uses identity of node as its seed
	seed, err := json.Marshal(identity)
	require.NoError(t, err)
	// creates signing key of the node
	sk, err := crypto.GeneratePrivateKey(crypto.BLSBLS12381, seed)
	require.NoError(t, err)

	// sets staking public key of the node
	identity.StakingPubKey = sk.PublicKey()

	me, err := local.New(identity, sk)
	require.NoError(t, err)

	stubnet := stub.NewNetwork(state, me, hub)

<<<<<<< HEAD
	tracer, err := trace.NewTracer(log, "test")
	require.NoError(t, err)

	return testmock.GenericNode{
		Log:            log,
		Metrics:        metrics,
		Tracer:         tracer,
		DB:             db,
		Headers:        headers,
		Guarantees:     guarantees,
		Seals:          seals,
		Payloads:       payloads,
		Blocks:         blocks,
		Index:          index,
		State:          state,
		Me:             me,
		Net:            stubnet,
		DBDir:          dbDir,
		ChainID:        chainID,
		ProtocolEvents: distributor,
=======
	return mock.GenericNode{
		Log:        log,
		Metrics:    metrics,
		Tracer:     tracer,
		DB:         db,
		Headers:    headers,
		Guarantees: guarantees,
		Seals:      seals,
		Payloads:   payloads,
		Blocks:     blocks,
		Index:      index,
		State:      state,
		Me:         me,
		Net:        stubnet,
		DBDir:      dbDir,
		ChainID:    chainID,
>>>>>>> c12b171b
	}
}

// CollectionNode returns a mock collection node.
func CollectionNode(t *testing.T, hub *stub.Hub, identity *flow.Identity, identities []*flow.Identity, chainID flow.ChainID, options ...func(*protocol.State)) testmock.CollectionNode {

	node := GenericNode(t, hub, identity, identities, chainID, options...)

	pool, err := stdmap.NewTransactions(1000)
	require.NoError(t, err)

	transactions := storage.NewTransactions(node.Metrics, node.DB)
	collections := storage.NewCollections(node.DB, transactions)

	ingestionEngine, err := collectioningest.New(node.Log, node.Net, node.State, node.Metrics, node.Metrics, node.Me, pool, collectioningest.DefaultConfig())
	require.NoError(t, err)

	selector := filter.HasRole(flow.RoleAccess, flow.RoleVerification)
	retrieve := func(collID flow.Identifier) (flow.Entity, error) {
		coll, err := collections.ByID(collID)
		return coll, err
	}
	providerEngine, err := provider.New(node.Log, node.Metrics, node.Net, node.Me, node.State, engine.ProvideCollections, selector, retrieve)
	require.NoError(t, err)

	pusherEngine, err := pusher.New(node.Log, node.Net, node.State, node.Metrics, node.Metrics, node.Me, pool, collections, transactions)
	require.NoError(t, err)

	return testmock.CollectionNode{
		GenericNode:     node,
		Pool:            pool,
		Collections:     collections,
		Transactions:    transactions,
		IngestionEngine: ingestionEngine,
		PusherEngine:    pusherEngine,
		ProviderEngine:  providerEngine,
	}
}

// CollectionNodes returns n collection nodes connected to the given hub.
func CollectionNodes(t *testing.T, hub *stub.Hub, nNodes int, chainID flow.ChainID, options ...func(*protocol.State)) []testmock.CollectionNode {
	colIdentities := unittest.IdentityListFixture(nNodes, unittest.WithRole(flow.RoleCollection))

	// add some extra dummy identities so we have one of each role
	others := unittest.IdentityListFixture(5, unittest.WithAllRolesExcept(flow.RoleCollection))

	identities := append(colIdentities, others...)

	nodes := make([]testmock.CollectionNode, 0, len(colIdentities))
	for _, identity := range colIdentities {
		nodes = append(nodes, CollectionNode(t, hub, identity, identities, chainID, options...))
	}

	return nodes
}

func ConsensusNode(t *testing.T, hub *stub.Hub, identity *flow.Identity, identities []*flow.Identity, chainID flow.ChainID) testmock.ConsensusNode {

	node := GenericNode(t, hub, identity, identities, chainID)

	sealedResultsDB := storage.NewExecutionResults(node.DB)

	guarantees, err := stdmap.NewGuarantees(1000)
	require.NoError(t, err)

	results, err := stdmap.NewResults(1000)
	require.NoError(t, err)

	receipts, err := stdmap.NewReceipts(1000)
	require.NoError(t, err)

	approvals, err := stdmap.NewApprovals(1000)
	require.NoError(t, err)

	seals, err := stdmap.NewSeals(1000)
	require.NoError(t, err)

	// receive collections
	ingestionEngine, err := consensusingest.New(node.Log, node.Tracer, node.Metrics, node.Metrics, node.Metrics, node.Net, node.State, node.Headers, node.Me, guarantees)
	require.Nil(t, err)

	// request receipts from execution nodes
	requesterEng, err := requester.New(node.Log, node.Metrics, node.Net, node.Me, node.State, engine.RequestReceiptsByBlockID, filter.Any, func() flow.Entity { return &flow.ExecutionReceipt{} })
	require.Nil(t, err)

	assigner, err := chunks.NewPublicAssignment(chunks.DefaultChunkAssignmentAlpha, node.State)
	require.Nil(t, err)

	requireApprovals := true

	// match approvals and results
	matchingEngine, err := matching.New(node.Log, node.Metrics, node.Tracer, node.Metrics, node.Net, node.State, node.Me, requesterEng, sealedResultsDB, node.Headers, node.Index, results, receipts, approvals, seals, assigner, requireApprovals)
	require.Nil(t, err)

	return testmock.ConsensusNode{
		GenericNode:     node,
		Guarantees:      guarantees,
		Approvals:       approvals,
		Receipts:        receipts,
		Seals:           seals,
		IngestionEngine: ingestionEngine,
		MatchingEngine:  matchingEngine,
	}
}

func ConsensusNodes(t *testing.T, hub *stub.Hub, nNodes int, chainID flow.ChainID) []testmock.ConsensusNode {
	conIdentities := unittest.IdentityListFixture(nNodes, unittest.WithRole(flow.RoleConsensus))
	for _, id := range conIdentities {
		t.Log(id.String())
	}

	// add some extra dummy identities so we have one of each role
	others := unittest.IdentityListFixture(5, unittest.WithAllRolesExcept(flow.RoleConsensus))

	identities := append(conIdentities, others...)

	nodes := make([]testmock.ConsensusNode, 0, len(conIdentities))
	for _, identity := range conIdentities {
		nodes = append(nodes, ConsensusNode(t, hub, identity, identities, chainID))
	}

	return nodes
}

func ExecutionNode(t *testing.T, hub *stub.Hub, identity *flow.Identity, identities []*flow.Identity, syncThreshold int, chainID flow.ChainID) testmock.ExecutionNode {

	node := GenericNode(t, hub, identity, identities, chainID)

	transactionsStorage := storage.NewTransactions(node.Metrics, node.DB)
	collectionsStorage := storage.NewCollections(node.DB, transactionsStorage)
	eventsStorage := storage.NewEvents(node.DB)
	txResultStorage := storage.NewTransactionResults(node.DB)
	commitsStorage := storage.NewCommits(node.Metrics, node.DB)
	chunkDataPackStorage := storage.NewChunkDataPacks(node.DB)
	results := storage.NewExecutionResults(node.DB)
	receipts := storage.NewExecutionReceipts(node.DB, results)

	pendingBlocks := buffer.NewPendingBlocks() // for following main chain consensus

	dbDir := unittest.TempDir(t)

	metricsCollector := &metrics.NoopCollector{}
	ls, err := ledger.NewMTrieStorage(dbDir, 100, metricsCollector, nil)
	require.NoError(t, err)

	genesisHead, err := node.State.Final().Head()
	require.NoError(t, err)

	bootstrapper := bootstrapexec.NewBootstrapper(node.Log)
	commit, err := bootstrapper.BootstrapLedger(ls, unittest.ServiceAccountPublicKey, unittest.GenesisTokenSupply, node.ChainID.Chain())
	require.NoError(t, err)

	err = bootstrapper.BootstrapExecutionDatabase(node.DB, commit, genesisHead)
	require.NoError(t, err)

	execState := state.NewExecutionState(
		ls, commitsStorage, node.Blocks, collectionsStorage, chunkDataPackStorage, results, receipts, node.DB, node.Tracer,
	)

	requestEngine, err := requester.New(
		node.Log, node.Metrics, node.Net, node.Me, node.State,
		engine.RequestCollections,
		filter.HasRole(flow.RoleCollection),
		func() flow.Entity { return &flow.Collection{} },
	)
	require.NoError(t, err)

	metrics := metrics.NewNoopCollector()
	pusherEngine, err := executionprovider.New(
		node.Log, node.Tracer, node.Net, node.State, node.Me, execState, metrics,
	)
	require.NoError(t, err)

	rt := runtime.NewInterpreterRuntime()

	vm := fvm.New(rt)

	vmCtx := fvm.NewContext(
		fvm.WithChain(node.ChainID.Chain()),
		fvm.WithBlocks(node.Blocks),
	)

	computationEngine, err := computation.New(
		node.Log,
		node.Metrics,
		node.Tracer,
		node.Me,
		node.State,
		vm,
		vmCtx,
	)
	require.NoError(t, err)

	computation := &testmock.ComputerWrap{
		Manager: computationEngine,
	}

	syncCore, err := chainsync.New(node.Log, chainsync.DefaultConfig())
	require.NoError(t, err)

	deltas, err := ingestion.NewDeltas(1000)
	require.NoError(t, err)

	rootHead, rootQC := getRoot(t, &node)
	ingestionEngine, err := ingestion.New(
		node.Log,
		node.Net,
		node.Me,
		requestEngine,
		node.State,
		node.Blocks,
		collectionsStorage,
		eventsStorage,
		txResultStorage,
		computation,
		pusherEngine,
		execState,
		node.Metrics,
		node.Tracer,
		false,
		filter.Any,
		deltas,
		syncThreshold,
		false,
	)
	require.NoError(t, err)
	requestEngine.WithHandle(ingestionEngine.OnCollection)

	node.ProtocolEvents.AddConsumer(ingestionEngine)

	followerCore, finalizer := createFollowerCore(t, &node, ingestionEngine, rootHead, rootQC)

	// initialize cleaner for DB
	cleaner := storage.NewCleaner(node.Log, node.DB, node.Metrics, flow.DefaultValueLogGCFrequency)

	followerEng, err := follower.New(node.Log, node.Net, node.Me, node.Metrics, node.Metrics, cleaner,
		node.Headers, node.Payloads, node.State, pendingBlocks, followerCore, syncCore)
	require.NoError(t, err)

	syncEngine, err := synchronization.New(
		node.Log,
		node.Metrics,
		node.Net,
		node.Me,
		node.State,
		node.Blocks,
		followerEng,
		syncCore,
		synchronization.WithPollInterval(time.Duration(0)),
	)
	require.NoError(t, err)

	return testmock.ExecutionNode{
		GenericNode:     node,
		IngestionEngine: ingestionEngine,
		FollowerEngine:  followerEng,
		SyncEngine:      syncEngine,
		ExecutionEngine: computation,
		RequestEngine:   requestEngine,
		ReceiptsEngine:  pusherEngine,
		BadgerDB:        node.DB,
		VM:              vm,
		ExecutionState:  execState,
		Ledger:          ls,
		LevelDbDir:      dbDir,
		Collections:     collectionsStorage,
		Finalizer:       finalizer,
	}
}

func getRoot(t *testing.T, node *testmock.GenericNode) (*flow.Header, *flow.QuorumCertificate) {
	rootHead, err := node.State.Params().Root()
	require.NoError(t, err)

	signers, err := node.State.AtHeight(0).Identities(filter.HasRole(flow.RoleConsensus))
	require.NoError(t, err)

	signerIDs := signers.NodeIDs()

	rootQC := &flow.QuorumCertificate{
		View:      rootHead.View,
		BlockID:   rootHead.ID(),
		SignerIDs: signerIDs,
		SigData:   unittest.SignatureFixture(),
	}

	return rootHead, rootQC
}

type RoundRobinLeaderSelection struct {
	identities flow.IdentityList
	me         flow.Identifier
}

func (s *RoundRobinLeaderSelection) Identities(blockID flow.Identifier, selector flow.IdentityFilter) (flow.IdentityList, error) {
	return s.identities.Filter(selector), nil
}

func (s *RoundRobinLeaderSelection) Identity(blockID flow.Identifier, participantID flow.Identifier) (*flow.Identity, error) {
	id, found := s.identities.ByNodeID(participantID)
	if !found {
		return nil, fmt.Errorf("not found")
	}
	return id, nil
}

func (s *RoundRobinLeaderSelection) LeaderForView(view uint64) (flow.Identifier, error) {
	return s.identities[int(view)%len(s.identities)].NodeID, nil
}

func (s *RoundRobinLeaderSelection) Self() flow.Identifier {
	return s.me
}

func (s *RoundRobinLeaderSelection) DKG(blockID flow.Identifier) (hotstuff.DKG, error) {
	return nil, fmt.Errorf("error")
}

func createFollowerCore(t *testing.T, node *testmock.GenericNode, notifier hotstuff.FinalizationConsumer, rootHead *flow.Header, rootQC *flow.QuorumCertificate) (module.HotStuffFollower, *confinalizer.Finalizer) {

	identities, err := node.State.AtHeight(0).Identities(filter.HasRole(flow.RoleConsensus))
	require.NoError(t, err)

	committee := &RoundRobinLeaderSelection{
		identities: identities,
		me:         node.Me.NodeID(),
	}

	// mock finalization updater
	verifier := &mockhotstuff.Verifier{}
	verifier.On("VerifyVote", mock.Anything, mock.Anything, mock.Anything).Return(true, nil)
	verifier.On("VerifyQC", mock.Anything, mock.Anything, mock.Anything).Return(true, nil)

	finalizer := confinalizer.NewFinalizer(node.DB, node.Headers, node.State)

	pending := make([]*flow.Header, 0)

	// creates a consensus follower with noop consumer as the notifier
	followerCore, err := consensus.NewFollower(
		node.Log,
		committee,
		node.Headers,
		finalizer,
		verifier,
		notifier,
		rootHead,
		rootQC,
		rootHead,
		pending,
	)
	require.NoError(t, err)
	return followerCore, finalizer
}

type VerificationOpt func(*testmock.VerificationNode)

func WithVerifierEngine(eng network.Engine) VerificationOpt {
	return func(node *testmock.VerificationNode) {
		node.VerifierEngine = eng
	}
}

func WithMatchEngine(eng network.Engine) VerificationOpt {
	return func(node *testmock.VerificationNode) {
		node.MatchEngine = eng
	}
}

func VerificationNode(t testing.TB,
	hub *stub.Hub,
	identity *flow.Identity,
	identities []*flow.Identity,
	assigner module.ChunkAssigner,
	requestInterval time.Duration,
	processInterval time.Duration,
	receiptsLimit uint,
	chunksLimit uint,
	failureThreshold uint,
	chainID flow.ChainID,
	collector module.VerificationMetrics, // used to enable collecting metrics on happy path integration
	mempoolCollector module.MempoolMetrics, // used to enable collecting metrics on happy path integration
	opts ...VerificationOpt) testmock.VerificationNode {

	var err error
	node := testmock.VerificationNode{
		GenericNode: GenericNode(t, hub, identity, identities, chainID),
	}

	for _, apply := range opts {
		apply(&node)
	}

	if node.CachedReceipts == nil {
		node.CachedReceipts, err = stdmap.NewReceiptDataPacks(receiptsLimit)
		require.Nil(t, err)
		// registers size method of backend for metrics
		err = mempoolCollector.Register(metrics.ResourceCachedReceipt, node.CachedReceipts.Size)
		require.Nil(t, err)
	}

	if node.PendingReceipts == nil {
		node.PendingReceipts, err = stdmap.NewReceiptDataPacks(receiptsLimit)
		require.Nil(t, err)

		// registers size method of backend for metrics
		err = mempoolCollector.Register(metrics.ResourcePendingReceipt, node.PendingReceipts.Size)
		require.Nil(t, err)
	}

	if node.ReadyReceipts == nil {
		node.ReadyReceipts, err = stdmap.NewReceiptDataPacks(receiptsLimit)
		require.Nil(t, err)
		// registers size method of backend for metrics
		err = mempoolCollector.Register(metrics.ResourceReceipt, node.ReadyReceipts.Size)
		require.Nil(t, err)
	}

	if node.PendingResults == nil {
		node.PendingResults = stdmap.NewResultDataPacks(receiptsLimit)
		require.Nil(t, err)

		// registers size method of backend for metrics
		err = mempoolCollector.Register(metrics.ResourcePendingResult, node.PendingResults.Size)
		require.Nil(t, err)
	}

	if node.HeaderStorage == nil {
		node.HeaderStorage = storage.NewHeaders(node.Metrics, node.DB)
	}

	if node.PendingChunks == nil {
		node.PendingChunks = match.NewChunks(chunksLimit)

		// registers size method of backend for metrics
		err = mempoolCollector.Register(metrics.ResourcePendingChunk, node.PendingChunks.Size)
		require.Nil(t, err)
	}

	if node.ProcessedResultIDs == nil {
		node.ProcessedResultIDs, err = stdmap.NewIdentifiers(receiptsLimit)
		require.Nil(t, err)

		// registers size method of backend for metrics
		err = mempoolCollector.Register(metrics.ResourceProcessedResultID, node.ProcessedResultIDs.Size)
		require.Nil(t, err)
	}

	if node.BlockIDsCache == nil {
		node.BlockIDsCache, err = stdmap.NewIdentifiers(1000)
		require.Nil(t, err)

		// registers size method of backend for metrics
		err = mempoolCollector.Register(metrics.ResourceCachedBlockID, node.BlockIDsCache.Size)
		require.Nil(t, err)
	}

	if node.PendingReceiptIDsByBlock == nil {
		node.PendingReceiptIDsByBlock, err = stdmap.NewIdentifierMap(receiptsLimit)
		require.Nil(t, err)

		// registers size method of backend for metrics
		err = mempoolCollector.Register(metrics.ResourcePendingReceiptIDsByBlock, node.PendingReceiptIDsByBlock.Size)
		require.Nil(t, err)
	}

	if node.ReceiptIDsByResult == nil {
		node.ReceiptIDsByResult, err = stdmap.NewIdentifierMap(receiptsLimit)
		require.Nil(t, err)

		// registers size method of backend for metrics
		err = mempoolCollector.Register(metrics.ResourceReceiptIDsByResult, node.ReceiptIDsByResult.Size)
		require.Nil(t, err)
	}

	if node.ChunkIDsByResult == nil {
		node.ChunkIDsByResult, err = stdmap.NewIdentifierMap(chunksLimit)
		require.Nil(t, err)

		// registers size method of backend for metrics
		err = mempoolCollector.Register(metrics.ResourceChunkIDsByResult, node.ChunkIDsByResult.Size)
		require.Nil(t, err)
	}

	if node.VerifierEngine == nil {
		rt := runtime.NewInterpreterRuntime()

		vm := fvm.New(rt)

		vmCtx := fvm.NewContext(
			fvm.WithChain(node.ChainID.Chain()),
			fvm.WithBlocks(node.Blocks),
		)

		chunkVerifier := chunks.NewChunkVerifier(vm, vmCtx)

		node.VerifierEngine, err = verifier.New(node.Log,
			collector,
			node.Tracer,
			node.Net,
			node.State,
			node.Me,
			chunkVerifier)
		require.Nil(t, err)
	}

	if node.MatchEngine == nil {
		node.MatchEngine, err = match.New(node.Log,
			collector,
			node.Tracer,
			node.Net,
			node.Me,
			node.PendingResults,
			node.ChunkIDsByResult,
			node.VerifierEngine,
			assigner,
			node.State,
			node.PendingChunks,
			node.HeaderStorage,
			requestInterval,
			int(failureThreshold))
		require.Nil(t, err)
	}

	if node.FinderEngine == nil {
		node.FinderEngine, err = finder.New(node.Log,
			collector,
			node.Tracer,
			node.Net,
			node.Me,
			node.MatchEngine,
			node.CachedReceipts,
			node.PendingReceipts,
			node.ReadyReceipts,
			node.Headers,
			node.ProcessedResultIDs,
			node.PendingReceiptIDsByBlock,
			node.ReceiptIDsByResult,
			node.BlockIDsCache,
			processInterval)
		require.Nil(t, err)
	}

	return node
}<|MERGE_RESOLUTION|>--- conflicted
+++ resolved
@@ -83,11 +83,7 @@
 	distributor := events.NewDistributor()
 	statuses := storage.NewEpochStatuses(metrics, db)
 
-<<<<<<< HEAD
-	state, err := protocol.NewState(metrics, db, headers, seals, index, payloads, blocks, setups, commits, statuses, distributor)
-=======
-	state, err := protocol.NewState(metrics, tracer, db, headers, seals, index, payloads, blocks, setups, commits, statuses, consumer)
->>>>>>> c12b171b
+	state, err := protocol.NewState(metrics, tracer, db, headers, seals, index, payloads, blocks, setups, commits, statuses, distributor)
 	require.NoError(t, err)
 
 	root, result, seal := unittest.BootstrapFixture(participants)
@@ -116,8 +112,7 @@
 
 	stubnet := stub.NewNetwork(state, me, hub)
 
-<<<<<<< HEAD
-	tracer, err := trace.NewTracer(log, "test")
+	tracer, err = trace.NewTracer(log, "test")
 	require.NoError(t, err)
 
 	return testmock.GenericNode{
@@ -137,24 +132,6 @@
 		DBDir:          dbDir,
 		ChainID:        chainID,
 		ProtocolEvents: distributor,
-=======
-	return mock.GenericNode{
-		Log:        log,
-		Metrics:    metrics,
-		Tracer:     tracer,
-		DB:         db,
-		Headers:    headers,
-		Guarantees: guarantees,
-		Seals:      seals,
-		Payloads:   payloads,
-		Blocks:     blocks,
-		Index:      index,
-		State:      state,
-		Me:         me,
-		Net:        stubnet,
-		DBDir:      dbDir,
-		ChainID:    chainID,
->>>>>>> c12b171b
 	}
 }
 
