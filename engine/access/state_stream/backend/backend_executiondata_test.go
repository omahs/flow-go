package backend

import (
	"context"
	"fmt"
	"testing"
	"time"

	"github.com/ipfs/go-datastore"
	dssync "github.com/ipfs/go-datastore/sync"
	"github.com/stretchr/testify/assert"
	"github.com/stretchr/testify/mock"
	"github.com/stretchr/testify/require"
	"github.com/stretchr/testify/suite"
	"google.golang.org/grpc/codes"
	"google.golang.org/grpc/status"

	"github.com/onflow/flow-go/engine"
	"github.com/onflow/flow-go/engine/access/index"
	"github.com/onflow/flow-go/engine/access/state_stream"
	"github.com/onflow/flow-go/engine/access/subscription"
	subscriptionmock "github.com/onflow/flow-go/engine/access/subscription/mock"
	"github.com/onflow/flow-go/model/flow"
	"github.com/onflow/flow-go/module/blobs"
	"github.com/onflow/flow-go/module/execution"
	"github.com/onflow/flow-go/module/executiondatasync/execution_data"
	"github.com/onflow/flow-go/module/executiondatasync/execution_data/cache"
	"github.com/onflow/flow-go/module/mempool/herocache"
	"github.com/onflow/flow-go/module/metrics"
	protocolmock "github.com/onflow/flow-go/state/protocol/mock"
	"github.com/onflow/flow-go/storage"
	storagemock "github.com/onflow/flow-go/storage/mock"
	"github.com/onflow/flow-go/utils/unittest"
	"github.com/onflow/flow-go/utils/unittest/mocks"
)

var (
	chainID        = flow.MonotonicEmulator
	testEventTypes = []flow.EventType{
		unittest.EventTypeFixture(chainID),
		unittest.EventTypeFixture(chainID),
		unittest.EventTypeFixture(chainID),
	}
)

type BackendExecutionDataSuite struct {
	suite.Suite

	state          *protocolmock.State
	params         *protocolmock.Params
	snapshot       *protocolmock.Snapshot
	headers        *storagemock.Headers
	events         *storagemock.Events
	seals          *storagemock.Seals
	results        *storagemock.ExecutionResults
	registers      *storagemock.RegisterIndex
	registersAsync *execution.RegistersAsyncStore
	eventsIndex    *index.EventsIndex

	bs                       blobs.Blobstore
	eds                      execution_data.ExecutionDataStore
	broadcaster              *engine.Broadcaster
	execDataCache            *cache.ExecutionDataCache
	execDataHeroCache        *herocache.BlockExecutionData
	executionDataTracker     *subscriptionmock.ExecutionDataTracker
	backend                  *StateStreamBackend
	executionDataTrackerReal subscription.ExecutionDataTracker

	blocks      []*flow.Block
	blockEvents map[flow.Identifier][]flow.Event
	execDataMap map[flow.Identifier]*execution_data.BlockExecutionDataEntity
	blockMap    map[uint64]*flow.Block
	sealMap     map[flow.Identifier]*flow.Seal
	resultMap   map[flow.Identifier]*flow.ExecutionResult
	registerID  flow.RegisterID

	rootBlock flow.Block
}

func TestBackendExecutionDataSuite(t *testing.T) {
	suite.Run(t, new(BackendExecutionDataSuite))
}

func (s *BackendExecutionDataSuite) SetupTest() {
	logger := unittest.Logger()

	s.state = protocolmock.NewState(s.T())
	s.snapshot = protocolmock.NewSnapshot(s.T())
	s.params = protocolmock.NewParams(s.T())
	s.headers = storagemock.NewHeaders(s.T())
	s.events = storagemock.NewEvents(s.T())
	s.seals = storagemock.NewSeals(s.T())
	s.results = storagemock.NewExecutionResults(s.T())

	s.bs = blobs.NewBlobstore(dssync.MutexWrap(datastore.NewMapDatastore()))
	s.eds = execution_data.NewExecutionDataStore(s.bs, execution_data.DefaultSerializer)

	s.broadcaster = engine.NewBroadcaster()

	s.execDataHeroCache = herocache.NewBlockExecutionData(subscription.DefaultCacheSize, logger, metrics.NewNoopCollector())
	s.execDataCache = cache.NewExecutionDataCache(s.eds, s.headers, s.seals, s.results, s.execDataHeroCache)
	s.executionDataTracker = subscriptionmock.NewExecutionDataTracker(s.T())

	conf := Config{
		ClientSendTimeout:       subscription.DefaultSendTimeout,
		ClientSendBufferSize:    subscription.DefaultSendBufferSize,
		RegisterIDsRequestLimit: state_stream.DefaultRegisterIDsRequestLimit,
	}

	var err error

	blockCount := 5
	s.execDataMap = make(map[flow.Identifier]*execution_data.BlockExecutionDataEntity, blockCount)
	s.blockEvents = make(map[flow.Identifier][]flow.Event, blockCount)
	s.blockMap = make(map[uint64]*flow.Block, blockCount)
	s.sealMap = make(map[flow.Identifier]*flow.Seal, blockCount)
	s.resultMap = make(map[flow.Identifier]*flow.ExecutionResult, blockCount)
	s.blocks = make([]*flow.Block, 0, blockCount)

	// generate blockCount consecutive blocks with associated seal, result and execution data
	s.rootBlock = unittest.BlockFixture()
	parent := s.rootBlock.Header
	s.blockMap[s.rootBlock.Header.Height] = &s.rootBlock

	s.T().Logf("Generating %d blocks, root block: %d %s", blockCount, s.rootBlock.Header.Height, s.rootBlock.ID())

	for i := 0; i < blockCount; i++ {
		block := unittest.BlockWithParentFixture(parent)
		// update for next iteration
		parent = block.Header

		seal := unittest.BlockSealsFixture(1)[0]
		result := unittest.ExecutionResultFixture()
		blockEvents := generateMockEvents(block.Header, (i%len(testEventTypes))*3+1)

		numChunks := 5
		chunkDatas := make([]*execution_data.ChunkExecutionData, 0, numChunks)
		for i := 0; i < numChunks; i++ {
			var events flow.EventsList
			switch {
			case i >= len(blockEvents.Events):
				events = flow.EventsList{}
			case i == numChunks-1:
				events = blockEvents.Events[i:]
			default:
				events = flow.EventsList{blockEvents.Events[i]}
			}
			chunkDatas = append(chunkDatas, unittest.ChunkExecutionDataFixture(s.T(), execution_data.DefaultMaxBlobSize/5, unittest.WithChunkEvents(events)))
		}
		execData := unittest.BlockExecutionDataFixture(
			unittest.WithBlockExecutionDataBlockID(block.ID()),
			unittest.WithChunkExecutionDatas(chunkDatas...),
		)

		result.ExecutionDataID, err = s.eds.Add(context.TODO(), execData)
		assert.NoError(s.T(), err)

		s.blocks = append(s.blocks, block)
		s.execDataMap[block.ID()] = execution_data.NewBlockExecutionDataEntity(result.ExecutionDataID, execData)
		s.blockEvents[block.ID()] = blockEvents.Events
		s.blockMap[block.Header.Height] = block
		s.sealMap[block.ID()] = seal
		s.resultMap[seal.ResultID] = result

		s.T().Logf("adding exec data for block %d %d %v => %v", i, block.Header.Height, block.ID(), result.ExecutionDataID)
	}

	s.registerID = unittest.RegisterIDFixture()

	s.eventsIndex = index.NewEventsIndex(s.events)
	s.registersAsync = execution.NewRegistersAsyncStore()
	s.registers = storagemock.NewRegisterIndex(s.T())
	err = s.registersAsync.Initialize(s.registers)
	require.NoError(s.T(), err)
	s.registers.On("LatestHeight").Return(s.rootBlock.Header.Height).Maybe()
	s.registers.On("FirstHeight").Return(s.rootBlock.Header.Height).Maybe()
	s.registers.On("Get", mock.AnythingOfType("RegisterID"), mock.AnythingOfType("uint64")).Return(
		func(id flow.RegisterID, height uint64) (flow.RegisterValue, error) {
			if id == s.registerID {
				return flow.RegisterValue{}, nil
			}
			return nil, storage.ErrNotFound
		}).Maybe()

	s.state.On("Sealed").Return(s.snapshot, nil).Maybe()
	s.snapshot.On("Head").Return(s.blocks[0].Header, nil).Maybe()

	s.seals.On("FinalizedSealForBlock", mock.AnythingOfType("flow.Identifier")).Return(
		mocks.StorageMapGetter(s.sealMap),
	).Maybe()

	s.results.On("ByID", mock.AnythingOfType("flow.Identifier")).Return(
		mocks.StorageMapGetter(s.resultMap),
	).Maybe()

	s.headers.On("ByBlockID", mock.AnythingOfType("flow.Identifier")).Return(
		func(blockID flow.Identifier) (*flow.Header, error) {
			for _, block := range s.blockMap {
				if block.ID() == blockID {
					return block.Header, nil
				}
			}
			return nil, storage.ErrNotFound
		},
	).Maybe()

	s.headers.On("ByHeight", mock.AnythingOfType("uint64")).Return(
		mocks.ConvertStorageOutput(
			mocks.StorageMapGetter(s.blockMap),
			func(block *flow.Block) *flow.Header { return block.Header },
		),
	).Maybe()

	s.headers.On("BlockIDByHeight", mock.AnythingOfType("uint64")).Return(
		mocks.ConvertStorageOutput(
			mocks.StorageMapGetter(s.blockMap),
			func(block *flow.Block) flow.Identifier { return block.ID() },
		),
	).Maybe()

	s.backend, err = New(
		logger,
		conf,
		s.state,
		s.headers,
		s.seals,
		s.results,
		s.eds,
		s.execDataCache,
		s.broadcaster,
		s.registersAsync,
		s.eventsIndex,
		false,
		s.executionDataTracker,
<<<<<<< HEAD
	)
	require.NoError(s.T(), err)

	// create real execution data tracker to use GetStartHeight from it, instead of mocking
	s.executionDataTrackerReal, err = subscription.NewExecutionDataTracker(
		s.state,
		s.rootBlock.Header.Height,
		s.headers,
		s.rootBlock.Header.Height,
		s.eventsIndex,
		false,
	)
	require.NoError(s.T(), err)

=======
	)
	require.NoError(s.T(), err)

	// create real execution data tracker to use GetStartHeight from it, instead of mocking
	s.executionDataTrackerReal = subscription.NewExecutionDataTracker(
		s.state,
		s.rootBlock.Header.Height,
		s.headers,
		s.broadcaster,
		s.rootBlock.Header.Height,
		s.eventsIndex,
		false,
	)

>>>>>>> 4f203055
	s.executionDataTracker.On(
		"GetStartHeight",
		mock.Anything,
		mock.Anything,
		mock.Anything,
	).Return(func(ctx context.Context, startBlockID flow.Identifier, startHeight uint64) (uint64, error) {
		return s.executionDataTrackerReal.GetStartHeight(ctx, startBlockID, startHeight)
	}, nil).Maybe()
}

// generateMockEvents generates a set of mock events for a block split into multiple tx with
// appropriate indexes set
func generateMockEvents(header *flow.Header, eventCount int) flow.BlockEvents {
	txCount := eventCount / 3

	txID := unittest.IdentifierFixture()
	txIndex := uint32(0)
	eventIndex := uint32(0)

	events := make([]flow.Event, eventCount)
	for i := 0; i < eventCount; i++ {
		if i > 0 && i%txCount == 0 {
			txIndex++
			txID = unittest.IdentifierFixture()
			eventIndex = 0
		}

		events[i] = unittest.EventFixture(testEventTypes[i%len(testEventTypes)], txIndex, eventIndex, txID, 0)
	}

	return flow.BlockEvents{
		BlockID:        header.ID(),
		BlockHeight:    header.Height,
		BlockTimestamp: header.Timestamp,
		Events:         events,
	}
}

func (s *BackendExecutionDataSuite) TestGetExecutionDataByBlockID() {
	ctx, cancel := context.WithCancel(context.Background())
	defer cancel()

	block := s.blocks[0]
	seal := s.sealMap[block.ID()]
	result := s.resultMap[seal.ResultID]
	execData := s.execDataMap[block.ID()]

	// notify backend block is available
	s.executionDataTracker.On("GetHighestHeight").
		Return(block.Header.Height)

	var err error
	s.Run("happy path TestGetExecutionDataByBlockID success", func() {
		result.ExecutionDataID, err = s.eds.Add(ctx, execData.BlockExecutionData)
		require.NoError(s.T(), err)

		res, err := s.backend.GetExecutionDataByBlockID(ctx, block.ID())
		assert.Equal(s.T(), execData.BlockExecutionData, res)
		assert.NoError(s.T(), err)
	})

	s.execDataHeroCache.Clear()

	s.Run("missing exec data for TestGetExecutionDataByBlockID failure", func() {
		result.ExecutionDataID = unittest.IdentifierFixture()

		execDataRes, err := s.backend.GetExecutionDataByBlockID(ctx, block.ID())
		assert.Nil(s.T(), execDataRes)
		assert.Equal(s.T(), codes.NotFound, status.Code(err))
	})
}

func (s *BackendExecutionDataSuite) TestSubscribeExecutionData() {
	ctx, cancel := context.WithCancel(context.Background())
	defer cancel()

	tests := []struct {
		name            string
		highestBackfill int
		startBlockID    flow.Identifier
		startHeight     uint64
	}{
		{
			name:            "happy path - all new blocks",
			highestBackfill: -1, // no backfill
			startBlockID:    flow.ZeroID,
			startHeight:     0,
		},
		{
			name:            "happy path - partial backfill",
			highestBackfill: 2, // backfill the first 3 blocks
			startBlockID:    flow.ZeroID,
			startHeight:     s.blocks[0].Header.Height,
		},
		{
			name:            "happy path - complete backfill",
			highestBackfill: len(s.blocks) - 1, // backfill all blocks
			startBlockID:    s.blocks[0].ID(),
			startHeight:     0,
		},
		{
			name:            "happy path - start from root block by height",
			highestBackfill: len(s.blocks) - 1, // backfill all blocks
			startBlockID:    flow.ZeroID,
			startHeight:     s.rootBlock.Header.Height, // start from root block
		},
		{
			name:            "happy path - start from root block by id",
			highestBackfill: len(s.blocks) - 1,       // backfill all blocks
			startBlockID:    s.rootBlock.Header.ID(), // start from root block
			startHeight:     0,
		},
	}

	for _, test := range tests {
		s.Run(test.name, func() {
			// make sure we're starting with a fresh cache
			s.execDataHeroCache.Clear()

			s.T().Logf("len(s.execDataMap) %d", len(s.execDataMap))

			// add "backfill" block - blocks that are already in the database before the test starts
			// this simulates a subscription on a past block
			for i := 0; i <= test.highestBackfill; i++ {
				s.T().Logf("backfilling block %d", i)
				s.executionDataTracker.On("GetHighestHeight").
					Return(s.blocks[i].Header.Height)
			}

			subCtx, subCancel := context.WithCancel(ctx)
			sub := s.backend.SubscribeExecutionData(subCtx, test.startBlockID, test.startHeight)

			// loop over of the all blocks
			for i, b := range s.blocks {
				execData := s.execDataMap[b.ID()]
				s.T().Logf("checking block %d %v %v", i, b.Header.Height, b.ID())

				// simulate new exec data received.
				// exec data for all blocks with index <= highestBackfill were already received
				if i > test.highestBackfill {
					s.executionDataTracker.On("GetHighestHeight").Unset()
					s.executionDataTracker.On("GetHighestHeight").
						Return(b.Header.Height)
					s.broadcaster.Publish()
				}

				// consume execution data from subscription
				unittest.RequireReturnsBefore(s.T(), func() {
					v, ok := <-sub.Channel()
					require.True(s.T(), ok, "channel closed while waiting for exec data for block %d %v: err: %v", b.Header.Height, b.ID(), sub.Err())

					resp, ok := v.(*ExecutionDataResponse)
					require.True(s.T(), ok, "unexpected response type: %T", v)

					assert.Equal(s.T(), b.Header.Height, resp.Height)
					assert.Equal(s.T(), execData.BlockExecutionData, resp.ExecutionData)
				}, time.Second, fmt.Sprintf("timed out waiting for exec data for block %d %v", b.Header.Height, b.ID()))
			}

			// make sure there are no new messages waiting. the channel should be opened with nothing waiting
			unittest.RequireNeverReturnBefore(s.T(), func() {
				<-sub.Channel()
			}, 100*time.Millisecond, "timed out waiting for subscription to shutdown")

			// stop the subscription
			subCancel()

			// ensure subscription shuts down gracefully
			unittest.RequireReturnsBefore(s.T(), func() {
				v, ok := <-sub.Channel()
				assert.Nil(s.T(), v)
				assert.False(s.T(), ok)
				assert.ErrorIs(s.T(), sub.Err(), context.Canceled)
			}, 100*time.Millisecond, "timed out waiting for subscription to shutdown")
		})
	}
}

func (s *BackendExecutionDataSuite) TestSubscribeExecutionDataHandlesErrors() {
	ctx, cancel := context.WithCancel(context.Background())
	defer cancel()

	s.Run("returns error if both start blockID and start height are provided", func() {
		subCtx, subCancel := context.WithCancel(ctx)
		defer subCancel()

		sub := s.backend.SubscribeExecutionData(subCtx, unittest.IdentifierFixture(), 1)
		assert.Equal(s.T(), codes.InvalidArgument, status.Code(sub.Err()))
	})

	s.Run("returns error for start height before root height", func() {
		subCtx, subCancel := context.WithCancel(ctx)
		defer subCancel()

		sub := s.backend.SubscribeExecutionData(subCtx, flow.ZeroID, s.rootBlock.Header.Height-1)
		assert.Equal(s.T(), codes.InvalidArgument, status.Code(sub.Err()))
	})

	s.Run("returns error for unindexed start blockID", func() {
		subCtx, subCancel := context.WithCancel(ctx)
		defer subCancel()

		sub := s.backend.SubscribeExecutionData(subCtx, unittest.IdentifierFixture(), 0)
		assert.Equal(s.T(), codes.NotFound, status.Code(sub.Err()))
	})

	// make sure we're starting with a fresh cache
	s.execDataHeroCache.Clear()

	s.Run("returns error for unindexed start height", func() {
		subCtx, subCancel := context.WithCancel(ctx)
		defer subCancel()

		sub := s.backend.SubscribeExecutionData(subCtx, flow.ZeroID, s.blocks[len(s.blocks)-1].Header.Height+10)
		assert.Equal(s.T(), codes.NotFound, status.Code(sub.Err()))
	})
}

func (s *BackendExecutionDataSuite) TestGetRegisterValues() {
	s.Run("normal case", func() {
		res, err := s.backend.GetRegisterValues(flow.RegisterIDs{s.registerID}, s.rootBlock.Header.Height)
		require.NoError(s.T(), err)
		require.NotEmpty(s.T(), res)
	})

	s.Run("returns error if block height is out of range", func() {
		res, err := s.backend.GetRegisterValues(flow.RegisterIDs{s.registerID}, s.rootBlock.Header.Height+1)
		require.Nil(s.T(), res)
		require.Equal(s.T(), codes.OutOfRange, status.Code(err))
	})

	s.Run("returns error if register path is not indexed", func() {
		falseID := flow.RegisterIDs{flow.RegisterID{Owner: "ha", Key: "ha"}}
		res, err := s.backend.GetRegisterValues(falseID, s.rootBlock.Header.Height)
		require.Nil(s.T(), res)
		require.Equal(s.T(), codes.NotFound, status.Code(err))
	})

	s.Run("returns error if too many registers are requested", func() {
		res, err := s.backend.GetRegisterValues(make(flow.RegisterIDs, s.backend.registerRequestLimit+1), s.rootBlock.Header.Height)
		require.Nil(s.T(), res)
		require.Equal(s.T(), codes.InvalidArgument, status.Code(err))
	})
}<|MERGE_RESOLUTION|>--- conflicted
+++ resolved
@@ -232,22 +232,6 @@
 		s.eventsIndex,
 		false,
 		s.executionDataTracker,
-<<<<<<< HEAD
-	)
-	require.NoError(s.T(), err)
-
-	// create real execution data tracker to use GetStartHeight from it, instead of mocking
-	s.executionDataTrackerReal, err = subscription.NewExecutionDataTracker(
-		s.state,
-		s.rootBlock.Header.Height,
-		s.headers,
-		s.rootBlock.Header.Height,
-		s.eventsIndex,
-		false,
-	)
-	require.NoError(s.T(), err)
-
-=======
 	)
 	require.NoError(s.T(), err)
 
@@ -262,7 +246,6 @@
 		false,
 	)
 
->>>>>>> 4f203055
 	s.executionDataTracker.On(
 		"GetStartHeight",
 		mock.Anything,
