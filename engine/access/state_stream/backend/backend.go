--- conflicted
+++ resolved
@@ -10,16 +10,14 @@
 	"google.golang.org/grpc/status"
 
 	"github.com/onflow/flow-go/engine"
-	"github.com/onflow/flow-go/engine/access/rpc/backend"
 	"github.com/onflow/flow-go/engine/access/state_stream"
 	"github.com/onflow/flow-go/engine/access/subscription"
+	"github.com/onflow/flow-go/engine/access/subscription/index"
 	"github.com/onflow/flow-go/fvm/errors"
 	"github.com/onflow/flow-go/model/flow"
 	"github.com/onflow/flow-go/module/execution"
 	"github.com/onflow/flow-go/module/executiondatasync/execution_data"
 	"github.com/onflow/flow-go/module/executiondatasync/execution_data/cache"
-	"github.com/onflow/flow-go/module/state_synchronization"
-	"github.com/onflow/flow-go/module/state_synchronization/indexer"
 	"github.com/onflow/flow-go/state/protocol"
 	"github.com/onflow/flow-go/storage"
 )
@@ -79,7 +77,6 @@
 	execDataCache        *cache.ExecutionDataCache
 	broadcaster          *engine.Broadcaster
 	registers            *execution.RegistersAsyncStore
-	indexReporter        state_synchronization.IndexReporter
 	registerRequestLimit int
 }
 
@@ -96,7 +93,7 @@
 	rootHeight uint64,
 	highestAvailableHeight uint64,
 	registers *execution.RegistersAsyncStore,
-	eventsIndex *backend.EventsIndex,
+	eventsIndex *index.EventsIndex,
 	useEventsIndex bool,
 ) (*StateStreamBackend, error) {
 	logger := log.With().Str("module", "state_stream_api").Logger()
@@ -108,6 +105,8 @@
 		headers,
 		highestAvailableHeight,
 		broadcaster,
+		eventsIndex,
+		useEventsIndex,
 	)
 	if err != nil {
 		return nil, fmt.Errorf("failed to initialize subscribtion handlear: %w", err)
@@ -124,7 +123,6 @@
 		execDataCache:        execDataCache,
 		broadcaster:          broadcaster,
 		registers:            registers,
-		indexReporter:        eventsIndex,
 		registerRequestLimit: int(config.RegisterIDsRequestLimit),
 	}
 
@@ -179,120 +177,6 @@
 	return execData, nil
 }
 
-<<<<<<< HEAD
-=======
-// getStartHeight returns the start height to use when searching.
-// Only one of startBlockID and startHeight may be set. Otherwise, an InvalidArgument error is returned.
-// If a block is provided and does not exist, a NotFound error is returned.
-// If neither startBlockID nor startHeight is provided, the latest sealed block is used.
-func (b *StateStreamBackend) getStartHeight(startBlockID flow.Identifier, startHeight uint64) (height uint64, err error) {
-	// make sure only one of start block ID and start height is provided
-	if startBlockID != flow.ZeroID && startHeight > 0 {
-		return 0, status.Errorf(codes.InvalidArgument, "only one of start block ID and start height may be provided")
-	}
-
-	// ensure that the resolved start height is available
-	defer func() {
-		if err == nil {
-			height, err = b.checkStartHeight(height)
-		}
-	}()
-
-	if startBlockID != flow.ZeroID {
-		return b.startHeightFromBlockID(startBlockID)
-	}
-
-	if startHeight > 0 {
-		return b.startHeightFromHeight(startHeight)
-	}
-
-	// if no start block was provided, use the latest sealed block
-	header, err := b.state.Sealed().Head()
-	if err != nil {
-		return 0, status.Errorf(codes.Internal, "could not get latest sealed block: %v", err)
-	}
-	return header.Height, nil
-}
-
-func (b *StateStreamBackend) startHeightFromBlockID(startBlockID flow.Identifier) (uint64, error) {
-	header, err := b.headers.ByBlockID(startBlockID)
-	if err != nil {
-		return 0, rpc.ConvertStorageError(fmt.Errorf("could not get header for block %v: %w", startBlockID, err))
-	}
-	return header.Height, nil
-}
-
-func (b *StateStreamBackend) startHeightFromHeight(startHeight uint64) (uint64, error) {
-	if startHeight < b.rootBlockHeight {
-		return 0, status.Errorf(codes.InvalidArgument, "start height must be greater than or equal to the root height %d", b.rootBlockHeight)
-	}
-
-	header, err := b.headers.ByHeight(startHeight)
-	if err != nil {
-		return 0, rpc.ConvertStorageError(fmt.Errorf("could not get header for height %d: %w", startHeight, err))
-	}
-	return header.Height, nil
-}
-
-func (b *StateStreamBackend) checkStartHeight(height uint64) (uint64, error) {
-	// if the start block is the root block, there will not be an execution data. skip it and
-	// begin from the next block.
-	if height == b.rootBlockHeight {
-		height = b.rootBlockHeight + 1
-	}
-
-	if !b.useIndex {
-		return height, nil
-	}
-
-	lowestHeight, highestHeight, err := b.getIndexerHeights()
-	if err != nil {
-		return 0, err
-	}
-
-	if height < lowestHeight {
-		return 0, status.Errorf(codes.InvalidArgument, "start height %d is lower than lowest indexed height %d", height, lowestHeight)
-	}
-
-	if height > highestHeight {
-		return 0, status.Errorf(codes.InvalidArgument, "start height %d is higher than highest indexed height %d", height, highestHeight)
-	}
-
-	return height, nil
-}
-
-// getIndexerHeights returns the lowest and highest indexed block heights
-// Expected errors during normal operation:
-// - codes.FailedPrecondition: if the index reporter is not ready yet.
-// - codes.Internal: if there was any other error getting the heights.
-func (b *StateStreamBackend) getIndexerHeights() (uint64, uint64, error) {
-	lowestHeight, err := b.indexReporter.LowestIndexedHeight()
-	if err != nil {
-		if errors.Is(err, storage.ErrHeightNotIndexed) || errors.Is(err, indexer.ErrIndexNotInitialized) {
-			// the index is not ready yet, but likely will be eventually
-			return 0, 0, status.Errorf(codes.FailedPrecondition, "failed to get lowest indexed height: %v", err)
-		}
-		return 0, 0, rpc.ConvertError(err, "failed to get lowest indexed height", codes.Internal)
-	}
-
-	highestHeight, err := b.indexReporter.HighestIndexedHeight()
-	if err != nil {
-		if errors.Is(err, storage.ErrHeightNotIndexed) || errors.Is(err, indexer.ErrIndexNotInitialized) {
-			// the index is not ready yet, but likely will be eventually
-			return 0, 0, status.Errorf(codes.FailedPrecondition, "failed to get highest indexed height: %v", err)
-		}
-		return 0, 0, rpc.ConvertError(err, "failed to get highest indexed height", codes.Internal)
-	}
-
-	return lowestHeight, highestHeight, nil
-}
-
-// setHighestHeight sets the highest height for which execution data is available.
-func (b *StateStreamBackend) setHighestHeight(height uint64) bool {
-	return b.highestHeight.Set(height)
-}
-
->>>>>>> 51202b7a
 // GetRegisterValues returns the register values for the given register IDs at the given block height.
 func (b *StateStreamBackend) GetRegisterValues(ids flow.RegisterIDs, height uint64) ([]flow.RegisterValue, error) {
 	if len(ids) > b.registerRequestLimit {
