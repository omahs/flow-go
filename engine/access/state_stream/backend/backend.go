--- conflicted
+++ resolved
@@ -117,41 +117,25 @@
 		executionDataTracker: executionDataTracker,
 	}
 
-<<<<<<< HEAD
-	b.EventsBackend = EventsBackend{
-		log:                  logger,
-		headers:              headers,
-		getExecutionData:     b.getExecutionData,
-		useIndex:             useEventsIndex,
-		eventsIndex:          eventsIndex,
-		subscriptionHandler:  subscriptionHandler,
-		executionDataTracker: executionDataTracker,
-=======
 	eventsRetriever := EventsRetriever{
 		log:              logger,
 		headers:          headers,
 		getExecutionData: b.getExecutionData,
 		useEventsIndex:   useEventsIndex,
 		eventsIndex:      eventsIndex,
->>>>>>> c45d5b89
 	}
 
 	b.EventsBackend = EventsBackend{
-		log:             logger,
-		broadcaster:     broadcaster,
-		sendTimeout:     config.ClientSendTimeout,
-		responseLimit:   config.ResponseLimit,
-		sendBufferSize:  int(config.ClientSendBufferSize),
-		getStartHeight:  b.GetStartHeight,
-		eventsRetriever: eventsRetriever,
+		log:                  logger,
+		headers:              headers,
+		subscriptionHandler:  subscriptionHandler,
+		executionDataTracker: executionDataTracker,
+		eventsRetriever:      eventsRetriever,
 	}
 
 	b.AccountStatusesBackend = AccountStatusesBackend{
 		log:                  logger,
-		broadcaster:          broadcaster,
-		sendTimeout:          config.ClientSendTimeout,
-		responseLimit:        config.ResponseLimit,
-		sendBufferSize:       int(config.ClientSendBufferSize),
+		subscriptionHandler:  subscriptionHandler,
 		executionDataTracker: b.ExecutionDataTracker,
 		eventsRetriever:      eventsRetriever,
 	}
