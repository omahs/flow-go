--- conflicted
+++ resolved
@@ -8,40 +8,34 @@
 )
 
 // getTransactionByID gets a transaction by requested ID.
-<<<<<<< HEAD
 func getTransactionByID(
 	r *requestDecorator,
-=======
-func getTransactionByID(req Request, backend access.API) (interface{}, StatusError) {
+	backend access.API,
+	generator LinkGenerator,
+	logger zerolog.Logger,
+) (interface{}, StatusError) {
 
-	id, err := toID(req.getParam("id"))
+	id, err := r.id()
 	if err != nil {
 		return nil, NewBadRequestError("invalid ID", err)
 	}
 
-	tx, err := backend.GetTransaction(req.context, id)
+	txr, err := backend.GetTransactionResult(r.Context(), id)
 	if err != nil {
-		return nil, NewBadRequestError("transaction fetching error", err)
+		return nil, NewBadRequestError("transaction result fetching error", err)
 	}
 
-	return transactionResponse(tx), nil
+	return transactionResultResponse(txr), nil
 }
 
 func getTransactionResultByID(
-	w http.ResponseWriter,
-	r *http.Request,
-	vars map[string]string,
->>>>>>> 2c05634c
+	r *requestDecorator,
 	backend access.API,
 	generator LinkGenerator,
 	logger zerolog.Logger,
 ) (interface{}, StatusError) {
-<<<<<<< HEAD
 
 	id, err := r.id()
-=======
-	id, err := toID(vars["id"])
->>>>>>> 2c05634c
 	if err != nil {
 		return nil, NewBadRequestError("invalid ID", err)
 	}
