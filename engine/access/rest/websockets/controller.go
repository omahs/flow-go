// Package websockets provides a number of abstractions for managing WebSocket connections.
// It supports handling client subscriptions, sending messages, and maintaining
// the lifecycle of WebSocket connections with robust keepalive mechanisms.
//
// Overview
//
// The architecture of this package consists of three main components:
//
// 1. **Connection**: Responsible for providing a channel that allows the client
//    to communicate with the server. It encapsulates WebSocket-level operations
//    such as sending and receiving messages.
// 2. **Data Providers**: Standalone units responsible for fetching data from
//    the blockchain (protocol). These providers act as sources of data that are
//    sent to clients based on their subscriptions.
// 3. **Controller**: Acts as a mediator between the connection and data providers.
//    It governs client subscriptions, handles client requests and responses,
//    validates messages, and manages error handling. The controller ensures smooth
//    coordination between the client and the data-fetching units.
//
// Basically, it is an N:1:1 approach: N data providers, 1 controller, 1 websocket connection.
// This allows a client to receive messages from different subscriptions over a single connection.
//
// ### Controller Details
//
// The `Controller` is the core component that coordinates the interactions between
// the client and data providers. It achieves this through three routines that run
// in parallel (writer, reader, and keepalive routine). If any of the three routines
// fails with an error, the remaining routines will be canceled using the provided
// context to ensure proper cleanup and termination.
//
// 1. **Reader Routine**:
//    - Reads messages from the client WebSocket connection.
//    - Parses and validates the messages.
//    - Handles the messages by triggering the appropriate actions, such as subscribing
//      to a topic or unsubscribing from an existing subscription.
//    - Ensures proper validation of message formats and data before passing them to
//      the internal handlers.
//
// 2. **Writer Routine**:
//    - Listens to the `multiplexedStream`, which is a channel filled by data providers
//      with messages that clients have subscribed to.
//    - Writes these messages to the client WebSocket connection.
//    - Ensures the outgoing messages respect the required deadlines to maintain the
//      stability of the connection.
//
// 3. **Keepalive Routine**:
//    - Periodically sends a WebSocket ping control message to the client to indicate
//      that the controller and all its subscriptions are working as expected.
//    - Ensures the connection remains clean and avoids timeout scenarios due to
//      inactivity.
//    - Resets the connection's read deadline whenever a pong message is received.
//
// Example
//
// Usage typically involves creating a `Controller` instance and invoking its
// `HandleConnection` method to manage a single WebSocket connection:
//
//     logger := zerolog.New(os.Stdout)
//     config := websockets.Config{/* configuration options */}
//     conn := /* a WebsocketConnection implementation */
//     factory := /* a DataProviderFactory implementation */
//
//     controller := websockets.NewWebSocketController(logger, config, conn, factory)
//     ctx := context.Background()
//     controller.HandleConnection(ctx)
//
//
// Package Constants
//
// This package expects constants like `PongWait` and `WriteWait` for controlling
// the read/write deadlines. They need to be defined in your application as appropriate.

package websockets

import (
	"context"
	"encoding/json"
	"errors"
	"fmt"
	"net/http"
	"sync"
	"time"

	"golang.org/x/time/rate"

	"github.com/gorilla/websocket"
	"github.com/rs/zerolog"
	"golang.org/x/sync/errgroup"

	dp "github.com/onflow/flow-go/engine/access/rest/websockets/data_providers"
	"github.com/onflow/flow-go/engine/access/rest/websockets/models"
	"github.com/onflow/flow-go/utils/concurrentmap"
)

// ErrMaxSubscriptionsReached is returned when the maximum number of active subscriptions per connection is exceeded.
var ErrMaxSubscriptionsReached = errors.New("maximum number of subscriptions reached")

type Controller struct {
	logger zerolog.Logger
	config Config
	conn   WebsocketConnection

	// The `multiplexedStream` is a core channel used for communication between the
	// `Controller` and Data Providers. Its lifecycle is as follows:
	//
	// 1. **Data Providers**:
	//    - Data providers write their data into this channel, which is consumed by
	//      the writer routine to send messages to the client.
	// 2. **Reader Routine**:
	//    - Writes OK/error responses to the channel as a result of processing client messages.
	// 3. **Writer Routine**:
	//    - Reads messages from this channel and forwards them to the client WebSocket connection.
	//
	// 4. **Channel Closing**:
	//      The intention to close the channel comes from the reader-from-this-channel routines (controller's routines),
	//      not the writer-to-this-channel routines (data providers).
	//      Therefore, we have to signal the data providers to stop writing, wait for them to finish write operations,
	//      and only after that we can close the channel.
	//
	//    - The `Controller` is responsible for starting and managing the lifecycle of the channel.
	//    - If an unrecoverable error occurs in any of the three routines (reader, writer, or keepalive),
	//      the parent context is canceled. This triggers data providers to stop their work.
	//    - The `multiplexedStream` will not be closed until all data providers signal that
	//      they have stopped writing to it via the `dataProvidersGroup` wait group.
	//
	// 5. **Edge Case - Writer Routine Finished Before Providers**:
	//    - If the writer routine finishes before all data providers, a separate draining routine
	//      ensures that the `multiplexedStream` is fully drained to prevent deadlocks.
	//      All remaining messages in this case will be discarded.
	//
	// This design ensures that the channel is only closed when it is safe to do so, avoiding
	// issues such as sending on a closed channel while maintaining proper cleanup.
	multiplexedStream chan interface{}

	dataProviders       *concurrentmap.Map[SubscriptionID, dp.DataProvider]
	dataProviderFactory dp.DataProviderFactory
	dataProvidersGroup  *sync.WaitGroup
	limiter             *rate.Limiter
}

func NewWebSocketController(
	logger zerolog.Logger,
	config Config,
	conn WebsocketConnection,
	dataProviderFactory dp.DataProviderFactory,
) *Controller {
	return &Controller{
		logger:              logger.With().Str("component", "websocket-controller").Logger(),
		config:              config,
		conn:                conn,
		multiplexedStream:   make(chan interface{}),
		dataProviders:       concurrentmap.New[SubscriptionID, dp.DataProvider](),
		dataProviderFactory: dataProviderFactory,
		dataProvidersGroup:  &sync.WaitGroup{},
		limiter:             rate.NewLimiter(rate.Limit(config.MaxResponsesPerSecond), 1),
	}
}

// HandleConnection manages the lifecycle of a WebSocket connection,
// including setup, message processing, and graceful shutdown.
//
// Parameters:
// - ctx: The context for controlling cancellation and timeouts.
func (c *Controller) HandleConnection(ctx context.Context) {
	defer c.shutdownConnection()

	err := c.configureKeepalive()
	if err != nil {
		c.logger.Error().Err(err).Msg("error configuring keepalive connection")
		return
	}

	g, gCtx := errgroup.WithContext(ctx)

	g.Go(func() error {
		return c.keepalive(gCtx)
	})
	g.Go(func() error {
		return c.writeMessages(gCtx)
	})
	g.Go(func() error {
		return c.readMessages(gCtx)
	})

	if err = g.Wait(); err != nil {
		if errors.Is(err, websocket.ErrCloseSent) {
			return
		}

		c.logger.Error().Err(err).Msg("error detected in one of the goroutines")
	}
}

// configureKeepalive sets up the WebSocket connection with a read deadline
// and a handler for receiving pong messages from the client.
//
// The function does the following:
//  1. Sets an initial read deadline to ensure the server doesn't wait indefinitely
//     for a pong message from the client. If no message is received within the
//     specified `pongWait` duration, the connection will be closed.
//  2. Establishes a Pong handler that resets the read deadline every time a pong
//     message is received from the client, allowing the server to continue waiting
//     for further pong messages within the new deadline.
//
// No errors are expected during normal operation.
func (c *Controller) configureKeepalive() error {
	// Set the initial read deadline for the first pong message
	// The Pong handler itself only resets the read deadline after receiving a Pong.
	// It doesn't set an initial deadline. The initial read deadline is crucial to prevent the server from waiting
	// forever if the client doesn't send Pongs.
	if err := c.conn.SetReadDeadline(time.Now().Add(PongWait)); err != nil {
		return fmt.Errorf("failed to set the initial read deadline: %w", err)
	}

	// Establish a Pong handler which sets the handler for pong messages received from the peer.
	c.conn.SetPongHandler(func(string) error {
		return c.conn.SetReadDeadline(time.Now().Add(PongWait))
	})

	return nil
}

// keepalive sends a ping message periodically to keep the WebSocket connection alive
// and avoid timeouts.
func (c *Controller) keepalive(ctx context.Context) error {
	pingTicker := time.NewTicker(PingPeriod)
	defer pingTicker.Stop()

	for {
		select {
		case <-ctx.Done():
			return nil
		case <-pingTicker.C:
			err := c.conn.WriteControl(websocket.PingMessage, time.Now().Add(WriteWait))
			if err != nil {
				if errors.Is(err, websocket.ErrCloseSent) {
					return err
				}

				return fmt.Errorf("error sending ping: %w", err)
			}
		}
	}
}

// writeMessages reads a messages from multiplexed stream and passes them on to a client WebSocket connection.
// The multiplexed stream channel is filled by data providers.
// The function tracks the last message sent and periodically checks for inactivity.
// If no messages are sent within InactivityTimeout and no active data providers exist,
// the connection will be closed.
func (c *Controller) writeMessages(ctx context.Context) error {
	inactivityTicker := time.NewTicker(c.inactivityTickerPeriod())
	defer inactivityTicker.Stop()

	lastMessageSentAt := time.Now()

	defer func() {
		// drain the channel as some providers may still send data to it after this routine shutdowns
		// so, in order to not run into deadlock there should be at least 1 reader on the channel
		go func() {
			for range c.multiplexedStream {
			}
		}()
	}()

	for {
		select {
		case <-ctx.Done():
			return nil
		case message, ok := <-c.multiplexedStream:
			if !ok {
				return nil
			}

			if err := c.limiter.WaitN(ctx, 1); err != nil {
				return fmt.Errorf("rate limiter wait failed: %w", err)
			}

			// Specifies a timeout for the write operation. If the write
			// isn't completed within this duration, it fails with a timeout error.
			// SetWriteDeadline ensures the write operation does not block indefinitely
			// if the client is slow or unresponsive. This prevents resource exhaustion
			// and allows the server to gracefully handle timeouts for delayed writes.
			if err := c.conn.SetWriteDeadline(time.Now().Add(WriteWait)); err != nil {
				return fmt.Errorf("failed to set the write deadline: %w", err)
			}

			if err := c.conn.WriteJSON(message); err != nil {
				return err
			}

			lastMessageSentAt = time.Now()

		case <-inactivityTicker.C:
			hasNoActiveSubscriptions := c.dataProviders.Size() == 0
			exceedsInactivityTimeout := time.Since(lastMessageSentAt) > c.config.InactivityTimeout
			if hasNoActiveSubscriptions && exceedsInactivityTimeout {
				c.logger.Debug().
					Dur("timeout", c.config.InactivityTimeout).
					Msg("connection inactive, closing due to timeout")
				return fmt.Errorf("no recent activity for %v", c.config.InactivityTimeout)
			}
		}
	}
}

// inactivityTickerPeriod determines the interval at which the inactivity ticker is triggered.
//
// The inactivity ticker is used in the `writeMessages` routine to monitor periods of inactivity
// in outgoing messages. If no messages are sent within the defined inactivity timeout
// and there are no active data providers, the WebSocket connection will be terminated.
func (c *Controller) inactivityTickerPeriod() time.Duration {
	return c.config.InactivityTimeout / 10
}

// readMessages continuously reads messages from a client WebSocket connection,
// validates each message, and processes it based on the message type.
func (c *Controller) readMessages(ctx context.Context) error {
	for {
		select {
		// ctx.Done() is necessary in readMessages() to gracefully handle the termination of the connection
		// and prevent a potential panic ("repeated read on failed websocket connection"). If an error occurs in writeMessages(),
		// it indirectly affect the keepalive mechanism.
		// This can stop periodic ping messages from being sent to the server, causing the server to close the connection.
		// Without ctx.Done(), readMessages could continue blocking on a read operation, eventually encountering an i/o timeout
		// when no data arrives. By monitoring ctx.Done(), we ensure that readMessages exits promptly when the context is canceled
		// due to errors elsewhere in the system or intentional shutdown.
		case <-ctx.Done():
			return nil
		default:
			var message json.RawMessage
			if err := c.conn.ReadJSON(&message); err != nil {
				if errors.Is(err, websocket.ErrCloseSent) {
					return err
				}

<<<<<<< HEAD
				var closeErr *websocket.CloseError
				if errors.As(err, &closeErr) {
					return err
				}

				c.writeErrorResponse(
					ctx,
					err,
					wrapErrorMessage(http.StatusBadRequest, "error reading message", "", ""),
				)
				continue
			}

			err := c.handleMessage(ctx, message)
			if err != nil {
				c.writeErrorResponse(
					ctx,
					err,
					wrapErrorMessage(http.StatusBadRequest, "error parsing message", "", ""),
				)
				continue
			}
=======
			err = wrapErr("error reading message", err)
			c.writeErrorResponse(
				ctx,
				err,
				wrapErrorMessage(http.StatusBadRequest, err.Error(), "", ""),
			)
			continue
		}

		err := c.handleMessage(ctx, message)
		if err != nil {
			err = wrapErr("error parsing message", err)
			c.writeErrorResponse(
				ctx,
				err,
				wrapErrorMessage(http.StatusBadRequest, err.Error(), "", ""),
			)
			continue
>>>>>>> eda0ef9e
		}
	}
}

func (c *Controller) handleMessage(ctx context.Context, message json.RawMessage) error {
	var baseMsg models.BaseMessageRequest
	if err := json.Unmarshal(message, &baseMsg); err != nil {
		return fmt.Errorf("error unmarshalling base message: %w", err)
	}

	switch baseMsg.Action {
	case models.SubscribeAction:
		var subscribeMsg models.SubscribeMessageRequest
		if err := json.Unmarshal(message, &subscribeMsg); err != nil {
			return fmt.Errorf("error unmarshalling subscribe message: %w", err)
		}
		c.handleSubscribe(ctx, subscribeMsg)

	case models.UnsubscribeAction:
		var unsubscribeMsg models.UnsubscribeMessageRequest
		if err := json.Unmarshal(message, &unsubscribeMsg); err != nil {
			return fmt.Errorf("error unmarshalling unsubscribe message: %w", err)
		}
		c.handleUnsubscribe(ctx, unsubscribeMsg)

	case models.ListSubscriptionsAction:
		var listMsg models.ListSubscriptionsMessageRequest
		if err := json.Unmarshal(message, &listMsg); err != nil {
			return fmt.Errorf("error unmarshalling list subscriptions message: %w", err)
		}
		c.handleListSubscriptions(ctx, listMsg)

	default:
		c.logger.Debug().Str("action", baseMsg.Action).Msg("unknown action type")
		return fmt.Errorf("unknown action type: %s", baseMsg.Action)
	}

	return nil
}

// handleSubscribe processes a subscription request.
//
// Expected error returns during normal operations:
//   - ErrMaxSubscriptionsReached: if the maximum number of active subscriptions per connection is exceeded.
//   - context.Canceled: if the operation is canceled, during an unsubscribe action.
func (c *Controller) handleSubscribe(ctx context.Context, msg models.SubscribeMessageRequest) {
	// Check if the maximum number of active subscriptions per connection has been reached.
	// If the limit is exceeded, an error is returned, and the subscription request is rejected.
	if uint64(c.dataProviders.Size()) >= c.config.MaxSubscriptionsPerConnection {
		err := fmt.Errorf("error creating new subscription: %w", ErrMaxSubscriptionsReached)
		c.writeErrorResponse(
			ctx,
			err,
			wrapErrorMessage(http.StatusServiceUnavailable, err.Error(), models.SubscribeAction, msg.SubscriptionID),
		)
		return
	}

	subscriptionID, err := c.parseOrCreateSubscriptionID(msg.SubscriptionID)
	if err != nil {
		err = wrapErr("error parsing subscription id", err)
		c.writeErrorResponse(
			ctx,
			err,
<<<<<<< HEAD
			wrapErrorMessage(http.StatusBadRequest, fmt.Sprintf("error parsing subscription id: %s", err.Error()),
				models.SubscribeAction, msg.SubscriptionID),
=======
			wrapErrorMessage(http.StatusBadRequest, err.Error(), models.SubscribeAction, msg.SubscriptionID),
>>>>>>> eda0ef9e
		)
		return
	}

	// register new provider
	provider, err := c.dataProviderFactory.NewDataProvider(ctx, subscriptionID.String(), msg.Topic, msg.Arguments, c.multiplexedStream)
	if err != nil {
		err = wrapErr("error creating data provider", err)
		c.writeErrorResponse(
			ctx,
			err,
			wrapErrorMessage(http.StatusBadRequest, err.Error(), models.SubscribeAction, subscriptionID.String()),
		)
		return
	}
	c.dataProviders.Add(subscriptionID, provider)

	// write OK response to client
	responseOk := models.SubscribeMessageResponse{
		BaseMessageResponse: models.BaseMessageResponse{
			SubscriptionID: subscriptionID.String(),
			Action:         models.SubscribeAction,
		},
	}
	c.writeResponse(ctx, responseOk)

	// run provider
	c.dataProvidersGroup.Add(1)
	go func() {
		err = provider.Run()
<<<<<<< HEAD
		// context.Canceled error is expected cause was initiated by closing this provider
		// during the unsubscribe action. Without this check, the base error context.Canceled
		// will always be sent, even when simply unsubscribing from a topic.
		if err != nil && !errors.Is(err, context.Canceled) {
=======
		if err != nil {
			err = wrapErr("internal error", err)
>>>>>>> eda0ef9e
			c.writeErrorResponse(
				ctx,
				err,
				wrapErrorMessage(http.StatusInternalServerError, err.Error(),
					models.SubscribeAction, subscriptionID.String()),
			)
		}

		c.dataProvidersGroup.Done()
		c.dataProviders.Remove(subscriptionID)
	}()
}

func (c *Controller) handleUnsubscribe(ctx context.Context, msg models.UnsubscribeMessageRequest) {
	subscriptionID, err := ParseClientSubscriptionID(msg.SubscriptionID)
	if err != nil {
		err = wrapErr("error parsing subscription id", err)
		c.writeErrorResponse(
			ctx,
			err,
<<<<<<< HEAD
			wrapErrorMessage(http.StatusBadRequest, fmt.Sprintf("error parsing subscription id: %s", err.Error()),
				models.UnsubscribeAction, msg.SubscriptionID),
=======
			wrapErrorMessage(http.StatusBadRequest, err.Error(), models.UnsubscribeAction, msg.SubscriptionID),
>>>>>>> eda0ef9e
		)
		return
	}

	provider, ok := c.dataProviders.Get(subscriptionID)
	if !ok {
		c.writeErrorResponse(
			ctx,
			err,
			wrapErrorMessage(http.StatusNotFound, "subscription not found",
				models.UnsubscribeAction, subscriptionID.String()),
		)
		return
	}

	provider.Close()
	c.dataProviders.Remove(subscriptionID)

	responseOk := models.UnsubscribeMessageResponse{
		BaseMessageResponse: models.BaseMessageResponse{
			SubscriptionID: subscriptionID.String(),
			Action:         models.UnsubscribeAction,
		},
	}
	c.writeResponse(ctx, responseOk)
}

func (c *Controller) handleListSubscriptions(ctx context.Context, _ models.ListSubscriptionsMessageRequest) {
	var subs []*models.SubscriptionEntry
	_ = c.dataProviders.ForEach(func(id SubscriptionID, provider dp.DataProvider) error {
		subs = append(subs, &models.SubscriptionEntry{
			SubscriptionID: id.String(),
			Topic:          provider.Topic(),
			Arguments:      provider.Arguments(),
		})
		return nil
	})

	responseOk := models.ListSubscriptionsMessageResponse{
		Subscriptions: subs,
		Action:        models.ListSubscriptionsAction,
	}
	c.writeResponse(ctx, responseOk)
}

func (c *Controller) shutdownConnection() {
	err := c.conn.Close()
	if err != nil {
		c.logger.Debug().Err(err).Msg("error closing connection")
	}

	_ = c.dataProviders.ForEach(func(_ SubscriptionID, provider dp.DataProvider) error {
		provider.Close()
		return nil
	})

	c.dataProviders.Clear()
	c.dataProvidersGroup.Wait()
	close(c.multiplexedStream)
}

func (c *Controller) writeErrorResponse(ctx context.Context, err error, msg models.BaseMessageResponse) {
	c.logger.Debug().Err(err).Msg(msg.Error.Message)
	c.writeResponse(ctx, msg)
}

func (c *Controller) writeResponse(ctx context.Context, response interface{}) {
	select {
	case <-ctx.Done():
		return
	case c.multiplexedStream <- response:
	}
}

func wrapErrorMessage(code int, message string, action string, subscriptionID string) models.BaseMessageResponse {
	return models.BaseMessageResponse{
		SubscriptionID: subscriptionID,
		Error: models.ErrorMessage{
			Code:    code,
			Message: message,
		},
		Action: action,
	}
}

func wrapErr(msg string, err error) error {
	return errors.Join(fmt.Errorf("%s", msg), err)
}

func (c *Controller) parseOrCreateSubscriptionID(id string) (SubscriptionID, error) {
	newId, err := NewSubscriptionID(id)
	if err != nil {
		return SubscriptionID{}, err
	}

	if c.dataProviders.Has(newId) {
		return SubscriptionID{}, fmt.Errorf("subscription ID is already in use: %s", newId)
	}

	return newId, nil
}<|MERGE_RESOLUTION|>--- conflicted
+++ resolved
@@ -334,49 +334,29 @@
 					return err
 				}
 
-<<<<<<< HEAD
 				var closeErr *websocket.CloseError
 				if errors.As(err, &closeErr) {
 					return err
 				}
-
+				err = wrapErr("error reading message", err)
 				c.writeErrorResponse(
 					ctx,
 					err,
-					wrapErrorMessage(http.StatusBadRequest, "error reading message", "", ""),
+					wrapErrorMessage(http.StatusBadRequest, err.Error(), "", ""),
 				)
 				continue
 			}
 
 			err := c.handleMessage(ctx, message)
 			if err != nil {
+				err = wrapErr("error parsing message", err)
 				c.writeErrorResponse(
 					ctx,
 					err,
-					wrapErrorMessage(http.StatusBadRequest, "error parsing message", "", ""),
+					wrapErrorMessage(http.StatusBadRequest, err.Error(), "", ""),
 				)
 				continue
 			}
-=======
-			err = wrapErr("error reading message", err)
-			c.writeErrorResponse(
-				ctx,
-				err,
-				wrapErrorMessage(http.StatusBadRequest, err.Error(), "", ""),
-			)
-			continue
-		}
-
-		err := c.handleMessage(ctx, message)
-		if err != nil {
-			err = wrapErr("error parsing message", err)
-			c.writeErrorResponse(
-				ctx,
-				err,
-				wrapErrorMessage(http.StatusBadRequest, err.Error(), "", ""),
-			)
-			continue
->>>>>>> eda0ef9e
 		}
 	}
 }
@@ -441,12 +421,7 @@
 		c.writeErrorResponse(
 			ctx,
 			err,
-<<<<<<< HEAD
-			wrapErrorMessage(http.StatusBadRequest, fmt.Sprintf("error parsing subscription id: %s", err.Error()),
-				models.SubscribeAction, msg.SubscriptionID),
-=======
 			wrapErrorMessage(http.StatusBadRequest, err.Error(), models.SubscribeAction, msg.SubscriptionID),
->>>>>>> eda0ef9e
 		)
 		return
 	}
@@ -477,15 +452,11 @@
 	c.dataProvidersGroup.Add(1)
 	go func() {
 		err = provider.Run()
-<<<<<<< HEAD
 		// context.Canceled error is expected cause was initiated by closing this provider
 		// during the unsubscribe action. Without this check, the base error context.Canceled
 		// will always be sent, even when simply unsubscribing from a topic.
 		if err != nil && !errors.Is(err, context.Canceled) {
-=======
-		if err != nil {
 			err = wrapErr("internal error", err)
->>>>>>> eda0ef9e
 			c.writeErrorResponse(
 				ctx,
 				err,
@@ -506,12 +477,7 @@
 		c.writeErrorResponse(
 			ctx,
 			err,
-<<<<<<< HEAD
-			wrapErrorMessage(http.StatusBadRequest, fmt.Sprintf("error parsing subscription id: %s", err.Error()),
-				models.UnsubscribeAction, msg.SubscriptionID),
-=======
 			wrapErrorMessage(http.StatusBadRequest, err.Error(), models.UnsubscribeAction, msg.SubscriptionID),
->>>>>>> eda0ef9e
 		)
 		return
 	}
