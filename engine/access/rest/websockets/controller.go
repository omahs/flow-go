package websockets

import (
	"context"
	"encoding/json"
	"errors"
	"fmt"
	"sync"
	"time"

	"github.com/google/uuid"
	"github.com/gorilla/websocket"
	"github.com/rs/zerolog"
	"golang.org/x/sync/errgroup"

	dp "github.com/onflow/flow-go/engine/access/rest/websockets/data_providers"
	"github.com/onflow/flow-go/engine/access/rest/websockets/models"
	"github.com/onflow/flow-go/utils/concurrentmap"
)

type Controller struct {
	logger zerolog.Logger
	config Config
	conn   WebsocketConnection

	// data channel which data providers write messages to.
	// writer routine reads from this channel and writes messages to connection
	multiplexedStream chan interface{}

	dataProviders       *concurrentmap.Map[uuid.UUID, dp.DataProvider]
	dataProviderFactory dp.DataProviderFactory
	dataProvidersGroup  *sync.WaitGroup
}

func NewWebSocketController(
	logger zerolog.Logger,
	config Config,
	conn WebsocketConnection,
	dataProviderFactory dp.DataProviderFactory,
) *Controller {
	return &Controller{
		logger:              logger.With().Str("component", "websocket-controller").Logger(),
		config:              config,
		conn:                conn,
		multiplexedStream:   make(chan interface{}),
		dataProviders:       concurrentmap.New[uuid.UUID, dp.DataProvider](),
		dataProviderFactory: dataProviderFactory,
		dataProvidersGroup:  &sync.WaitGroup{},
	}
}

// HandleConnection manages the lifecycle of a WebSocket connection,
// including setup, message processing, and graceful shutdown.
//
// Parameters:
// - ctx: The context for controlling cancellation and timeouts.
func (c *Controller) HandleConnection(ctx context.Context) {
	defer c.shutdownConnection()

	err := c.configureKeepalive()
	if err != nil {
		c.logger.Error().Err(err).Msg("error configuring connection")
		return
	}

	g, gCtx := errgroup.WithContext(ctx)

	g.Go(func() error {
		return c.keepalive(gCtx)
	})
	g.Go(func() error {
		return c.writeMessages(gCtx)
	})
	g.Go(func() error {
<<<<<<< HEAD
		return c.monitorInactivity(ctx)
=======
		return c.readMessages(gCtx)
>>>>>>> 6bb1143e
	})

	if err = g.Wait(); err != nil {
		if errors.Is(err, websocket.ErrCloseSent) {
			return
		}

		c.logger.Error().Err(err).Msg("error detected in one of the goroutines")
	}
}

// configureKeepalive sets up the WebSocket connection with a read deadline
// and a handler for receiving pong messages from the client.
//
// The function does the following:
//  1. Sets an initial read deadline to ensure the server doesn't wait indefinitely
//     for a pong message from the client. If no message is received within the
//     specified `pongWait` duration, the connection will be closed.
//  2. Establishes a Pong handler that resets the read deadline every time a pong
//     message is received from the client, allowing the server to continue waiting
//     for further pong messages within the new deadline.
//
// No errors are expected during normal operation.
func (c *Controller) configureKeepalive() error {
	// Set the initial read deadline for the first pong message
	// The Pong handler itself only resets the read deadline after receiving a Pong.
	// It doesn't set an initial deadline. The initial read deadline is crucial to prevent the server from waiting
	// forever if the client doesn't send Pongs.
	if err := c.conn.SetReadDeadline(time.Now().Add(PongWait)); err != nil {
		return fmt.Errorf("failed to set the initial read deadline: %w", err)
	}

	// Establish a Pong handler which sets the handler for pong messages received from the peer.
	c.conn.SetPongHandler(func(string) error {
		return c.conn.SetReadDeadline(time.Now().Add(PongWait))
	})

	return nil
}

<<<<<<< HEAD
// monitorInactivity periodically checks for inactivity on the connection.
//
// Expected behavior:
// - Terminates when all data providers are unsubscribed.
// - Resets based on activity such as adding/removing subscriptions.
//
// Parameters:
// - ctx: Context to control cancellation and timeouts.
func (c *Controller) monitorInactivity(ctx context.Context) error {
	for {
		select {
		case <-ctx.Done():
			return nil
		default:
			if c.dataProviders.Size() == 0 {
				<-time.After(c.config.InactivityTimeout)

				if c.dataProviders.Size() == 0 {
					// TODO: decide if we need to write response message with reason to client
					return fmt.Errorf("no recent activity for %v", c.config.InactivityTimeout)
				}
=======
// keepalive sends a ping message periodically to keep the WebSocket connection alive
// and avoid timeouts.
//
// Expected errors during normal operation:
// - context.Canceled if the client disconnected
func (c *Controller) keepalive(ctx context.Context) error {
	pingTicker := time.NewTicker(PingPeriod)
	defer pingTicker.Stop()

	for {
		select {
		case <-ctx.Done():
			return ctx.Err()
		case <-pingTicker.C:
			err := c.conn.WriteControl(websocket.PingMessage, time.Now().Add(WriteWait))
			if err != nil {
				if errors.Is(err, websocket.ErrCloseSent) {
					return err
				}

				return fmt.Errorf("error sending ping: %w", err)
>>>>>>> 6bb1143e
			}
		}
	}
}

// writeMessages reads a messages from communication channel and passes them on to a client WebSocket connection.
// The communication channel is filled by data providers. Besides, the response limit tracker is involved in
// write message regulation
//
// Expected errors during normal operation:
// - context.Canceled if the client disconnected
func (c *Controller) writeMessages(ctx context.Context) error {
	for {
		select {
		case <-ctx.Done():
			return ctx.Err()
		case message, ok := <-c.multiplexedStream:
			if !ok {
				return fmt.Errorf("multiplexed stream closed")
			}

			if err := c.conn.SetWriteDeadline(time.Now().Add(WriteWait)); err != nil {
				return fmt.Errorf("failed to set the write deadline: %w", err)
			}

			if err := c.conn.WriteJSON(message); err != nil {
				return err
			}
		}
	}
}

// readMessages continuously reads messages from a client WebSocket connection,
// processes each message, and handles actions based on the message type.
//
// Expected errors during normal operation:
// - context.Canceled if the client disconnected
func (c *Controller) readMessages(ctx context.Context) error {
	for {
		var message json.RawMessage
		if err := c.conn.ReadJSON(&message); err != nil {
			if errors.Is(err, websocket.ErrCloseSent) {
				return err
			}

			c.writeErrorResponse(
				ctx,
				err,
				wrapErrorMessage(ConnectionRead, "error reading from conn", "", "", ""))
			continue
		}

		err := c.parseAndValidateMessage(ctx, message)
		if err != nil {
			c.writeErrorResponse(
				ctx,
				err,
				wrapErrorMessage(InvalidMessage, "error parsing message", "", "", ""))
			continue
		}
	}
}

func (c *Controller) parseAndValidateMessage(ctx context.Context, message json.RawMessage) error {
	var baseMsg models.BaseMessageRequest
	if err := json.Unmarshal(message, &baseMsg); err != nil {
		return fmt.Errorf("error unmarshalling base message: %w", err)
	}

	var validatedMsg interface{}
	switch baseMsg.Action {
	case models.SubscribeAction:
		var subscribeMsg models.SubscribeMessageRequest
		if err := json.Unmarshal(message, &subscribeMsg); err != nil {
			return fmt.Errorf("error unmarshalling subscribe message: %w", err)
		}
		validatedMsg = subscribeMsg

	case models.UnsubscribeAction:
		var unsubscribeMsg models.UnsubscribeMessageRequest
		if err := json.Unmarshal(message, &unsubscribeMsg); err != nil {
			return fmt.Errorf("error unmarshalling unsubscribe message: %w", err)
		}
		validatedMsg = unsubscribeMsg

	case models.ListSubscriptionsAction:
		var listMsg models.ListSubscriptionsMessageRequest
		if err := json.Unmarshal(message, &listMsg); err != nil {
			return fmt.Errorf("error unmarshalling list subscriptions message: %w", err)
		}
		validatedMsg = listMsg

	default:
		c.logger.Debug().Str("action", baseMsg.Action).Msg("unknown action type")
		return fmt.Errorf("unknown action type: %s", baseMsg.Action)
	}

	c.handleAction(ctx, validatedMsg)
	return nil
}

func (c *Controller) handleAction(ctx context.Context, message interface{}) {
	switch msg := message.(type) {
	case models.SubscribeMessageRequest:
		c.handleSubscribe(ctx, msg)
	case models.UnsubscribeMessageRequest:
		c.handleUnsubscribe(ctx, msg)
	case models.ListSubscriptionsMessageRequest:
		c.handleListSubscriptions(ctx, msg)
	}
}

func (c *Controller) handleSubscribe(ctx context.Context, msg models.SubscribeMessageRequest) {
	// register new provider
	provider, err := c.dataProviderFactory.NewDataProvider(ctx, msg.Topic, msg.Arguments, c.multiplexedStream)
	if err != nil {
		c.writeErrorResponse(
			ctx,
			err,
			wrapErrorMessage(InvalidArgument, "error creating data provider", msg.MessageID, models.SubscribeAction, ""),
		)
		return
	}
	c.dataProviders.Add(provider.ID(), provider)

	// write OK response to client
	responseOk := models.SubscribeMessageResponse{
		BaseMessageResponse: models.BaseMessageResponse{
			MessageID: msg.MessageID,
			Success:   true,
		},
		ID: provider.ID().String(),
	}
	c.writeResponse(ctx, responseOk)

	// run provider
	c.dataProvidersGroup.Add(1)
	go func() {
		err = provider.Run()
		if err != nil {
			c.writeErrorResponse(
				ctx,
				err,
				wrapErrorMessage(RunError, "data provider finished with error", "", "", ""),
			)
		}

		c.dataProvidersGroup.Done()
		c.dataProviders.Remove(provider.ID())
	}()
}

func (c *Controller) handleUnsubscribe(ctx context.Context, msg models.UnsubscribeMessageRequest) {
	id, err := uuid.Parse(msg.SubscriptionID)
	if err != nil {
		c.writeErrorResponse(
			ctx,
			err,
			wrapErrorMessage(InvalidArgument, "error parsing message ID", msg.MessageID, models.UnsubscribeAction, msg.SubscriptionID),
		)
		return
	}

	provider, ok := c.dataProviders.Get(id)
	if !ok {
		c.writeErrorResponse(
			ctx,
			err,
			wrapErrorMessage(NotFound, "provider not found", msg.MessageID, models.UnsubscribeAction, msg.SubscriptionID),
		)
		return
	}

	err = provider.Close()
	if err != nil {
		c.writeErrorResponse(
			ctx,
			err,
			wrapErrorMessage(InternalError, "provider close error", msg.MessageID, models.UnsubscribeAction, msg.SubscriptionID),
		)
		return
	}

	c.dataProviders.Remove(id)

	responseOk := models.UnsubscribeMessageResponse{
		BaseMessageResponse: models.BaseMessageResponse{
			MessageID: msg.MessageID,
			Success:   true,
		},
		SubscriptionID: msg.SubscriptionID,
	}
	c.writeResponse(ctx, responseOk)
}

func (c *Controller) handleListSubscriptions(ctx context.Context, msg models.ListSubscriptionsMessageRequest) {
	var subs []*models.SubscriptionEntry
	err := c.dataProviders.ForEach(func(id uuid.UUID, provider dp.DataProvider) error {
		subs = append(subs, &models.SubscriptionEntry{
			ID:    id.String(),
			Topic: provider.Topic(),
		})
		return nil
	})

	if err != nil {
		c.writeErrorResponse(
			ctx,
			err,
			wrapErrorMessage(NotFound, "error looking for subscription", msg.MessageID, models.ListSubscriptionsAction, ""),
		)
		return
	}

	responseOk := models.ListSubscriptionsMessageResponse{
		BaseMessageResponse: models.BaseMessageResponse{
			Success:   true,
			MessageID: msg.MessageID,
		},
		Subscriptions: subs,
	}
	c.writeResponse(ctx, responseOk)
}

func (c *Controller) shutdownConnection() {
	err := c.conn.Close()
	if err != nil {
		c.logger.Debug().Err(err).Msg("error closing connection")
	}

	err = c.dataProviders.ForEach(func(_ uuid.UUID, dp dp.DataProvider) error {
		//TODO: why did i think it's a good idea to return error in Close()? it's messy now
		err = dp.Close()
		if err != nil {
			c.logger.Debug().Err(err).Msg("error closing data provider")
		}

		return nil
	})

	if err != nil {
		c.logger.Debug().Err(err).Msg("error closing data provider")
	}

	c.dataProviders.Clear()

	// drain the channel as some providers may still send data to it during shutdown
	go func() {
		for range c.multiplexedStream {
		}
	}()

	c.dataProvidersGroup.Wait()
	close(c.multiplexedStream)
}

func (c *Controller) writeErrorResponse(ctx context.Context, err error, msg models.BaseMessageResponse) {
	c.logger.Debug().Err(err).Msg(msg.Error.Message)
	c.writeResponse(ctx, msg)
}

func (c *Controller) writeResponse(ctx context.Context, response interface{}) {
	select {
	case <-ctx.Done():
		return
	case c.multiplexedStream <- response:
	}
}

func wrapErrorMessage(code Code, message string, msgId string, action string, subscriptionID string) models.BaseMessageResponse {
	return models.BaseMessageResponse{
		MessageID: msgId,
		Success:   false,
		Error: models.ErrorMessage{
			Code:           int(code),
			Message:        message,
			Action:         action,
			SubscriptionID: subscriptionID,
		},
	}
}<|MERGE_RESOLUTION|>--- conflicted
+++ resolved
@@ -72,11 +72,10 @@
 		return c.writeMessages(gCtx)
 	})
 	g.Go(func() error {
-<<<<<<< HEAD
+		return c.readMessages(gCtx)
+	})
+	g.Go(func() error {
 		return c.monitorInactivity(ctx)
-=======
-		return c.readMessages(gCtx)
->>>>>>> 6bb1143e
 	})
 
 	if err = g.Wait(); err != nil {
@@ -117,7 +116,6 @@
 	return nil
 }
 
-<<<<<<< HEAD
 // monitorInactivity periodically checks for inactivity on the connection.
 //
 // Expected behavior:
@@ -139,7 +137,11 @@
 					// TODO: decide if we need to write response message with reason to client
 					return fmt.Errorf("no recent activity for %v", c.config.InactivityTimeout)
 				}
-=======
+			}
+		}
+	}
+}
+
 // keepalive sends a ping message periodically to keep the WebSocket connection alive
 // and avoid timeouts.
 //
@@ -161,7 +163,6 @@
 				}
 
 				return fmt.Errorf("error sending ping: %w", err)
->>>>>>> 6bb1143e
 			}
 		}
 	}
