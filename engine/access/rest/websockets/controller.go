--- conflicted
+++ resolved
@@ -334,12 +334,12 @@
 					return err
 				}
 
-<<<<<<< HEAD
 				var closeErr *websocket.CloseError
 				if errors.As(err, &closeErr) {
 					return err
 				}
-				err = wrapErr("error reading message", err)
+
+				err = fmt.Errorf("error reading message: %w", err)
 				c.writeErrorResponse(
 					ctx,
 					err,
@@ -350,7 +350,7 @@
 
 			err := c.handleMessage(ctx, message)
 			if err != nil {
-				err = wrapErr("error parsing message", err)
+				err = fmt.Errorf("error parsing message: %w", err)
 				c.writeErrorResponse(
 					ctx,
 					err,
@@ -358,28 +358,9 @@
 				)
 				continue
 			}
-=======
-			err = fmt.Errorf("error reading message: %w", err)
-			c.writeErrorResponse(
-				ctx,
-				err,
-				wrapErrorMessage(http.StatusBadRequest, err.Error(), "", ""),
-			)
-			continue
-		}
-
-		err := c.handleMessage(ctx, message)
-		if err != nil {
-			err = fmt.Errorf("error parsing message: %w", err)
-			c.writeErrorResponse(
-				ctx,
-				err,
-				wrapErrorMessage(http.StatusBadRequest, err.Error(), "", ""),
-			)
-			continue
->>>>>>> a5038bcb
-		}
-	}
+		}
+	}
+
 }
 
 func (c *Controller) handleMessage(ctx context.Context, message json.RawMessage) error {
@@ -438,11 +419,7 @@
 
 	subscriptionID, err := c.parseOrCreateSubscriptionID(msg.SubscriptionID)
 	if err != nil {
-<<<<<<< HEAD
-		err = wrapErr("error parsing subscription id", err)
-=======
 		err = fmt.Errorf("error parsing subscription id: %w", err)
->>>>>>> a5038bcb
 		c.writeErrorResponse(
 			ctx,
 			err,
@@ -454,11 +431,7 @@
 	// register new provider
 	provider, err := c.dataProviderFactory.NewDataProvider(ctx, subscriptionID.String(), msg.Topic, msg.Arguments, c.multiplexedStream)
 	if err != nil {
-<<<<<<< HEAD
-		err = wrapErr("error creating data provider", err)
-=======
 		err = fmt.Errorf("error creating data provider: %w", err)
->>>>>>> a5038bcb
 		c.writeErrorResponse(
 			ctx,
 			err,
@@ -481,16 +454,11 @@
 	c.dataProvidersGroup.Add(1)
 	go func() {
 		err = provider.Run()
-<<<<<<< HEAD
 		// context.Canceled error is expected cause was initiated by closing this provider
 		// during the unsubscribe action. Without this check, the base error context.Canceled
 		// will always be sent, even when simply unsubscribing from a topic.
 		if err != nil && !errors.Is(err, context.Canceled) {
-			err = wrapErr("internal error", err)
-=======
-		if err != nil {
 			err = fmt.Errorf("internal error: %w", err)
->>>>>>> a5038bcb
 			c.writeErrorResponse(
 				ctx,
 				err,
@@ -507,11 +475,7 @@
 func (c *Controller) handleUnsubscribe(ctx context.Context, msg models.UnsubscribeMessageRequest) {
 	subscriptionID, err := ParseClientSubscriptionID(msg.SubscriptionID)
 	if err != nil {
-<<<<<<< HEAD
-		err = wrapErr("error parsing subscription id", err)
-=======
 		err = fmt.Errorf("error parsing subscription id: %w", err)
->>>>>>> a5038bcb
 		c.writeErrorResponse(
 			ctx,
 			err,
@@ -601,10 +565,6 @@
 	}
 }
 
-func wrapErr(msg string, err error) error {
-	return errors.Join(fmt.Errorf("%s", msg), err)
-}
-
 func (c *Controller) parseOrCreateSubscriptionID(id string) (SubscriptionID, error) {
 	newId, err := NewSubscriptionID(id)
 	if err != nil {
