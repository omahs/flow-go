package data_providers

import (
	"context"
	"fmt"

	"github.com/rs/zerolog"
	"google.golang.org/grpc/codes"
	"google.golang.org/grpc/status"

	"github.com/onflow/flow-go/access"
	commonmodels "github.com/onflow/flow-go/engine/access/rest/common/models"
	"github.com/onflow/flow-go/engine/access/rest/common/parser"
	"github.com/onflow/flow-go/engine/access/rest/websockets/data_providers/models"
	wsmodels "github.com/onflow/flow-go/engine/access/rest/websockets/models"
	"github.com/onflow/flow-go/engine/access/subscription"
	"github.com/onflow/flow-go/model/flow"
	"github.com/onflow/flow-go/module/counters"

	"github.com/onflow/flow/protobuf/go/flow/entities"
)

// transactionStatusesArguments contains the arguments required for subscribing to transaction statuses
type transactionStatusesArguments struct {
<<<<<<< HEAD
	TxID flow.Identifier // ID of the transaction to monitor.
=======
	TxID flow.Identifier `json:"tx_id"` // ID of the transaction to monitor.
>>>>>>> 5dc9f815
}

// TransactionStatusesDataProvider is responsible for providing tx statuses
type TransactionStatusesDataProvider struct {
	*baseDataProvider

	logger        zerolog.Logger
	api           access.API
	linkGenerator commonmodels.LinkGenerator
}

var _ DataProvider = (*TransactionStatusesDataProvider)(nil)

func NewTransactionStatusesDataProvider(
	ctx context.Context,
	logger zerolog.Logger,
	api access.API,
	subscriptionID string,
	linkGenerator commonmodels.LinkGenerator,
	topic string,
	arguments wsmodels.Arguments,
	send chan<- interface{},
) (*TransactionStatusesDataProvider, error) {
	p := &TransactionStatusesDataProvider{
		logger:        logger.With().Str("component", "transaction-statuses-data-provider").Logger(),
		api:           api,
		linkGenerator: linkGenerator,
	}

	// Initialize arguments passed to the provider.
	txStatusesArgs, err := parseTransactionStatusesArguments(arguments)
	if err != nil {
		return nil, fmt.Errorf("invalid arguments for tx statuses data provider: %w", err)
	}

	subCtx, cancel := context.WithCancel(ctx)

	p.baseDataProvider = newBaseDataProvider(
		subscriptionID,
		topic,
		arguments,
		cancel,
		send,
		p.createSubscription(subCtx, txStatusesArgs), // Set up a subscription to tx statuses based on arguments.
	)

	return p, nil
}

// Run starts processing the subscription for events and handles responses.
//
// Expected errors during normal operations:
//   - context.Canceled: if the operation is canceled, during an unsubscribe action.
func (p *TransactionStatusesDataProvider) Run() error {
	return subscription.HandleSubscription(p.subscription, p.handleResponse())
}

// createSubscription creates a new subscription using the specified input arguments.
func (p *TransactionStatusesDataProvider) createSubscription(
	ctx context.Context,
	args transactionStatusesArguments,
) subscription.Subscription {
	return p.api.SubscribeTransactionStatuses(ctx, args.TxID, entities.EventEncodingVersion_JSON_CDC_V0)
}

// handleResponse processes a tx statuses and sends the formatted response.
//
// No errors are expected during normal operations.
func (p *TransactionStatusesDataProvider) handleResponse() func(txResults []*access.TransactionResult) error {
	messageIndex := counters.NewMonotonicCounter(0)

	return func(txResults []*access.TransactionResult) error {
		for i := range txResults {
			index := messageIndex.Value()
			if ok := messageIndex.Set(messageIndex.Value() + 1); !ok {
				return status.Errorf(codes.Internal, "message index already incremented to %d", messageIndex.Value())
			}

			txStatusesPayload := models.NewTransactionStatusesResponse(p.linkGenerator, txResults[i], index)
			response := models.BaseDataProvidersResponse{
				SubscriptionID: p.ID(),
				Topic:          p.Topic(),
				Payload:        txStatusesPayload,
			}
			p.send <- &response
		}

		return nil
	}
}

// parseAccountStatusesArguments validates and initializes the account statuses arguments.
func parseTransactionStatusesArguments(
<<<<<<< HEAD
	arguments wsmodels.Arguments,
) (transactionStatusesArguments, error) {
	allowedFields := []string{
		"tx_id",
=======
	arguments models.Arguments,
) (transactionStatusesArguments, error) {
	allowedFields := map[string]struct{}{
		"tx_id": {},
>>>>>>> 5dc9f815
	}
	err := ensureAllowedFields(arguments, allowedFields)
	if err != nil {
		return transactionStatusesArguments{}, err
	}

	var args transactionStatusesArguments

<<<<<<< HEAD
	if txIDIn, ok := arguments["tx_id"]; ok && txIDIn != "" {
		result, ok := txIDIn.(string)
		if !ok {
			return transactionStatusesArguments{}, fmt.Errorf("'tx_id' must be a string")
		}
		var txID parser.ID
		err := txID.Parse(result)
		if err != nil {
			return transactionStatusesArguments{}, fmt.Errorf("invalid 'tx_id': %w", err)
		}
		args.TxID = txID.Flow()
	}

=======
	// Check if tx_id exists and is not empty
	rawTxID, exists := arguments["tx_id"]
	if !exists {
		return transactionStatusesArguments{}, fmt.Errorf("missing 'tx_id' field")
	}

	// Ensure the transaction ID is a string
	txIDString, isString := rawTxID.(string)
	if !isString {
		return transactionStatusesArguments{}, fmt.Errorf("'tx_id' must be a string")
	}

	if len(txIDString) == 0 {
		return transactionStatusesArguments{}, fmt.Errorf("'tx_id' must not be empty")
	}

	var parsedTxID parser.ID
	if err = parsedTxID.Parse(txIDString); err != nil {
		return transactionStatusesArguments{}, fmt.Errorf("invalid 'tx_id': %w", err)
	}

	// Assign the validated transaction ID to the args
	args.TxID = parsedTxID.Flow()
>>>>>>> 5dc9f815
	return args, nil
}<|MERGE_RESOLUTION|>--- conflicted
+++ resolved
@@ -22,11 +22,7 @@
 
 // transactionStatusesArguments contains the arguments required for subscribing to transaction statuses
 type transactionStatusesArguments struct {
-<<<<<<< HEAD
-	TxID flow.Identifier // ID of the transaction to monitor.
-=======
 	TxID flow.Identifier `json:"tx_id"` // ID of the transaction to monitor.
->>>>>>> 5dc9f815
 }
 
 // TransactionStatusesDataProvider is responsible for providing tx statuses
@@ -120,17 +116,10 @@
 
 // parseAccountStatusesArguments validates and initializes the account statuses arguments.
 func parseTransactionStatusesArguments(
-<<<<<<< HEAD
 	arguments wsmodels.Arguments,
-) (transactionStatusesArguments, error) {
-	allowedFields := []string{
-		"tx_id",
-=======
-	arguments models.Arguments,
 ) (transactionStatusesArguments, error) {
 	allowedFields := map[string]struct{}{
 		"tx_id": {},
->>>>>>> 5dc9f815
 	}
 	err := ensureAllowedFields(arguments, allowedFields)
 	if err != nil {
@@ -139,21 +128,6 @@
 
 	var args transactionStatusesArguments
 
-<<<<<<< HEAD
-	if txIDIn, ok := arguments["tx_id"]; ok && txIDIn != "" {
-		result, ok := txIDIn.(string)
-		if !ok {
-			return transactionStatusesArguments{}, fmt.Errorf("'tx_id' must be a string")
-		}
-		var txID parser.ID
-		err := txID.Parse(result)
-		if err != nil {
-			return transactionStatusesArguments{}, fmt.Errorf("invalid 'tx_id': %w", err)
-		}
-		args.TxID = txID.Flow()
-	}
-
-=======
 	// Check if tx_id exists and is not empty
 	rawTxID, exists := arguments["tx_id"]
 	if !exists {
@@ -177,6 +151,5 @@
 
 	// Assign the validated transaction ID to the args
 	args.TxID = parsedTxID.Flow()
->>>>>>> 5dc9f815
 	return args, nil
 }