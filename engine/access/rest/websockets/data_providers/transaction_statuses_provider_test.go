--- conflicted
+++ resolved
@@ -113,52 +113,11 @@
 	actual interface{},
 	expected interface{},
 ) {
-<<<<<<< HEAD
-	expectedResponse, ok := expected.(*models.BaseDataProvidersResponse)
-	require.True(s.T(), ok, "Expected *models.BaseDataProvidersResponse, got %T", expected)
-
-	expectedResponsePayload, ok := expectedResponse.Payload.(*models.TransactionStatusesResponse)
-	require.True(s.T(), ok, "Unexpected response payload type: %T", expectedResponse.Payload)
-
-	actualResponse, ok := actual.(*models.BaseDataProvidersResponse)
-	require.True(s.T(), ok, "Expected *models.BaseDataProvidersResponse, got %T", actual)
-
-	actualResponsePayload, ok := actualResponse.Payload.(*models.TransactionStatusesResponse)
-	require.True(s.T(), ok, "Unexpected response payload type: %T", actualResponse.Payload)
+	expectedResponse, expectedResponsePayload := extractPayload[*models.TransactionStatusesResponse](s.T(), expected)
+	actualResponse, actualResponsePayload := extractPayload[*models.TransactionStatusesResponse](s.T(), actual)
 
 	require.Equal(s.T(), expectedResponse.Topic, actualResponse.Topic)
 	require.Equal(s.T(), expectedResponsePayload.TransactionResult.BlockId, actualResponsePayload.TransactionResult.BlockId)
-=======
-	expectedResponse, expectedResponsePayload := extractPayload[*models.TransactionStatusesResponse](s.T(), expected)
-	actualResponse, actualResponsePayload := extractPayload[*models.TransactionStatusesResponse](s.T(), actual)
-
-	require.Equal(s.T(), expectedResponse.Topic, actualResponse.Topic)
-	require.Equal(s.T(), expectedResponsePayload.TransactionResult.BlockId, actualResponsePayload.TransactionResult.BlockId)
-}
-
-func backendTransactionStatusesResponse(block flow.Block) []*access.TransactionResult {
-	id := unittest.IdentifierFixture()
-	cid := unittest.IdentifierFixture()
-	txr := access.TransactionResult{
-		Status:     flow.TransactionStatusSealed,
-		StatusCode: 10,
-		Events: []flow.Event{
-			unittest.EventFixture(flow.EventAccountCreated, 1, 0, id, 200),
-		},
-		ErrorMessage: "",
-		BlockID:      block.ID(),
-		CollectionID: cid,
-		BlockHeight:  block.Header.Height,
-	}
-
-	var expectedTxResultsResponses []*access.TransactionResult
-
-	for i := 0; i < 2; i++ {
-		expectedTxResultsResponses = append(expectedTxResultsResponses, &txr)
-	}
-
-	return expectedTxResultsResponses
->>>>>>> a80d14d3
 }
 
 // expectedTransactionStatusesResponses creates the expected responses for the provided backend responses.
@@ -181,7 +140,6 @@
 	return expectedResponses
 }
 
-<<<<<<< HEAD
 // TestTransactionStatusesDataProvider_InvalidArguments tests the behavior of the transaction statuses data provider
 // when invalid arguments are provided. It verifies that appropriate errors are returned
 // for missing or conflicting arguments.
@@ -228,8 +186,6 @@
 	}
 }
 
-=======
->>>>>>> a80d14d3
 // TestMessageIndexTransactionStatusesProviderResponse_HappyPath tests that MessageIndex values in response are strictly increasing.
 func (s *TransactionStatusesProviderSuite) TestMessageIndexTransactionStatusesProviderResponse_HappyPath() {
 	ctx := context.Background()
@@ -309,15 +265,11 @@
 	for i := 0; i < txStatusesCount; i++ {
 		res := <-send
 
-<<<<<<< HEAD
 		txStatusesRes, ok := res.(*models.BaseDataProvidersResponse)
 		s.Require().True(ok, "Expected *models.BaseDataProvidersResponse, got %T", res)
 
 		txStatusesResData, ok := txStatusesRes.Payload.(*models.TransactionStatusesResponse)
 		s.Require().True(ok, "Expected *models.TransactionStatusesResponse, got %T", res)
-=======
-		_, txStatusesResData := extractPayload[*models.TransactionStatusesResponse](s.T(), res)
->>>>>>> a80d14d3
 
 		responses = append(responses, txStatusesResData)
 	}
@@ -336,73 +288,26 @@
 	}
 }
 
-// TestTransactionStatusesDataProvider_InvalidArguments tests the behavior of the transaction statuses data provider
-// when invalid arguments are provided. It verifies that appropriate errors are returned
-// for missing or conflicting arguments.
-func (s *TransactionStatusesProviderSuite) TestTransactionStatusesDataProvider_InvalidArguments() {
-	ctx := context.Background()
-	send := make(chan interface{})
-
-	topic := TransactionStatusesTopic
-
-	for _, test := range invalidTransactionStatusesArgumentsTestCases() {
-		s.Run(test.name, func() {
-			provider, err := NewTransactionStatusesDataProvider(
-				ctx,
-				s.log,
-				s.api,
-				"dummy-id",
-				s.linkGenerator,
-				topic,
-				test.arguments,
-				send,
-			)
-			s.Require().Nil(provider)
-			s.Require().Error(err)
-			s.Require().Contains(err.Error(), test.expectedErrorMsg)
-		})
-	}
-}
-
-// invalidTransactionStatusesArgumentsTestCases returns a list of test cases with invalid argument combinations
-// for testing the behavior of transaction statuses data providers. Each test case includes a name,
-// a set of input arguments, and the expected error message that should be returned.
-//
-// The test cases cover scenarios such as:
-// 1. Providing both 'start_block_id' and 'start_block_height' simultaneously.
-// 2. Providing invalid 'tx_id' value.
-// 3. Providing invalid 'start_block_id'  value.
-// 4. Invalid 'start_block_id' argument.
-func invalidTransactionStatusesArgumentsTestCases() []testErrType {
-	return []testErrType{
-		{
-			name: "provide both 'start_block_id' and 'start_block_height' arguments",
-			arguments: models.Arguments{
-				"start_block_id":     unittest.BlockFixture().ID().String(),
-				"start_block_height": fmt.Sprintf("%d", unittest.BlockFixture().Header.Height),
-			},
-			expectedErrorMsg: "can only provide either 'start_block_id' or 'start_block_height'",
-		},
-		{
-			name: "invalid 'tx_id' argument",
-			arguments: map[string]interface{}{
-				"tx_id": "invalid_tx_id",
-			},
-			expectedErrorMsg: "invalid ID format",
-		},
-		{
-			name: "invalid 'start_block_id' argument",
-			arguments: map[string]interface{}{
-				"start_block_id": "invalid_block_id",
-			},
-			expectedErrorMsg: "invalid ID format",
-		},
-		{
-			name: "invalid 'start_block_height' argument",
-			arguments: map[string]interface{}{
-				"start_block_height": "-1",
-			},
-			expectedErrorMsg: "value must be an unsigned 64 bit integer",
-		},
-	}
+func backendTransactionStatusesResponse(block flow.Block) []*access.TransactionResult {
+	id := unittest.IdentifierFixture()
+	cid := unittest.IdentifierFixture()
+	txr := access.TransactionResult{
+		Status:     flow.TransactionStatusSealed,
+		StatusCode: 10,
+		Events: []flow.Event{
+			unittest.EventFixture(flow.EventAccountCreated, 1, 0, id, 200),
+		},
+		ErrorMessage: "",
+		BlockID:      block.ID(),
+		CollectionID: cid,
+		BlockHeight:  block.Header.Height,
+	}
+
+	var expectedTxResultsResponses []*access.TransactionResult
+
+	for i := 0; i < 2; i++ {
+		expectedTxResultsResponses = append(expectedTxResultsResponses, &txr)
+	}
+
+	return expectedTxResultsResponses
 }