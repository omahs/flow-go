--- conflicted
+++ resolved
@@ -189,10 +189,7 @@
 				s.log,
 				s.api,
 				uuid.New(),
-<<<<<<< HEAD
-=======
 				s.linkGenerator,
->>>>>>> d111c4f8
 				topic,
 				test.arguments,
 				send,
@@ -287,10 +284,7 @@
 		s.log,
 		s.api,
 		uuid.New(),
-<<<<<<< HEAD
-=======
 		s.linkGenerator,
->>>>>>> d111c4f8
 		topic,
 		arguments,
 		send,
