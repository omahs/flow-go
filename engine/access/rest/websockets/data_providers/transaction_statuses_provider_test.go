--- conflicted
+++ resolved
@@ -240,13 +240,7 @@
 	var responses []*models.TransactionStatusesResponse
 	for i := 0; i < txStatusesCount; i++ {
 		res := <-send
-
-		txStatusesRes, ok := res.(*models.BaseDataProvidersResponse)
-		s.Require().True(ok, "Expected *models.BaseDataProvidersResponse, got %T", res)
-
-		txStatusesResData, ok := txStatusesRes.Payload.(*models.TransactionStatusesResponse)
-		s.Require().True(ok, "Expected *models.TransactionStatusesResponse, got %T", res)
-
+		_, txStatusesResData := extractPayload[*models.TransactionStatusesResponse](s.T(), res)
 		responses = append(responses, txStatusesResData)
 	}
 
@@ -262,8 +256,6 @@
 		currentIndex := responses[i].MessageIndex
 		s.Require().Equal(prevIndex+1, currentIndex, "Expected MessageIndex to increment by 1")
 	}
-<<<<<<< HEAD
-=======
 }
 
 // TestTransactionStatusesDataProvider_InvalidArguments tests the behavior of the transaction statuses data provider
@@ -307,14 +299,6 @@
 func invalidTransactionStatusesArgumentsTestCases() []testErrType {
 	return []testErrType{
 		{
-			name: "provide both 'start_block_id' and 'start_block_height' arguments",
-			arguments: models.Arguments{
-				"start_block_id":     unittest.BlockFixture().ID().String(),
-				"start_block_height": fmt.Sprintf("%d", unittest.BlockFixture().Header.Height),
-			},
-			expectedErrorMsg: "can only provide either 'start_block_id' or 'start_block_height'",
-		},
-		{
 			name: "invalid 'tx_id' argument",
 			arguments: map[string]interface{}{
 				"tx_id": "invalid_tx_id",
@@ -322,27 +306,12 @@
 			expectedErrorMsg: "invalid ID format",
 		},
 		{
-			name: "invalid 'start_block_id' argument",
-			arguments: map[string]interface{}{
-				"start_block_id": "invalid_block_id",
-			},
-			expectedErrorMsg: "invalid ID format",
-		},
-		{
-			name: "invalid 'start_block_height' argument",
-			arguments: map[string]interface{}{
-				"start_block_height": "-1",
-			},
-			expectedErrorMsg: "value must be an unsigned 64 bit integer",
-		},
-		{
 			name: "unexpected argument",
 			arguments: map[string]interface{}{
-				"start_block_id":      unittest.BlockFixture().ID().String(),
 				"unexpected_argument": "dummy",
+				"tx_id":               "123",
 			},
 			expectedErrorMsg: "unexpected field: 'unexpected_argument'",
 		},
 	}
->>>>>>> d5a249fd
 }