--- conflicted
+++ resolved
@@ -15,7 +15,7 @@
 
 // BlockDigestsDataProvider is responsible for providing block digests
 type BlockDigestsDataProvider struct {
-	*baseDataProvider
+	*BaseDataProvider
 
 	logger zerolog.Logger
 	api    access.API
@@ -44,7 +44,7 @@
 	}
 
 	subCtx, cancel := context.WithCancel(ctx)
-	p.baseDataProvider = newBaseDataProvider(
+	p.BaseDataProvider = newBaseDataProvider(
 		topic,
 		cancel,
 		send,
@@ -60,24 +60,18 @@
 func (p *BlockDigestsDataProvider) Run() error {
 	return subscription.HandleSubscription(
 		p.subscription,
-<<<<<<< HEAD
-		subscription.HandleResponse(p.send, func(block *flow.BlockDigest) (interface{}, error) {
-			return &models.BaseDataProvidersResponse{
-				SubscriptionID: p.ID().String(),
-				Topic:          p.Topic(),
-				Payload: &models.BlockDigestMessageResponse{
-					Block: block,
-				},
-=======
 		subscription.HandleResponse(p.send, func(b *flow.BlockDigest) (interface{}, error) {
 			var block models.BlockDigest
 			block.Build(b)
 
-			return &models.BlockDigestMessageResponse{
-				Block: &block,
->>>>>>> 0eaf627c
-			}, nil
+			var response models.BaseDataProvidersResponse
+			response.Build(
+				p.ID().String(),
+				p.Topic(),
+				&block,
+			)
 
+			return &response, nil
 		}),
 	)
 }
