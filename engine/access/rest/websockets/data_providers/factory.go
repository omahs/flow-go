package data_providers

import (
	"context"
	"fmt"

	"github.com/google/uuid"
	"github.com/rs/zerolog"

	"github.com/onflow/flow-go/access"
	commonmodels "github.com/onflow/flow-go/engine/access/rest/common/models"
	"github.com/onflow/flow-go/engine/access/rest/websockets/models"
	"github.com/onflow/flow-go/engine/access/state_stream"
	"github.com/onflow/flow-go/model/flow"
)

// Constants defining various topic names used to specify different types of
// data providers.
const (
	EventsTopic                        = "events"
	AccountStatusesTopic               = "account_statuses"
	BlocksTopic                        = "blocks"
	BlockHeadersTopic                  = "block_headers"
	BlockDigestsTopic                  = "block_digests"
	TransactionStatusesTopic           = "transaction_statuses"
	SendAndGetTransactionStatusesTopic = "send_and_get_transaction_statuses"
)

// DataProviderFactory defines an interface for creating data providers
// based on specified topics. The factory abstracts the creation process
// and ensures consistent access to required APIs.
type DataProviderFactory interface {
	// NewDataProvider creates a new data provider based on the specified topic
	// and configuration parameters.
	//
	// No errors are expected during normal operations.
<<<<<<< HEAD
	NewDataProvider(ctx context.Context, subscriptionID uuid.UUID, topic string, args models.Arguments, ch chan<- interface{}) (DataProvider, error)
=======
	NewDataProvider(ctx context.Context, subscriptionID string, topic string, args models.Arguments, ch chan<- interface{}) (DataProvider, error)
>>>>>>> 37ac1f63
}

var _ DataProviderFactory = (*DataProviderFactoryImpl)(nil)

// DataProviderFactoryImpl is an implementation of the DataProviderFactory interface.
// It is responsible for creating data providers based on the
// requested topic. It manages access to logging and relevant APIs needed to retrieve data.
type DataProviderFactoryImpl struct {
	logger zerolog.Logger

	stateStreamApi state_stream.API
	accessApi      access.API

	chain             flow.Chain
	eventFilterConfig state_stream.EventFilterConfig
	heartbeatInterval uint64

	linkGenerator commonmodels.LinkGenerator
}

// NewDataProviderFactory creates a new DataProviderFactory
//
// Parameters:
// - logger: Used for logging within the data providers.
// - eventFilterConfig: Configuration for filtering events from state streams.
// - stateStreamApi: API for accessing data from the Flow state stream API.
// - accessApi: API for accessing data from the Flow Access API.
func NewDataProviderFactory(
	logger zerolog.Logger,
	stateStreamApi state_stream.API,
	accessApi access.API,
	chain flow.Chain,
	eventFilterConfig state_stream.EventFilterConfig,
	heartbeatInterval uint64,
	linkGenerator commonmodels.LinkGenerator,
) *DataProviderFactoryImpl {
	return &DataProviderFactoryImpl{
		logger:            logger,
		stateStreamApi:    stateStreamApi,
		accessApi:         accessApi,
		chain:             chain,
		eventFilterConfig: eventFilterConfig,
		heartbeatInterval: heartbeatInterval,
		linkGenerator:     linkGenerator,
	}
}

// NewDataProvider creates a new data provider based on the specified topic
// and configuration parameters.
//
// Parameters:
// - ctx: Context for managing request lifetime and cancellation.
// - topic: The topic for which a data provider is to be created.
// - arguments: Configuration arguments for the data provider.
// - ch: Channel to which the data provider sends data.
//
// No errors are expected during normal operations.
<<<<<<< HEAD
func (s *DataProviderFactoryImpl) NewDataProvider(
	ctx context.Context,
	subscriptionID uuid.UUID,
	topic string,
	arguments models.Arguments,
	ch chan<- interface{},
) (DataProvider, error) {
	switch topic {
	case BlocksTopic:
		return NewBlocksDataProvider(ctx, s.logger, s.accessApi, s.linkGenerator, subscriptionID, topic, arguments, ch)
=======
func (s *DataProviderFactoryImpl) NewDataProvider(ctx context.Context, subscriptionID string, topic string, arguments models.Arguments, ch chan<- interface{}) (DataProvider, error) {
	switch topic {
	case BlocksTopic:
		return NewBlocksDataProvider(ctx, s.logger, s.accessApi, subscriptionID, s.linkGenerator, topic, arguments, ch)
>>>>>>> 37ac1f63
	case BlockHeadersTopic:
		return NewBlockHeadersDataProvider(ctx, s.logger, s.accessApi, subscriptionID, topic, arguments, ch)
	case BlockDigestsTopic:
		return NewBlockDigestsDataProvider(ctx, s.logger, s.accessApi, subscriptionID, topic, arguments, ch)
	case EventsTopic:
		return NewEventsDataProvider(ctx, s.logger, s.stateStreamApi, subscriptionID, topic, arguments, ch, s.chain, s.eventFilterConfig, s.heartbeatInterval)
	case AccountStatusesTopic:
		return NewAccountStatusesDataProvider(ctx, s.logger, s.stateStreamApi, subscriptionID, topic, arguments, ch, s.chain, s.eventFilterConfig, s.heartbeatInterval)
	case TransactionStatusesTopic:
<<<<<<< HEAD
		return NewTransactionStatusesDataProvider(ctx, s.logger, s.accessApi, s.linkGenerator, subscriptionID, topic, arguments, ch)
	case SendAndGetTransactionStatusesTopic:
		return NewSendAndGetTransactionStatusesDataProvider(ctx, s.logger, s.accessApi, s.linkGenerator, subscriptionID, topic, arguments, ch, s.chain)
=======
		return NewTransactionStatusesDataProvider(ctx, s.logger, s.accessApi, subscriptionID, s.linkGenerator, topic, arguments, ch)
	case SendAndGetTransactionStatusesTopic:
		return NewSendAndGetTransactionStatusesDataProvider(ctx, s.logger, s.accessApi, subscriptionID, s.linkGenerator, topic, arguments, ch)
>>>>>>> 37ac1f63
	default:
		return nil, fmt.Errorf("unsupported topic \"%s\"", topic)
	}
}<|MERGE_RESOLUTION|>--- conflicted
+++ resolved
@@ -4,7 +4,6 @@
 	"context"
 	"fmt"
 
-	"github.com/google/uuid"
 	"github.com/rs/zerolog"
 
 	"github.com/onflow/flow-go/access"
@@ -34,11 +33,7 @@
 	// and configuration parameters.
 	//
 	// No errors are expected during normal operations.
-<<<<<<< HEAD
-	NewDataProvider(ctx context.Context, subscriptionID uuid.UUID, topic string, args models.Arguments, ch chan<- interface{}) (DataProvider, error)
-=======
 	NewDataProvider(ctx context.Context, subscriptionID string, topic string, args models.Arguments, ch chan<- interface{}) (DataProvider, error)
->>>>>>> 37ac1f63
 }
 
 var _ DataProviderFactory = (*DataProviderFactoryImpl)(nil)
@@ -96,23 +91,10 @@
 // - ch: Channel to which the data provider sends data.
 //
 // No errors are expected during normal operations.
-<<<<<<< HEAD
-func (s *DataProviderFactoryImpl) NewDataProvider(
-	ctx context.Context,
-	subscriptionID uuid.UUID,
-	topic string,
-	arguments models.Arguments,
-	ch chan<- interface{},
-) (DataProvider, error) {
-	switch topic {
-	case BlocksTopic:
-		return NewBlocksDataProvider(ctx, s.logger, s.accessApi, s.linkGenerator, subscriptionID, topic, arguments, ch)
-=======
 func (s *DataProviderFactoryImpl) NewDataProvider(ctx context.Context, subscriptionID string, topic string, arguments models.Arguments, ch chan<- interface{}) (DataProvider, error) {
 	switch topic {
 	case BlocksTopic:
 		return NewBlocksDataProvider(ctx, s.logger, s.accessApi, subscriptionID, s.linkGenerator, topic, arguments, ch)
->>>>>>> 37ac1f63
 	case BlockHeadersTopic:
 		return NewBlockHeadersDataProvider(ctx, s.logger, s.accessApi, subscriptionID, topic, arguments, ch)
 	case BlockDigestsTopic:
@@ -122,15 +104,9 @@
 	case AccountStatusesTopic:
 		return NewAccountStatusesDataProvider(ctx, s.logger, s.stateStreamApi, subscriptionID, topic, arguments, ch, s.chain, s.eventFilterConfig, s.heartbeatInterval)
 	case TransactionStatusesTopic:
-<<<<<<< HEAD
-		return NewTransactionStatusesDataProvider(ctx, s.logger, s.accessApi, s.linkGenerator, subscriptionID, topic, arguments, ch)
-	case SendAndGetTransactionStatusesTopic:
-		return NewSendAndGetTransactionStatusesDataProvider(ctx, s.logger, s.accessApi, s.linkGenerator, subscriptionID, topic, arguments, ch, s.chain)
-=======
 		return NewTransactionStatusesDataProvider(ctx, s.logger, s.accessApi, subscriptionID, s.linkGenerator, topic, arguments, ch)
 	case SendAndGetTransactionStatusesTopic:
-		return NewSendAndGetTransactionStatusesDataProvider(ctx, s.logger, s.accessApi, subscriptionID, s.linkGenerator, topic, arguments, ch)
->>>>>>> 37ac1f63
+		return NewSendAndGetTransactionStatusesDataProvider(ctx, s.logger, s.accessApi, subscriptionID, s.linkGenerator, topic, arguments, ch, s.chain)
 	default:
 		return nil, fmt.Errorf("unsupported topic \"%s\"", topic)
 	}
