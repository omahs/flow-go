--- conflicted
+++ resolved
@@ -6,7 +6,6 @@
 	"testing"
 	"time"
 
-	"github.com/google/uuid"
 	"github.com/rs/zerolog"
 	"github.com/stretchr/testify/mock"
 	"github.com/stretchr/testify/require"
@@ -140,7 +139,6 @@
 
 // requireAccountStatuses ensures that the received account statuses information matches the expected data.
 func (s *AccountStatusesProviderSuite) requireAccountStatuses(actual interface{}, expected interface{}) {
-<<<<<<< HEAD
 	expectedResponse, ok := expected.(*models.BaseDataProvidersResponse)
 	require.True(s.T(), ok, "Expected *models.BaseDataProvidersResponse, got %T", expected)
 
@@ -161,21 +159,6 @@
 
 	for key, expectedEvents := range expectedResponsePayload.AccountEvents {
 		actualEvents, ok := actualResponsePayload.AccountEvents[key]
-=======
-	expectedResponse, ok := expected.(*models.AccountStatusesResponse)
-	require.True(s.T(), ok, "Expected *models.AccountStatusesResponse, got %T", expected)
-
-	actualResponse, ok := actual.(*models.AccountStatusesResponse)
-	require.True(s.T(), ok, "Expected *models.AccountStatusesResponse, got %T", actual)
-
-	require.Equal(s.T(), expectedResponse.BlockID, actualResponse.BlockID)
-	require.Equal(s.T(), len(expectedResponse.AccountEvents), len(actualResponse.AccountEvents))
-	require.Equal(s.T(), expectedResponse.MessageIndex, actualResponse.MessageIndex)
-	require.Equal(s.T(), expectedResponse.Height, actualResponse.Height)
-
-	for key, expectedEvents := range expectedResponse.AccountEvents {
-		actualEvents, ok := actualResponse.AccountEvents[key]
->>>>>>> 37ac1f63
 		require.True(s.T(), ok, "Missing key in actual AccountEvents: %s", key)
 
 		s.Require().Equal(expectedEvents, actualEvents, "Mismatch for key: %s", key)
@@ -201,11 +184,7 @@
 				ctx,
 				s.log,
 				s.api,
-<<<<<<< HEAD
-				uuid.New(),
-=======
 				"dummy-id",
->>>>>>> 37ac1f63
 				topic,
 				test.arguments,
 				send,
@@ -247,11 +226,7 @@
 		ctx,
 		s.log,
 		s.api,
-<<<<<<< HEAD
-		uuid.New(),
-=======
 		"dummy-id",
->>>>>>> 37ac1f63
 		topic,
 		arguments,
 		send,
@@ -331,7 +306,6 @@
 	expectedResponses := make([]interface{}, len(backendResponses))
 
 	for i, resp := range backendResponses {
-<<<<<<< HEAD
 		var expectedResponsePayload models.AccountStatusesResponse
 		expectedResponsePayload.Build(resp, uint64(i))
 
@@ -339,12 +313,6 @@
 			Topic:   AccountStatusesTopic,
 			Payload: &expectedResponsePayload,
 		}
-=======
-		var expectedResponse models.AccountStatusesResponse
-		expectedResponse.Build(resp, uint64(i))
-
-		expectedResponses[i] = &expectedResponse
->>>>>>> 37ac1f63
 	}
 
 	return expectedResponses
