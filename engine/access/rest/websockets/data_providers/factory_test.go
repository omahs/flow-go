--- conflicted
+++ resolved
@@ -138,11 +138,7 @@
 		{
 			name:      "transaction statuses topic",
 			topic:     TransactionStatusesTopic,
-<<<<<<< HEAD
-			arguments: wsmodels.Arguments{},
-=======
-			arguments: models.Arguments{"tx_id": unittest.IdentifierFixture().String()},
->>>>>>> 89dfb911
+			arguments: wsmodels.Arguments{"tx_id": unittest.IdentifierFixture().String()},
 			setupSubscription: func() {
 				s.setupSubscription(s.accessApi.On("SubscribeTransactionStatuses", mock.Anything, mock.Anything, mock.Anything))
 			},
@@ -153,11 +149,7 @@
 		{
 			name:      "send transaction statuses topic",
 			topic:     SendAndGetTransactionStatusesTopic,
-<<<<<<< HEAD
 			arguments: wsmodels.Arguments(unittest.CreateSendTxHttpPayload(tx)),
-=======
-			arguments: models.Arguments(unittest.CreateSendTxHttpPayload(tx)),
->>>>>>> 89dfb911
 			setupSubscription: func() {
 				s.setupSubscription(s.accessApi.On("SendAndSubscribeTransactionStatuses", mock.Anything, mock.Anything, mock.Anything))
 			},
