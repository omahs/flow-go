package data_providers

import (
	"context"
	"fmt"

	"github.com/rs/zerolog"

	"github.com/onflow/flow-go/access"
	"github.com/onflow/flow-go/engine/access/rest/common/parser"
	"github.com/onflow/flow-go/engine/access/rest/http/request"
	"github.com/onflow/flow-go/engine/access/rest/util"
	"github.com/onflow/flow-go/engine/access/rest/websockets/models"
	"github.com/onflow/flow-go/engine/access/subscription"
	"github.com/onflow/flow-go/model/flow"
)

// BlocksArguments contains the arguments required for subscribing to blocks / block headers / block digests
type blocksArguments struct {
	StartBlockID     flow.Identifier  // ID of the block to start subscription from
	StartBlockHeight uint64           // Height of the block to start subscription from
	BlockStatus      flow.BlockStatus // Status of blocks to subscribe to
}

// BlocksDataProvider is responsible for providing blocks
type BlocksDataProvider struct {
	*baseDataProvider

	logger zerolog.Logger
	api    access.API
}

var _ DataProvider = (*BlocksDataProvider)(nil)

// NewBlocksDataProvider creates a new instance of BlocksDataProvider.
func NewBlocksDataProvider(
	ctx context.Context,
	logger zerolog.Logger,
	api access.API,
	topic string,
	arguments models.Arguments,
	send chan<- interface{},
) (*BlocksDataProvider, error) {
	p := &BlocksDataProvider{
		logger: logger.With().Str("component", "blocks-data-provider").Logger(),
		api:    api,
	}

	// Parse arguments passed to the provider.
	blockArgs, err := ParseBlocksArguments(arguments)
	if err != nil {
		return nil, fmt.Errorf("invalid arguments: %w", err)
	}

	subCtx, cancel := context.WithCancel(ctx)
	p.baseDataProvider = newBaseDataProvider(
		topic,
		cancel,
		send,
		p.createSubscription(subCtx, blockArgs), // Set up a subscription to blocks based on arguments.
	)

	return p, nil
}

// Run starts processing the subscription for blocks and handles responses.
//
// No errors are expected during normal operations.
func (p *BlocksDataProvider) Run() error {
	return subscription.HandleSubscription(
		p.subscription,
		subscription.HandleResponse(p.send, func(block *flow.Block) (interface{}, error) {
			return &models.BlockMessageResponse{
				Block: block,
			}, nil
		}),
	)
}

// createSubscription creates a new subscription using the specified input arguments.
func (p *BlocksDataProvider) createSubscription(ctx context.Context, args blocksArguments) subscription.Subscription {
	if args.StartBlockID != flow.ZeroID {
		return p.api.SubscribeBlocksFromStartBlockID(ctx, args.StartBlockID, args.BlockStatus)
	}

	if args.StartBlockHeight != request.EmptyHeight {
		return p.api.SubscribeBlocksFromStartHeight(ctx, args.StartBlockHeight, args.BlockStatus)
	}

	return p.api.SubscribeBlocksFromLatest(ctx, args.BlockStatus)
}

// ParseBlocksArguments validates and initializes the blocks arguments.
func ParseBlocksArguments(arguments models.Arguments) (blocksArguments, error) {
	var args blocksArguments

	// Parse 'block_status'
	if blockStatusIn, ok := arguments["block_status"]; ok {
		result, ok := blockStatusIn.(string)
		if !ok {
			return args, fmt.Errorf("'block_status' must be string")
		}
		blockStatus, err := parser.ParseBlockStatus(result)
		if err != nil {
			return args, err
		}
		args.BlockStatus = blockStatus
	} else {
		return args, fmt.Errorf("'block_status' must be provided")
	}

	// Parse block arguments
	startBlockID, startBlockHeight, err := ParseStartBlock(arguments)
	if err != nil {
		return args, err
	}
	args.StartBlockID = startBlockID
	args.StartBlockHeight = startBlockHeight

	return args, nil
}

func ParseStartBlock(arguments models.Arguments) (flow.Identifier, uint64, error) {
	startBlockIDIn, hasStartBlockID := arguments["start_block_id"]
	startBlockHeightIn, hasStartBlockHeight := arguments["start_block_height"]

	// Check for mutual exclusivity of start_block_id and start_block_height early
	if hasStartBlockID && hasStartBlockHeight {
		return flow.ZeroID, 0, fmt.Errorf("can only provide either 'start_block_id' or 'start_block_height'")
	}

<<<<<<< HEAD
	if hasStartBlockID {
		result, ok := startBlockIDIn.(string)
		if !ok {
			return args, fmt.Errorf("'start_block_id' must be a string")
=======
	// Parse 'start_block_id'
	if hasStartBlockID {
		result, ok := startBlockIDIn.(string)
		if !ok {
			return flow.ZeroID, request.EmptyHeight, fmt.Errorf("'start_block_id' must be a string")
>>>>>>> 941178d0
		}
		var startBlockID parser.ID
		err := startBlockID.Parse(result)
		if err != nil {
			return flow.ZeroID, request.EmptyHeight, fmt.Errorf("invalid 'start_block_id': %w", err)
		}
		return startBlockID.Flow(), request.EmptyHeight, nil
	}

<<<<<<< HEAD
	if hasStartBlockHeight {
		result, ok := startBlockHeightIn.(string)
		if !ok {
			return args, fmt.Errorf("'start_block_height' must be a string")
		}
		var err error
		args.StartBlockHeight, err = util.ToUint64(result)
=======
	// Parse 'start_block_height'
	if hasStartBlockHeight {
		result, ok := startBlockHeightIn.(string)
		if !ok {
			return flow.ZeroID, 0, fmt.Errorf("'start_block_height' must be a string")
		}
		startBlockHeight, err := util.ToUint64(result)
>>>>>>> 941178d0
		if err != nil {
			return flow.ZeroID, request.EmptyHeight, fmt.Errorf("invalid 'start_block_height': %w", err)
		}
<<<<<<< HEAD
	} else {
		// Default value if 'start_block_height' is not provided
		args.StartBlockHeight = request.EmptyHeight
=======
		return flow.ZeroID, startBlockHeight, nil
>>>>>>> 941178d0
	}

	return flow.ZeroID, request.EmptyHeight, nil
}<|MERGE_RESOLUTION|>--- conflicted
+++ resolved
@@ -129,18 +129,11 @@
 		return flow.ZeroID, 0, fmt.Errorf("can only provide either 'start_block_id' or 'start_block_height'")
 	}
 
-<<<<<<< HEAD
-	if hasStartBlockID {
-		result, ok := startBlockIDIn.(string)
-		if !ok {
-			return args, fmt.Errorf("'start_block_id' must be a string")
-=======
 	// Parse 'start_block_id'
 	if hasStartBlockID {
 		result, ok := startBlockIDIn.(string)
 		if !ok {
 			return flow.ZeroID, request.EmptyHeight, fmt.Errorf("'start_block_id' must be a string")
->>>>>>> 941178d0
 		}
 		var startBlockID parser.ID
 		err := startBlockID.Parse(result)
@@ -150,15 +143,6 @@
 		return startBlockID.Flow(), request.EmptyHeight, nil
 	}
 
-<<<<<<< HEAD
-	if hasStartBlockHeight {
-		result, ok := startBlockHeightIn.(string)
-		if !ok {
-			return args, fmt.Errorf("'start_block_height' must be a string")
-		}
-		var err error
-		args.StartBlockHeight, err = util.ToUint64(result)
-=======
 	// Parse 'start_block_height'
 	if hasStartBlockHeight {
 		result, ok := startBlockHeightIn.(string)
@@ -166,17 +150,10 @@
 			return flow.ZeroID, 0, fmt.Errorf("'start_block_height' must be a string")
 		}
 		startBlockHeight, err := util.ToUint64(result)
->>>>>>> 941178d0
 		if err != nil {
 			return flow.ZeroID, request.EmptyHeight, fmt.Errorf("invalid 'start_block_height': %w", err)
 		}
-<<<<<<< HEAD
-	} else {
-		// Default value if 'start_block_height' is not provided
-		args.StartBlockHeight = request.EmptyHeight
-=======
 		return flow.ZeroID, startBlockHeight, nil
->>>>>>> 941178d0
 	}
 
 	return flow.ZeroID, request.EmptyHeight, nil
