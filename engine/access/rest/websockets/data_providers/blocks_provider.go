package data_providers

import (
	"context"
	"fmt"

	"github.com/rs/zerolog"
	"google.golang.org/grpc/codes"
	"google.golang.org/grpc/status"

	"github.com/onflow/flow-go/access"
<<<<<<< HEAD
	"github.com/onflow/flow-go/engine/access/rest/common"
=======
>>>>>>> 0eaf627c
	commonmodels "github.com/onflow/flow-go/engine/access/rest/common/models"
	"github.com/onflow/flow-go/engine/access/rest/common/parser"
	"github.com/onflow/flow-go/engine/access/rest/http/request"
	"github.com/onflow/flow-go/engine/access/rest/util"
	"github.com/onflow/flow-go/engine/access/rest/websockets/models"
	"github.com/onflow/flow-go/engine/access/subscription"
	"github.com/onflow/flow-go/model/flow"
)

// BlocksArguments contains the arguments required for subscribing to blocks / block headers / block digests
type blocksArguments struct {
	StartBlockID     flow.Identifier  // ID of the block to start subscription from
	StartBlockHeight uint64           // Height of the block to start subscription from
	BlockStatus      flow.BlockStatus // Status of blocks to subscribe to
	Expand           map[string]bool
}

// BlocksDataProvider is responsible for providing blocks
type BlocksDataProvider struct {
	*baseDataProvider

	logger        zerolog.Logger
	api           access.API
	arguments     blocksArguments
	linkGenerator commonmodels.LinkGenerator
}

var _ DataProvider = (*BlocksDataProvider)(nil)

// NewBlocksDataProvider creates a new instance of BlocksDataProvider.
func NewBlocksDataProvider(
	ctx context.Context,
	logger zerolog.Logger,
	api access.API,
	linkGenerator commonmodels.LinkGenerator,
	topic string,
	arguments models.Arguments,
	send chan<- interface{},
) (*BlocksDataProvider, error) {
	p := &BlocksDataProvider{
		logger:        logger.With().Str("component", "blocks-data-provider").Logger(),
		api:           api,
		linkGenerator: linkGenerator,
	}

	// Parse arguments passed to the provider.
	var err error
	p.arguments, err = ParseBlocksArguments(arguments)
	if err != nil {
		return nil, fmt.Errorf("invalid arguments: %w", err)
	}

	subCtx, cancel := context.WithCancel(ctx)
	p.baseDataProvider = newBaseDataProvider(
		topic,
		cancel,
		send,
		p.createSubscription(subCtx, p.arguments), // Set up a subscription to blocks based on arguments.
	)

	return p, nil
}

// Run starts processing the subscription for blocks and handles responses.
//
// No errors are expected during normal operations.
func (p *BlocksDataProvider) Run() error {
	return subscription.HandleSubscription(
		p.subscription,
		subscription.HandleResponse(p.send, func(b *flow.Block) (interface{}, error) {
			var block commonmodels.Block

<<<<<<< HEAD
			executionResult, err := p.getExecutionResult(b)
			if err != nil {
				return nil, err
			}

			err = block.Build(b, executionResult, p.linkGenerator, p.arguments.BlockStatus, p.arguments.Expand)
=======
			expandPayload := map[string]bool{commonmodels.ExpandableFieldPayload: true}
			err := block.Build(b, nil, p.linkGenerator, p.arguments.BlockStatus, expandPayload)
>>>>>>> 0eaf627c
			if err != nil {
				return nil, fmt.Errorf("failed to build block response :%w", err)
			}

			return &models.BlockMessageResponse{
				Block: &block,
			}, nil
		}),
	)
}

// getExecutionResult retrieves the execution result for the given block.
// If the execution result is not yet available, it returns a nil execution result and no error.
//
// No errors are expected during normal operations.
func (p *BlocksDataProvider) getExecutionResult(b *flow.Block) (*flow.ExecutionResult, error) {
	executionResult, err := p.api.GetExecutionResultForBlockID(context.TODO(), b.ID())
	if err != nil {
		if se, ok := status.FromError(err); ok && se.Code() == codes.NotFound {
			return nil, nil // Execution result not yet available
		}
		return nil, fmt.Errorf("failed to get execution result for block: %s, %d: %w", b.ID(), b.Header.Height, err)
	}
	return executionResult, nil
}

// createSubscription creates a new subscription using the specified input arguments.
func (p *BlocksDataProvider) createSubscription(ctx context.Context, args blocksArguments) subscription.Subscription {
	if args.StartBlockID != flow.ZeroID {
		return p.api.SubscribeBlocksFromStartBlockID(ctx, args.StartBlockID, args.BlockStatus)
	}

	if args.StartBlockHeight != request.EmptyHeight {
		return p.api.SubscribeBlocksFromStartHeight(ctx, args.StartBlockHeight, args.BlockStatus)
	}

	return p.api.SubscribeBlocksFromLatest(ctx, args.BlockStatus)
}

// ParseBlocksArguments validates and initializes the blocks arguments.
func ParseBlocksArguments(arguments models.Arguments) (blocksArguments, error) {
	var args blocksArguments

	// Parse 'block_status'
	if blockStatusIn, ok := arguments["block_status"]; ok {
		result, ok := blockStatusIn.(string)
		if !ok {
			return args, fmt.Errorf("'block_status' must be string")
		}
		blockStatus, err := parser.ParseBlockStatus(result)
		if err != nil {
			return args, err
		}
		args.BlockStatus = blockStatus
	} else {
		return args, fmt.Errorf("'block_status' must be provided")
	}

	// Parse block arguments
	startBlockID, startBlockHeight, err := ParseStartBlock(arguments)
	if err != nil {
		return args, err
	}
	args.StartBlockID = startBlockID
	args.StartBlockHeight = startBlockHeight

	// Parse 'expand' as a JSON array of string
	// expected values: "payload", "execution_result"
	if expandIn, ok := arguments["expand"]; ok && expandIn != "" {
		result, ok := expandIn.([]string)
		if !ok {
			return args, fmt.Errorf("'expand' must be an array of string")
		}

		args.Expand = common.SliceToMap(result)
	}

	return args, nil
}

func ParseStartBlock(arguments models.Arguments) (flow.Identifier, uint64, error) {
	startBlockIDIn, hasStartBlockID := arguments["start_block_id"]
	startBlockHeightIn, hasStartBlockHeight := arguments["start_block_height"]

	// Check for mutual exclusivity of start_block_id and start_block_height early
	if hasStartBlockID && hasStartBlockHeight {
		return flow.ZeroID, 0, fmt.Errorf("can only provide either 'start_block_id' or 'start_block_height'")
	}

	// Parse 'start_block_id'
	if hasStartBlockID {
		result, ok := startBlockIDIn.(string)
		if !ok {
			return flow.ZeroID, request.EmptyHeight, fmt.Errorf("'start_block_id' must be a string")
		}
		var startBlockID parser.ID
		err := startBlockID.Parse(result)
		if err != nil {
			return flow.ZeroID, request.EmptyHeight, fmt.Errorf("invalid 'start_block_id': %w", err)
		}
		return startBlockID.Flow(), request.EmptyHeight, nil
	}

	// Parse 'start_block_height'
	if hasStartBlockHeight {
		result, ok := startBlockHeightIn.(string)
		if !ok {
			return flow.ZeroID, 0, fmt.Errorf("'start_block_height' must be a string")
		}
		startBlockHeight, err := util.ToUint64(result)
		if err != nil {
			return flow.ZeroID, request.EmptyHeight, fmt.Errorf("invalid 'start_block_height': %w", err)
		}
		return flow.ZeroID, startBlockHeight, nil
	}

	return flow.ZeroID, request.EmptyHeight, nil
}<|MERGE_RESOLUTION|>--- conflicted
+++ resolved
@@ -5,14 +5,8 @@
 	"fmt"
 
 	"github.com/rs/zerolog"
-	"google.golang.org/grpc/codes"
-	"google.golang.org/grpc/status"
 
 	"github.com/onflow/flow-go/access"
-<<<<<<< HEAD
-	"github.com/onflow/flow-go/engine/access/rest/common"
-=======
->>>>>>> 0eaf627c
 	commonmodels "github.com/onflow/flow-go/engine/access/rest/common/models"
 	"github.com/onflow/flow-go/engine/access/rest/common/parser"
 	"github.com/onflow/flow-go/engine/access/rest/http/request"
@@ -27,7 +21,6 @@
 	StartBlockID     flow.Identifier  // ID of the block to start subscription from
 	StartBlockHeight uint64           // Height of the block to start subscription from
 	BlockStatus      flow.BlockStatus // Status of blocks to subscribe to
-	Expand           map[string]bool
 }
 
 // BlocksDataProvider is responsible for providing blocks
@@ -85,17 +78,8 @@
 		subscription.HandleResponse(p.send, func(b *flow.Block) (interface{}, error) {
 			var block commonmodels.Block
 
-<<<<<<< HEAD
-			executionResult, err := p.getExecutionResult(b)
-			if err != nil {
-				return nil, err
-			}
-
-			err = block.Build(b, executionResult, p.linkGenerator, p.arguments.BlockStatus, p.arguments.Expand)
-=======
 			expandPayload := map[string]bool{commonmodels.ExpandableFieldPayload: true}
 			err := block.Build(b, nil, p.linkGenerator, p.arguments.BlockStatus, expandPayload)
->>>>>>> 0eaf627c
 			if err != nil {
 				return nil, fmt.Errorf("failed to build block response :%w", err)
 			}
@@ -105,21 +89,6 @@
 			}, nil
 		}),
 	)
-}
-
-// getExecutionResult retrieves the execution result for the given block.
-// If the execution result is not yet available, it returns a nil execution result and no error.
-//
-// No errors are expected during normal operations.
-func (p *BlocksDataProvider) getExecutionResult(b *flow.Block) (*flow.ExecutionResult, error) {
-	executionResult, err := p.api.GetExecutionResultForBlockID(context.TODO(), b.ID())
-	if err != nil {
-		if se, ok := status.FromError(err); ok && se.Code() == codes.NotFound {
-			return nil, nil // Execution result not yet available
-		}
-		return nil, fmt.Errorf("failed to get execution result for block: %s, %d: %w", b.ID(), b.Header.Height, err)
-	}
-	return executionResult, nil
 }
 
 // createSubscription creates a new subscription using the specified input arguments.
@@ -162,17 +131,6 @@
 	args.StartBlockID = startBlockID
 	args.StartBlockHeight = startBlockHeight
 
-	// Parse 'expand' as a JSON array of string
-	// expected values: "payload", "execution_result"
-	if expandIn, ok := arguments["expand"]; ok && expandIn != "" {
-		result, ok := expandIn.([]string)
-		if !ok {
-			return args, fmt.Errorf("'expand' must be an array of string")
-		}
-
-		args.Expand = common.SliceToMap(result)
-	}
-
 	return args, nil
 }
 
