--- conflicted
+++ resolved
@@ -181,12 +181,115 @@
 		var expectedResponsePayload models.EventResponse
 		expectedResponsePayload.Build(resp, uint64(i))
 
-<<<<<<< HEAD
 		expectedResponses[i] = &models.BaseDataProvidersResponse{
 			Topic:   EventsTopic,
 			Payload: &expectedResponsePayload,
 		}
-=======
+	}
+	return expectedResponses
+}
+
+// TestMessageIndexEventProviderResponse_HappyPath tests that MessageIndex values in response are strictly increasing.
+func (s *EventsProviderSuite) TestMessageIndexEventProviderResponse_HappyPath() {
+	ctx := context.Background()
+	send := make(chan interface{}, 10)
+	topic := EventsTopic
+	eventsCount := 4
+
+	// Create a channel to simulate the subscription's event channel
+	eventChan := make(chan interface{})
+
+	// Create a mock subscription and mock the channel
+	sub := ssmock.NewSubscription(s.T())
+	sub.On("Channel").Return((<-chan interface{})(eventChan))
+	sub.On("Err").Return(nil).Once()
+
+	s.api.On("SubscribeEventsFromStartBlockID", mock.Anything, mock.Anything, mock.Anything).Return(sub)
+
+	arguments :=
+		map[string]interface{}{
+			"start_block_id": s.rootBlock.ID().String(),
+		}
+
+	// Create the EventsDataProvider instance
+	provider, err := NewEventsDataProvider(
+		ctx,
+		s.log,
+		s.api,
+		"dummy-id",
+		topic,
+		arguments,
+		send,
+		s.chain,
+		state_stream.DefaultEventFilterConfig,
+		subscription.DefaultHeartbeatInterval,
+	)
+
+	s.Require().NotNil(provider)
+	s.Require().NoError(err)
+
+	// Ensure the provider is properly closed after the test
+	defer provider.Close()
+
+	// Run the provider in a separate goroutine to simulate subscription processing
+	done := make(chan struct{})
+	go func() {
+		defer close(done)
+		err = provider.Run()
+		s.Require().NoError(err)
+	}()
+
+	// Simulate emitting events to the event channel
+	go func() {
+		defer close(eventChan) // Close the channel when done
+
+		for i := 0; i < eventsCount; i++ {
+			eventChan <- &backend.EventsResponse{
+				Height: s.rootBlock.Header.Height,
+			}
+		}
+	}()
+
+	// Collect responses
+	var responses []*models.EventResponse
+	for i := 0; i < eventsCount; i++ {
+		res := <-send
+		eventRes, ok := res.(*models.BaseDataProvidersResponse)
+		s.Require().True(ok, "Expected *models.BaseDataProvidersResponse, got %T", res)
+
+		eventResData, ok := eventRes.Payload.(*models.EventResponse)
+		s.Require().True(ok, "Expected *models.EventResponse, got %T", res)
+
+		responses = append(responses, eventResData)
+	}
+
+	// Wait for the provider goroutine to finish
+	unittest.RequireCloseBefore(s.T(), done, time.Second, "provider failed to stop")
+
+	// Verifying that indices are starting from 0
+	s.Require().Equal(uint64(0), responses[0].MessageIndex, "Expected MessageIndex to start with 0")
+
+	// Verifying that indices are strictly increasing
+	for i := 1; i < len(responses); i++ {
+		prevIndex := responses[i-1].MessageIndex
+		currentIndex := responses[i].MessageIndex
+		s.Require().Equal(prevIndex+1, currentIndex, "Expected MessageIndex to increment by 1")
+	}
+}
+
+// TestEventsDataProvider_InvalidArguments tests the behavior of the event data provider
+// when invalid arguments are provided. It verifies that appropriate errors are returned
+// for missing or conflicting arguments.
+// This test covers the test cases:
+// 1. Providing both 'start_block_id' and 'start_block_height' simultaneously.
+// 2. Invalid 'start_block_id' argument.
+// 3. Invalid 'start_block_height' argument.
+func (s *EventsProviderSuite) TestEventsDataProvider_InvalidArguments() {
+	ctx := context.Background()
+	send := make(chan interface{})
+
+	topic := EventsTopic
+
 	for _, test := range invalidArgumentsTestCases() {
 		s.Run(test.name, func() {
 			provider, err := NewEventsDataProvider(
@@ -205,133 +308,6 @@
 			s.Require().Error(err)
 			s.Require().Contains(err.Error(), test.expectedErrorMsg)
 		})
->>>>>>> ff8c3a9d
-	}
-	return expectedResponses
-}
-
-// TestMessageIndexEventProviderResponse_HappyPath tests that MessageIndex values in response are strictly increasing.
-func (s *EventsProviderSuite) TestMessageIndexEventProviderResponse_HappyPath() {
-	ctx := context.Background()
-	send := make(chan interface{}, 10)
-	topic := EventsTopic
-	eventsCount := 4
-
-	// Create a channel to simulate the subscription's event channel
-	eventChan := make(chan interface{})
-
-	// Create a mock subscription and mock the channel
-	sub := ssmock.NewSubscription(s.T())
-	sub.On("Channel").Return((<-chan interface{})(eventChan))
-	sub.On("Err").Return(nil).Once()
-
-	s.api.On("SubscribeEventsFromStartBlockID", mock.Anything, mock.Anything, mock.Anything).Return(sub)
-
-	arguments :=
-		map[string]interface{}{
-			"start_block_id": s.rootBlock.ID().String(),
-		}
-
-	// Create the EventsDataProvider instance
-	provider, err := NewEventsDataProvider(
-		ctx,
-		s.log,
-		s.api,
-		"dummy-id",
-		topic,
-		arguments,
-		send,
-		s.chain,
-		state_stream.DefaultEventFilterConfig,
-		subscription.DefaultHeartbeatInterval,
-	)
-
-	s.Require().NotNil(provider)
-	s.Require().NoError(err)
-
-	// Ensure the provider is properly closed after the test
-	defer provider.Close()
-
-	// Run the provider in a separate goroutine to simulate subscription processing
-	done := make(chan struct{})
-	go func() {
-		defer close(done)
-		err = provider.Run()
-		s.Require().NoError(err)
-	}()
-
-	// Simulate emitting events to the event channel
-	go func() {
-		defer close(eventChan) // Close the channel when done
-
-		for i := 0; i < eventsCount; i++ {
-			eventChan <- &backend.EventsResponse{
-				Height: s.rootBlock.Header.Height,
-			}
-		}
-	}()
-
-	// Collect responses
-	var responses []*models.EventResponse
-	for i := 0; i < eventsCount; i++ {
-		res := <-send
-		eventRes, ok := res.(*models.BaseDataProvidersResponse)
-		s.Require().True(ok, "Expected *models.BaseDataProvidersResponse, got %T", res)
-
-		eventResData, ok := eventRes.Payload.(*models.EventResponse)
-		s.Require().True(ok, "Expected *models.EventResponse, got %T", res)
-
-		responses = append(responses, eventResData)
-	}
-
-<<<<<<< HEAD
-	// Verifying that indices are starting from 0
-=======
-	// Wait for the provider goroutine to finish
-	unittest.RequireCloseBefore(s.T(), done, time.Second, "provider failed to stop")
-
-	// Verifying that indices are starting from 1
->>>>>>> ff8c3a9d
-	s.Require().Equal(uint64(0), responses[0].MessageIndex, "Expected MessageIndex to start with 0")
-
-	// Verifying that indices are strictly increasing
-	for i := 1; i < len(responses); i++ {
-		prevIndex := responses[i-1].MessageIndex
-		currentIndex := responses[i].MessageIndex
-		s.Require().Equal(prevIndex+1, currentIndex, "Expected MessageIndex to increment by 1")
-	}
-}
-
-// TestEventsDataProvider_InvalidArguments tests the behavior of the event data provider
-// when invalid arguments are provided. It verifies that appropriate errors are returned
-// for missing or conflicting arguments.
-// This test covers the test cases:
-// 1. Providing both 'start_block_id' and 'start_block_height' simultaneously.
-// 2. Invalid 'start_block_id' argument.
-// 3. Invalid 'start_block_height' argument.
-func (s *EventsProviderSuite) TestEventsDataProvider_InvalidArguments() {
-	ctx := context.Background()
-	send := make(chan interface{})
-
-	topic := EventsTopic
-
-	for _, test := range invalidArgumentsTestCases() {
-		s.Run(test.name, func() {
-			provider, err := NewEventsDataProvider(
-				ctx,
-				s.log,
-				s.api,
-				topic,
-				test.arguments,
-				send,
-				s.chain,
-				state_stream.DefaultEventFilterConfig,
-				subscription.DefaultHeartbeatInterval,
-			)
-			s.Require().Nil(provider)
-			s.Require().Error(err)
-			s.Require().Contains(err.Error(), test.expectedErrorMsg)
-		})
 	}
 }
 
