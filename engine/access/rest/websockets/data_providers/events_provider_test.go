--- conflicted
+++ resolved
@@ -93,18 +93,12 @@
 	return []testType{
 		{
 			name: "SubscribeBlocksFromStartBlockID happy path",
-<<<<<<< HEAD
 			arguments: wsmodels.Arguments{
-				"start_block_id": s.rootBlock.ID().String(),
-				"event_types":    []string{"flow.AccountCreated", "flow.AccountUpdated"},
-=======
-			arguments: models.Arguments{
 				"start_block_id":     s.rootBlock.ID().String(),
 				"event_types":        []string{string(flow.EventAccountCreated)},
 				"addresses":          []string{unittest.AddressFixture().String()},
 				"contracts":          []string{"A.0000000000000001.Contract1", "A.0000000000000001.Contract2"},
 				"heartbeat_interval": "3",
->>>>>>> 5dc9f815
 			},
 			setupBackend: func(sub *ssmock.Subscription) {
 				s.api.On(
@@ -136,18 +130,13 @@
 			expectedResponses: expectedResponses,
 		},
 		{
-<<<<<<< HEAD
-			name:      "SubscribeEventsFromLatest happy path",
-			arguments: wsmodels.Arguments{},
-=======
 			name: "SubscribeEventsFromLatest happy path",
-			arguments: models.Arguments{
+			arguments: wsmodels.Arguments{
 				"event_types":        []string{string(flow.EventAccountCreated)},
 				"addresses":          []string{unittest.AddressFixture().String()},
 				"contracts":          []string{"A.0000000000000001.Contract1", "A.0000000000000001.Contract2"},
 				"heartbeat_interval": "3",
 			},
->>>>>>> 5dc9f815
 			setupBackend: func(sub *ssmock.Subscription) {
 				s.api.On(
 					"SubscribeEventsFromLatest",
@@ -350,13 +339,6 @@
 // invalidEventsArgumentsTestCases returns a list of test cases with invalid argument combinations
 // for testing the behavior of events data providers. Each test case includes a name,
 // a set of input arguments, and the expected error message that should be returned.
-//
-// The test cases cover scenarios such as:
-// 1. Supplying both 'start_block_id' and 'start_block_height' simultaneously, which is not allowed.
-// 2. Providing invalid 'start_block_id' value.
-// 3. Providing invalid 'start_block_height' value.
-// 4. Providing invalid 'heartbeat_interval' value.
-// 5. Providing unexpected argument.
 func invalidEventsArgumentsTestCases() []testErrType {
 	return []testErrType{
 		{
