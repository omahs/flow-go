package data_providers

import (
	"context"
	"fmt"
	"strconv"
	"testing"
	"time"

	"github.com/rs/zerolog"
	"github.com/stretchr/testify/mock"
	"github.com/stretchr/testify/suite"

	"github.com/onflow/flow-go/engine/access/rest/websockets/models"
	"github.com/onflow/flow-go/engine/access/state_stream"
	"github.com/onflow/flow-go/engine/access/state_stream/backend"
	ssmock "github.com/onflow/flow-go/engine/access/state_stream/mock"
	"github.com/onflow/flow-go/engine/access/subscription"
	"github.com/onflow/flow-go/model/flow"
	"github.com/onflow/flow-go/utils/unittest"
)

// EventsProviderSuite is a test suite for testing the events providers functionality.
type EventsProviderSuite struct {
	suite.Suite

	log zerolog.Logger
	api *ssmock.API

	chain          flow.Chain
	rootBlock      flow.Block
	finalizedBlock *flow.Header

	factory *DataProviderFactoryImpl
}

func TestEventsProviderSuite(t *testing.T) {
	suite.Run(t, new(EventsProviderSuite))
}

func (s *EventsProviderSuite) SetupTest() {
	s.log = unittest.Logger()
	s.api = ssmock.NewAPI(s.T())

	s.chain = flow.Testnet.Chain()

	s.rootBlock = unittest.BlockFixture()
	s.rootBlock.Header.Height = 0

	s.factory = NewDataProviderFactory(
		s.log,
		s.api,
		nil,
		s.chain,
		state_stream.DefaultEventFilterConfig,
		subscription.DefaultHeartbeatInterval,
		nil,
	)
	s.Require().NotNil(s.factory)
}

// TestEventsDataProvider_HappyPath tests the behavior of the events data provider
// when it is configured correctly and operating under normal conditions. It
// validates that events are correctly streamed to the channel and ensures
// no unexpected errors occur.
func (s *EventsProviderSuite) TestEventsDataProvider_HappyPath() {
	events := []flow.Event{
		unittest.EventFixture(flow.EventAccountCreated, 0, 0, unittest.IdentifierFixture(), 0),
		unittest.EventFixture(flow.EventAccountUpdated, 0, 0, unittest.IdentifierFixture(), 0),
	}

	backendResponses := s.backendEventsResponses(events)

	testHappyPath(
		s.T(),
		EventsTopic,
		s.factory,
		s.subscribeEventsDataProviderTestCases(backendResponses),
		func(dataChan chan interface{}) {
			for i := 0; i < len(backendResponses); i++ {
				dataChan <- backendResponses[i]
			}
		},
		s.requireEvents,
	)
}

// subscribeEventsDataProviderTestCases generates test cases for events data providers.
func (s *EventsProviderSuite) subscribeEventsDataProviderTestCases(backendResponses []*backend.EventsResponse) []testType {
	expectedResponses := s.expectedEventsResponses(backendResponses)

	return []testType{
		{
			name: "SubscribeBlocksFromStartBlockID happy path",
			arguments: models.Arguments{
				"start_block_id": s.rootBlock.ID().String(),
				"event_types":    []string{"flow.AccountCreated", "flow.AccountUpdated"},
			},
			setupBackend: func(sub *ssmock.Subscription) {
				s.api.On(
					"SubscribeEventsFromStartBlockID",
					mock.Anything,
					s.rootBlock.ID(),
					mock.Anything,
				).Return(sub).Once()
			},
			expectedResponses: expectedResponses,
		},
		{
			name: "SubscribeEventsFromStartHeight happy path",
			arguments: models.Arguments{
				"start_block_height": strconv.FormatUint(s.rootBlock.Header.Height, 10),
			},
			setupBackend: func(sub *ssmock.Subscription) {
				s.api.On(
					"SubscribeEventsFromStartHeight",
					mock.Anything,
					s.rootBlock.Header.Height,
					mock.Anything,
				).Return(sub).Once()
			},
			expectedResponses: expectedResponses,
		},
		{
			name:      "SubscribeEventsFromLatest happy path",
			arguments: models.Arguments{},
			setupBackend: func(sub *ssmock.Subscription) {
				s.api.On(
					"SubscribeEventsFromLatest",
					mock.Anything,
					mock.Anything,
				).Return(sub).Once()
			},
			expectedResponses: expectedResponses,
		},
	}
}

// requireEvents ensures that the received event information matches the expected data.
func (s *EventsProviderSuite) requireEvents(actual interface{}, expected interface{}) {
<<<<<<< HEAD
	expectedResponse, ok := expected.(*models.BaseDataProvidersResponse)
	require.True(s.T(), ok, "Expected *models.BaseDataProvidersResponse, got %T", expected)

	expectedResponsePayload, ok := expectedResponse.Payload.(*models.EventResponse)
	require.True(s.T(), ok, "Unexpected response payload type: %T", expectedResponse.Payload)

	actualResponse, ok := actual.(*models.BaseDataProvidersResponse)
	require.True(s.T(), ok, "Expected *models.BaseDataProvidersResponse, got %T", actual)

	actualResponsePayload, ok := actualResponse.Payload.(*models.EventResponse)
	require.True(s.T(), ok, "Unexpected response payload type: %T", actualResponse.Payload)

	s.Require().ElementsMatch(expectedResponsePayload.Events, actualResponsePayload.Events)
	s.Require().Equal(expectedResponsePayload.MessageIndex, actualResponsePayload.MessageIndex)
=======
	expectedResponse, expectedResponsePayload := extractPayload[*models.EventResponse](s.T(), expected)
	actualResponse, actualResponsePayload := extractPayload[*models.EventResponse](s.T(), actual)

	s.Require().Equal(expectedResponse.Topic, actualResponse.Topic)
	s.Require().Equal(expectedResponsePayload.MessageIndex, actualResponsePayload.MessageIndex)
	s.Require().ElementsMatch(expectedResponsePayload.Events, actualResponsePayload.Events)
>>>>>>> a80d14d3
}

// backendEventsResponses creates backend events responses based on the provided events.
func (s *EventsProviderSuite) backendEventsResponses(events []flow.Event) []*backend.EventsResponse {
	responses := make([]*backend.EventsResponse, len(events))

	for i := range events {
		responses[i] = &backend.EventsResponse{
			Height:         s.rootBlock.Header.Height,
			BlockID:        s.rootBlock.ID(),
			Events:         events,
			BlockTimestamp: s.rootBlock.Header.Timestamp,
		}
	}

	return responses
}

// expectedEventsResponses creates the expected responses for the provided backend responses.
func (s *EventsProviderSuite) expectedEventsResponses(
	backendResponses []*backend.EventsResponse,
) []interface{} {
	expectedResponses := make([]interface{}, len(backendResponses))

	for i, resp := range backendResponses {
		var expectedResponsePayload models.EventResponse
		expectedResponsePayload.Build(resp, uint64(i))

		expectedResponses[i] = &models.BaseDataProvidersResponse{
			Topic:   EventsTopic,
			Payload: &expectedResponsePayload,
		}
	}
	return expectedResponses
}

// TestMessageIndexEventProviderResponse_HappyPath tests that MessageIndex values in response are strictly increasing.
func (s *EventsProviderSuite) TestMessageIndexEventProviderResponse_HappyPath() {
	ctx := context.Background()
	send := make(chan interface{}, 10)
	topic := EventsTopic
	eventsCount := 4

	// Create a channel to simulate the subscription's event channel
	eventChan := make(chan interface{})

	// Create a mock subscription and mock the channel
	sub := ssmock.NewSubscription(s.T())
	sub.On("Channel").Return((<-chan interface{})(eventChan))
	sub.On("Err").Return(nil).Once()

	s.api.On("SubscribeEventsFromStartBlockID", mock.Anything, mock.Anything, mock.Anything).Return(sub)

	arguments :=
		map[string]interface{}{
			"start_block_id": s.rootBlock.ID().String(),
		}

	// Create the EventsDataProvider instance
	provider, err := NewEventsDataProvider(
		ctx,
		s.log,
		s.api,
		"dummy-id",
		topic,
		arguments,
		send,
		s.chain,
		state_stream.DefaultEventFilterConfig,
		subscription.DefaultHeartbeatInterval,
	)

	s.Require().NotNil(provider)
	s.Require().NoError(err)

	// Ensure the provider is properly closed after the test
	defer provider.Close()

	// Run the provider in a separate goroutine to simulate subscription processing
	done := make(chan struct{})
	go func() {
		defer close(done)
		err = provider.Run()
		s.Require().NoError(err)
	}()

	// Simulate emitting events to the event channel
	go func() {
		defer close(eventChan) // Close the channel when done

		for i := 0; i < eventsCount; i++ {
			eventChan <- &backend.EventsResponse{
				Height: s.rootBlock.Header.Height,
			}
		}
	}()

	// Collect responses
	var responses []*models.EventResponse
	for i := 0; i < eventsCount; i++ {
		res := <-send
<<<<<<< HEAD
		eventRes, ok := res.(*models.BaseDataProvidersResponse)
		s.Require().True(ok, "Expected *models.BaseDataProvidersResponse, got %T", res)

		eventResData, ok := eventRes.Payload.(*models.EventResponse)
		s.Require().True(ok, "Expected *models.EventResponse, got %T", res)
=======

		_, eventResData := extractPayload[*models.EventResponse](s.T(), res)
>>>>>>> a80d14d3

		responses = append(responses, eventResData)
	}

	// Wait for the provider goroutine to finish
	unittest.RequireCloseBefore(s.T(), done, time.Second, "provider failed to stop")

	// Verifying that indices are starting from 0
	s.Require().Equal(uint64(0), responses[0].MessageIndex, "Expected MessageIndex to start with 0")

	// Verifying that indices are strictly increasing
	for i := 1; i < len(responses); i++ {
		prevIndex := responses[i-1].MessageIndex
		currentIndex := responses[i].MessageIndex
		s.Require().Equal(prevIndex+1, currentIndex, "Expected MessageIndex to increment by 1")
	}
}

// TestEventsDataProvider_InvalidArguments tests the behavior of the event data provider
// when invalid arguments are provided. It verifies that appropriate errors are returned
// for missing or conflicting arguments.
// This test covers the test cases:
// 1. Providing both 'start_block_id' and 'start_block_height' simultaneously.
// 2. Invalid 'start_block_id' argument.
// 3. Invalid 'start_block_height' argument.
func (s *EventsProviderSuite) TestEventsDataProvider_InvalidArguments() {
	ctx := context.Background()
	send := make(chan interface{})

	topic := EventsTopic

	for _, test := range invalidArgumentsTestCases() {
		s.Run(test.name, func() {
			provider, err := NewEventsDataProvider(
				ctx,
				s.log,
				s.api,
				"dummy-id",
				topic,
				test.arguments,
				send,
				s.chain,
				state_stream.DefaultEventFilterConfig,
				subscription.DefaultHeartbeatInterval,
			)
			s.Require().Nil(provider)
			s.Require().Error(err)
			s.Require().Contains(err.Error(), test.expectedErrorMsg)
		})
	}
}

<<<<<<< HEAD
// expectedEventsResponses creates the expected responses for the provided backend responses.
func (s *EventsProviderSuite) expectedEventsResponses(
	backendResponses []*backend.EventsResponse,
) []interface{} {
	expectedResponses := make([]interface{}, len(backendResponses))

	for i, resp := range backendResponses {
		var expectedResponsePayload models.EventResponse
		expectedResponsePayload.Build(resp, uint64(i))

		expectedResponses[i] = &models.BaseDataProvidersResponse{
			Topic:   EventsTopic,
			Payload: &expectedResponsePayload,
		}
=======
// invalidArgumentsTestCases returns a list of test cases with invalid argument combinations
// for testing the behavior of events data providers. Each test case includes a name,
// a set of input arguments, and the expected error message that should be returned.
//
// The test cases cover scenarios such as:
// 1. Supplying both 'start_block_id' and 'start_block_height' simultaneously, which is not allowed.
// 2. Providing invalid 'start_block_id' value.
// 3. Providing invalid 'start_block_height' value.
func invalidArgumentsTestCases() []testErrType {
	return []testErrType{
		{
			name: "provide both 'start_block_id' and 'start_block_height' arguments",
			arguments: models.Arguments{
				"start_block_id":     unittest.BlockFixture().ID().String(),
				"start_block_height": fmt.Sprintf("%d", unittest.BlockFixture().Header.Height),
			},
			expectedErrorMsg: "can only provide either 'start_block_id' or 'start_block_height'",
		},
		{
			name: "invalid 'start_block_id' argument",
			arguments: map[string]interface{}{
				"start_block_id": "invalid_block_id",
			},
			expectedErrorMsg: "invalid ID format",
		},
		{
			name: "invalid 'start_block_height' argument",
			arguments: map[string]interface{}{
				"start_block_height": "-1",
			},
			expectedErrorMsg: "value must be an unsigned 64 bit integer",
		},
>>>>>>> a80d14d3
	}
}<|MERGE_RESOLUTION|>--- conflicted
+++ resolved
@@ -138,29 +138,12 @@
 
 // requireEvents ensures that the received event information matches the expected data.
 func (s *EventsProviderSuite) requireEvents(actual interface{}, expected interface{}) {
-<<<<<<< HEAD
-	expectedResponse, ok := expected.(*models.BaseDataProvidersResponse)
-	require.True(s.T(), ok, "Expected *models.BaseDataProvidersResponse, got %T", expected)
-
-	expectedResponsePayload, ok := expectedResponse.Payload.(*models.EventResponse)
-	require.True(s.T(), ok, "Unexpected response payload type: %T", expectedResponse.Payload)
-
-	actualResponse, ok := actual.(*models.BaseDataProvidersResponse)
-	require.True(s.T(), ok, "Expected *models.BaseDataProvidersResponse, got %T", actual)
-
-	actualResponsePayload, ok := actualResponse.Payload.(*models.EventResponse)
-	require.True(s.T(), ok, "Unexpected response payload type: %T", actualResponse.Payload)
-
-	s.Require().ElementsMatch(expectedResponsePayload.Events, actualResponsePayload.Events)
-	s.Require().Equal(expectedResponsePayload.MessageIndex, actualResponsePayload.MessageIndex)
-=======
 	expectedResponse, expectedResponsePayload := extractPayload[*models.EventResponse](s.T(), expected)
 	actualResponse, actualResponsePayload := extractPayload[*models.EventResponse](s.T(), actual)
 
 	s.Require().Equal(expectedResponse.Topic, actualResponse.Topic)
 	s.Require().Equal(expectedResponsePayload.MessageIndex, actualResponsePayload.MessageIndex)
 	s.Require().ElementsMatch(expectedResponsePayload.Events, actualResponsePayload.Events)
->>>>>>> a80d14d3
 }
 
 // backendEventsResponses creates backend events responses based on the provided events.
@@ -262,16 +245,8 @@
 	var responses []*models.EventResponse
 	for i := 0; i < eventsCount; i++ {
 		res := <-send
-<<<<<<< HEAD
-		eventRes, ok := res.(*models.BaseDataProvidersResponse)
-		s.Require().True(ok, "Expected *models.BaseDataProvidersResponse, got %T", res)
-
-		eventResData, ok := eventRes.Payload.(*models.EventResponse)
-		s.Require().True(ok, "Expected *models.EventResponse, got %T", res)
-=======
 
 		_, eventResData := extractPayload[*models.EventResponse](s.T(), res)
->>>>>>> a80d14d3
 
 		responses = append(responses, eventResData)
 	}
@@ -324,22 +299,6 @@
 	}
 }
 
-<<<<<<< HEAD
-// expectedEventsResponses creates the expected responses for the provided backend responses.
-func (s *EventsProviderSuite) expectedEventsResponses(
-	backendResponses []*backend.EventsResponse,
-) []interface{} {
-	expectedResponses := make([]interface{}, len(backendResponses))
-
-	for i, resp := range backendResponses {
-		var expectedResponsePayload models.EventResponse
-		expectedResponsePayload.Build(resp, uint64(i))
-
-		expectedResponses[i] = &models.BaseDataProvidersResponse{
-			Topic:   EventsTopic,
-			Payload: &expectedResponsePayload,
-		}
-=======
 // invalidArgumentsTestCases returns a list of test cases with invalid argument combinations
 // for testing the behavior of events data providers. Each test case includes a name,
 // a set of input arguments, and the expected error message that should be returned.
@@ -372,6 +331,5 @@
 			},
 			expectedErrorMsg: "value must be an unsigned 64 bit integer",
 		},
->>>>>>> a80d14d3
 	}
 }