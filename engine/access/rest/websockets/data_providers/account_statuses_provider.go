package data_providers

import (
	"context"
	"fmt"

	"github.com/rs/zerolog"
	"google.golang.org/grpc/codes"
	"google.golang.org/grpc/status"

	"github.com/onflow/flow-go/engine/access/rest/common"
	"github.com/onflow/flow-go/engine/access/rest/common/parser"
	"github.com/onflow/flow-go/engine/access/rest/http/request"
	"github.com/onflow/flow-go/engine/access/rest/util"
	"github.com/onflow/flow-go/engine/access/rest/websockets/data_providers/models"
	wsmodels "github.com/onflow/flow-go/engine/access/rest/websockets/models"
	"github.com/onflow/flow-go/engine/access/state_stream"
	"github.com/onflow/flow-go/engine/access/state_stream/backend"
	"github.com/onflow/flow-go/engine/access/subscription"
	"github.com/onflow/flow-go/model/flow"
	"github.com/onflow/flow-go/module/counters"
)

// accountStatusesArguments contains the arguments required for subscribing to account statuses
type accountStatusesArguments struct {
	StartBlockID      flow.Identifier                  // ID of the block to start subscription from
	StartBlockHeight  uint64                           // Height of the block to start subscription from
	Filter            state_stream.AccountStatusFilter // Filter applied to events for a given subscription
	HeartbeatInterval *uint64                          // Maximum number of blocks message won't be sent. Nil if not set
}

type AccountStatusesDataProvider struct {
	*baseDataProvider

	logger         zerolog.Logger
	stateStreamApi state_stream.API

	heartbeatInterval uint64
}

var _ DataProvider = (*AccountStatusesDataProvider)(nil)

// NewAccountStatusesDataProvider creates a new instance of AccountStatusesDataProvider.
func NewAccountStatusesDataProvider(
	ctx context.Context,
	logger zerolog.Logger,
	stateStreamApi state_stream.API,
	subscriptionID string,
	topic string,
	arguments wsmodels.Arguments,
	send chan<- interface{},
	chain flow.Chain,
	eventFilterConfig state_stream.EventFilterConfig,
	heartbeatInterval uint64,
) (*AccountStatusesDataProvider, error) {
	if stateStreamApi == nil {
		return nil, fmt.Errorf("this access node does not support streaming account statuses")
	}

	p := &AccountStatusesDataProvider{
		logger:            logger.With().Str("component", "account-statuses-data-provider").Logger(),
		stateStreamApi:    stateStreamApi,
		heartbeatInterval: heartbeatInterval,
	}

	// Initialize arguments passed to the provider.
	accountStatusesArgs, err := parseAccountStatusesArguments(arguments, chain, eventFilterConfig)
	if err != nil {
		return nil, fmt.Errorf("invalid arguments for account statuses data provider: %w", err)
	}
	if accountStatusesArgs.HeartbeatInterval != nil {
		p.heartbeatInterval = *accountStatusesArgs.HeartbeatInterval
	}

	subCtx, cancel := context.WithCancel(ctx)

	p.baseDataProvider = newBaseDataProvider(
		subscriptionID,
		topic,
		arguments,
		cancel,
		send,
		p.createSubscription(subCtx, accountStatusesArgs), // Set up a subscription to account statuses based on arguments.
	)

	return p, nil
}

// Run starts processing the subscription for events and handles responses.
//
// Expected errors during normal operations:
//   - context.Canceled: if the operation is canceled, during an unsubscribe action.
func (p *AccountStatusesDataProvider) Run() error {
	return subscription.HandleSubscription(p.subscription, p.handleResponse())
}

// createSubscription creates a new subscription using the specified input arguments.
func (p *AccountStatusesDataProvider) createSubscription(ctx context.Context, args accountStatusesArguments) subscription.Subscription {
	if args.StartBlockID != flow.ZeroID {
		return p.stateStreamApi.SubscribeAccountStatusesFromStartBlockID(ctx, args.StartBlockID, args.Filter)
	}

	if args.StartBlockHeight != request.EmptyHeight {
		return p.stateStreamApi.SubscribeAccountStatusesFromStartHeight(ctx, args.StartBlockHeight, args.Filter)
	}

	return p.stateStreamApi.SubscribeAccountStatusesFromLatestBlock(ctx, args.Filter)
}

// handleResponse processes an account statuses and sends the formatted response.
//
// No errors are expected during normal operations.
func (p *AccountStatusesDataProvider) handleResponse() func(accountStatusesResponse *backend.AccountStatusesResponse) error {
	blocksSinceLastMessage := uint64(0)
	messageIndex := counters.NewMonotonicCounter(0)

	return func(accountStatusesResponse *backend.AccountStatusesResponse) error {
		// check if there are any events in the response. if not, do not send a message unless the last
		// response was more than HeartbeatInterval blocks ago
		if len(accountStatusesResponse.AccountEvents) == 0 {
			blocksSinceLastMessage++
			if blocksSinceLastMessage < p.heartbeatInterval {
				return nil
			}
		}
		blocksSinceLastMessage = 0

		index := messageIndex.Value()
		if ok := messageIndex.Set(messageIndex.Value() + 1); !ok {
			return status.Errorf(codes.Internal, "message index already incremented to %d", messageIndex.Value())
		}

		accountStatusesPayload := models.NewAccountStatusesResponse(accountStatusesResponse, index)
		response := models.BaseDataProvidersResponse{
			SubscriptionID: p.ID(),
			Topic:          p.Topic(),
			Payload:        &accountStatusesPayload,
		}

		p.send <- &response

		return nil
	}
}

// parseAccountStatusesArguments validates and initializes the account statuses arguments.
func parseAccountStatusesArguments(
	arguments wsmodels.Arguments,
	chain flow.Chain,
	eventFilterConfig state_stream.EventFilterConfig,
) (accountStatusesArguments, error) {
	allowedFields := []string{
		"start_block_id",
		"start_block_height",
		"event_types",
		"account_addresses",
		"heartbeat_interval",
	}
	err := ensureAllowedFields(arguments, allowedFields)
	if err != nil {
		return accountStatusesArguments{}, err
	}

	var args accountStatusesArguments

	// Parse block arguments
	startBlockID, startBlockHeight, err := parseStartBlock(arguments)
	if err != nil {
		return args, err
	}
	args.StartBlockID = startBlockID
	args.StartBlockHeight = startBlockHeight

	// Parse 'event_types' as a JSON array
	var eventTypes parser.EventTypes
	if eventTypesIn, ok := arguments["event_types"]; ok && eventTypesIn != "" {
		result, err := common.ParseInterfaceToStrings(eventTypesIn)
		if err != nil {
<<<<<<< HEAD
			return args, fmt.Errorf("'event_types' must be an array of string")
=======
			return accountStatusesArguments{}, fmt.Errorf("'event_types' must be an array of string")
>>>>>>> 89dfb911
		}

		err = eventTypes.Parse(result)
		if err != nil {
			return accountStatusesArguments{}, fmt.Errorf("invalid 'event_types': %w", err)
		}
	}

	// Parse 'accountAddresses' as []string{}
	var accountAddresses []string
	if accountAddressesIn, ok := arguments["account_addresses"]; ok && accountAddressesIn != "" {
		accountAddresses, err = common.ParseInterfaceToStrings(accountAddressesIn)
		if err != nil {
<<<<<<< HEAD
			return args, fmt.Errorf("'account_addresses' must be an array of string")
=======
			return accountStatusesArguments{}, fmt.Errorf("'account_addresses' must be an array of string")
>>>>>>> 89dfb911
		}
	}

	var heartbeatInterval uint64
	if heartbeatIntervalIn, ok := arguments["heartbeat_interval"]; ok && heartbeatIntervalIn != "" {
		result, ok := heartbeatIntervalIn.(string)
		if !ok {
			return accountStatusesArguments{}, fmt.Errorf("'heartbeat_interval' must be a string")
		}

		heartbeatInterval, err = util.ToUint64(result)
		if err != nil {
			return accountStatusesArguments{}, fmt.Errorf("invalid 'heartbeat_interval': %w", err)
		}

		args.HeartbeatInterval = &heartbeatInterval
	}

	// Initialize the event filter with the parsed arguments
	args.Filter, err = state_stream.NewAccountStatusFilter(eventFilterConfig, chain, eventTypes.Flow(), accountAddresses)
	if err != nil {
		return accountStatusesArguments{}, fmt.Errorf("failed to create event filter: %w", err)
	}

	return args, nil
}<|MERGE_RESOLUTION|>--- conflicted
+++ resolved
@@ -176,11 +176,7 @@
 	if eventTypesIn, ok := arguments["event_types"]; ok && eventTypesIn != "" {
 		result, err := common.ParseInterfaceToStrings(eventTypesIn)
 		if err != nil {
-<<<<<<< HEAD
-			return args, fmt.Errorf("'event_types' must be an array of string")
-=======
 			return accountStatusesArguments{}, fmt.Errorf("'event_types' must be an array of string")
->>>>>>> 89dfb911
 		}
 
 		err = eventTypes.Parse(result)
@@ -194,11 +190,7 @@
 	if accountAddressesIn, ok := arguments["account_addresses"]; ok && accountAddressesIn != "" {
 		accountAddresses, err = common.ParseInterfaceToStrings(accountAddressesIn)
 		if err != nil {
-<<<<<<< HEAD
-			return args, fmt.Errorf("'account_addresses' must be an array of string")
-=======
 			return accountStatusesArguments{}, fmt.Errorf("'account_addresses' must be an array of string")
->>>>>>> 89dfb911
 		}
 	}
 
