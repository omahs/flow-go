package data_providers

import (
	"context"
	"strconv"
	"testing"

	"github.com/stretchr/testify/mock"
	"github.com/stretchr/testify/require"
	"github.com/stretchr/testify/suite"

	commonmodels "github.com/onflow/flow-go/engine/access/rest/common/models"
	"github.com/onflow/flow-go/engine/access/rest/common/parser"
	"github.com/onflow/flow-go/engine/access/rest/websockets/models"
	statestreamsmock "github.com/onflow/flow-go/engine/access/state_stream/mock"
	"github.com/onflow/flow-go/model/flow"
)

type BlockHeadersProviderSuite struct {
	BlocksProviderSuite
}

func TestBlockHeadersProviderSuite(t *testing.T) {
	suite.Run(t, new(BlockHeadersProviderSuite))
}

// SetupTest initializes the test suite with required dependencies.
func (s *BlockHeadersProviderSuite) SetupTest() {
	s.BlocksProviderSuite.SetupTest()
}

// TestBlockHeadersDataProvider_InvalidArguments tests the behavior of the block headers data provider
// when invalid arguments are provided. It verifies that appropriate errors are returned
// for missing or conflicting arguments.
// This test covers the test cases:
// 1. Missing 'block_status' argument.
// 2. Invalid 'block_status' argument.
// 3. Providing both 'start_block_id' and 'start_block_height' simultaneously.
func (s *BlockHeadersProviderSuite) TestBlockHeadersDataProvider_InvalidArguments() {
	ctx := context.Background()
	send := make(chan interface{})

	topic := BlockHeadersTopic

	for _, test := range s.invalidArgumentsTestCases() {
		s.Run(test.name, func() {
			provider, err := NewBlockHeadersDataProvider(ctx, s.log, s.api, topic, test.arguments, send)
			s.Require().Nil(provider)
			s.Require().Error(err)
			s.Require().Contains(err.Error(), test.expectedErrorMsg)
		})
	}
}

// validBlockHeadersArgumentsTestCases defines test happy cases for block headers data providers.
// Each test case specifies input arguments, and setup functions for the mock API used in the test.
func (s *BlockHeadersProviderSuite) validBlockHeadersArgumentsTestCases() []testType {
	expectedResponses := make([]interface{}, len(s.blocks))
	for i, b := range s.blocks {
		var header commonmodels.BlockHeader
		header.Build(b.Header)

		expectedResponses[i] = &models.BlockHeaderMessageResponse{Header: &header}
	}

	return []testType{
		{
			name: "happy path with start_block_id argument",
			arguments: models.Arguments{
				"start_block_id": s.rootBlock.ID().String(),
				"block_status":   parser.Finalized,
			},
			setupBackend: func(sub *statestreamsmock.Subscription) {
				s.api.On(
					"SubscribeBlockHeadersFromStartBlockID",
					mock.Anything,
					s.rootBlock.ID(),
					flow.BlockStatusFinalized,
				).Return(sub).Once()
			},
			expectedResponses: expectedResponses,
		},
		{
			name: "happy path with start_block_height argument",
			arguments: models.Arguments{
				"start_block_height": strconv.FormatUint(s.rootBlock.Header.Height, 10),
				"block_status":       parser.Finalized,
			},
			setupBackend: func(sub *statestreamsmock.Subscription) {
				s.api.On(
					"SubscribeBlockHeadersFromStartHeight",
					mock.Anything,
					s.rootBlock.Header.Height,
					flow.BlockStatusFinalized,
				).Return(sub).Once()
			},
			expectedResponses: expectedResponses,
		},
		{
			name: "happy path without any start argument",
			arguments: models.Arguments{
				"block_status": parser.Finalized,
			},
			setupBackend: func(sub *statestreamsmock.Subscription) {
				s.api.On(
					"SubscribeBlockHeadersFromLatest",
					mock.Anything,
					flow.BlockStatusFinalized,
				).Return(sub).Once()
			},
			expectedResponses: expectedResponses,
		},
	}
}

// TestBlockHeadersDataProvider_HappyPath tests the behavior of the block headers data provider
// when it is configured correctly and operating under normal conditions. It
// validates that block headers are correctly streamed to the channel and ensures
// no unexpected errors occur.
func (s *BlockHeadersProviderSuite) TestBlockHeadersDataProvider_HappyPath() {
	testHappyPath(
		s.T(),
		BlockHeadersTopic,
		s.factory,
		s.validBlockHeadersArgumentsTestCases(),
		func(dataChan chan interface{}) {
			for _, block := range s.blocks {
				dataChan <- block.Header
			}
		},
		s.blocks,
		s.requireBlockHeader,
	)
}

// requireBlockHeaders ensures that the received block header information matches the expected data.
<<<<<<< HEAD
func (s *BlockHeadersProviderSuite) requireBlockHeaders(actual interface{}, expected interface{}) {
	actualResponse, ok := actual.(*models.BlockHeaderMessageResponse)
	require.True(s.T(), ok, "unexpected response type: %T", actual)

	expectedResponse, ok := expected.(*models.BlockHeaderMessageResponse)
	require.True(s.T(), ok, "unexpected response type: %T", expected)
=======
func (s *BlockHeadersProviderSuite) requireBlockHeader(v interface{}, expected interface{}) {
	expectedBlock, ok := expected.(*flow.Block)
	require.True(s.T(), ok, "unexpected type: %T", v)

	actualResponse, ok := v.(*models.BlockHeaderMessageResponse)
	require.True(s.T(), ok, "unexpected response type: %T", v)
>>>>>>> 3ba47e8c

	s.Require().Equal(expectedResponse.Header, actualResponse.Header)
}<|MERGE_RESOLUTION|>--- conflicted
+++ resolved
@@ -128,27 +128,17 @@
 				dataChan <- block.Header
 			}
 		},
-		s.blocks,
 		s.requireBlockHeader,
 	)
 }
 
 // requireBlockHeaders ensures that the received block header information matches the expected data.
-<<<<<<< HEAD
-func (s *BlockHeadersProviderSuite) requireBlockHeaders(actual interface{}, expected interface{}) {
+func (s *BlockHeadersProviderSuite) requireBlockHeader(actual interface{}, expected interface{}) {
 	actualResponse, ok := actual.(*models.BlockHeaderMessageResponse)
 	require.True(s.T(), ok, "unexpected response type: %T", actual)
 
 	expectedResponse, ok := expected.(*models.BlockHeaderMessageResponse)
 	require.True(s.T(), ok, "unexpected response type: %T", expected)
-=======
-func (s *BlockHeadersProviderSuite) requireBlockHeader(v interface{}, expected interface{}) {
-	expectedBlock, ok := expected.(*flow.Block)
-	require.True(s.T(), ok, "unexpected type: %T", v)
-
-	actualResponse, ok := v.(*models.BlockHeaderMessageResponse)
-	require.True(s.T(), ok, "unexpected response type: %T", v)
->>>>>>> 3ba47e8c
 
 	s.Require().Equal(expectedResponse.Header, actualResponse.Header)
 }