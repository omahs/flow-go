--- conflicted
+++ resolved
@@ -106,7 +106,6 @@
 			return fmt.Errorf("message index already incremented to: %d", messageIndex.Value())
 		}
 
-<<<<<<< HEAD
 		var eventsPayload models.EventResponse
 		eventsPayload.Build(eventsResponse, index)
 
@@ -114,15 +113,6 @@
 		response.Build(p.ID().String(), p.Topic(), &eventsPayload)
 
 		p.send <- &response
-=======
-		p.send <- &models.EventResponse{
-			BlockID:        eventsResponse.BlockID.String(),
-			BlockHeight:    strconv.FormatUint(eventsResponse.Height, 10),
-			BlockTimestamp: eventsResponse.BlockTimestamp,
-			Events:         eventsResponse.Events,
-			MessageIndex:   index,
-		}
->>>>>>> 0cd11864
 
 		return nil
 	}
