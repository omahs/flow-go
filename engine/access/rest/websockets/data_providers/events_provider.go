--- conflicted
+++ resolved
@@ -105,19 +105,9 @@
 			return fmt.Errorf("message index already incremented to: %d", messageIndex.Value())
 		}
 
-<<<<<<< HEAD
-		p.send <- &models.EventResponse{
-			BlockID:        eventsResponse.BlockID.String(),
-			BlockHeight:    strconv.FormatUint(eventsResponse.Height, 10),
-			BlockTimestamp: eventsResponse.BlockTimestamp,
-			Events:         eventsResponse.Events,
-			MessageIndex:   index,
-		}
-=======
 		var response models.EventResponse
 		response.Build(eventsResponse, index)
 		p.send <- &response
->>>>>>> d111c4f8
 
 		return nil
 	}
