package websockets

import (
	"context"
	"encoding/json"
	"fmt"
	"testing"
	"time"

<<<<<<< HEAD
=======
	"github.com/stretchr/testify/require"

>>>>>>> fd446114
	"github.com/google/uuid"
	"github.com/gorilla/websocket"
	"github.com/rs/zerolog"
	"github.com/stretchr/testify/assert"
	"github.com/stretchr/testify/mock"
	"github.com/stretchr/testify/require"
	"github.com/stretchr/testify/suite"

	dp "github.com/onflow/flow-go/engine/access/rest/websockets/data_providers"
	dpmock "github.com/onflow/flow-go/engine/access/rest/websockets/data_providers/mock"
	connmock "github.com/onflow/flow-go/engine/access/rest/websockets/mock"
	"github.com/onflow/flow-go/engine/access/rest/websockets/models"
	"github.com/onflow/flow-go/model/flow"
	"github.com/onflow/flow-go/utils/unittest"
)

// WsControllerSuite is a test suite for the WebSocket Controller.
type WsControllerSuite struct {
	suite.Suite

	logger   zerolog.Logger
	wsConfig Config
}

func TestControllerSuite(t *testing.T) {
	suite.Run(t, new(WsControllerSuite))
}

// SetupTest initializes the test suite with required dependencies.
func (s *WsControllerSuite) SetupTest() {
	s.logger = unittest.Logger()
	s.wsConfig = NewDefaultWebsocketConfig()
}

// TestSubscribeRequest tests the subscribe to topic flow.
// We emulate a request message from a client, and a response message from a controller.
func (s *WsControllerSuite) TestSubscribeRequest() {
	s.T().Run("Happy path", func(t *testing.T) {
		t.Parallel()

		conn, dataProviderFactory, dataProvider := newControllerMocks(t)
		controller := NewWebSocketController(s.logger, s.wsConfig, conn, dataProviderFactory)

		dataProviderFactory.
			On("NewDataProvider", mock.Anything, mock.Anything, mock.Anything, mock.Anything).
			Return(dataProvider, nil).
			Once()
<<<<<<< HEAD

		id := uuid.New()
		done := make(chan struct{})

=======

		id := uuid.New()
		done := make(chan struct{})

>>>>>>> fd446114
		dataProvider.On("ID").Return(id)
		// data provider might finish on its own or controller will close it via Close()
		dataProvider.On("Close").Return(nil).Maybe()
		dataProvider.
			On("Run").
			Run(func(args mock.Arguments) {
				<-done
			}).
			Return(nil).
			Once()

		request := models.SubscribeMessageRequest{
			BaseMessageRequest: models.BaseMessageRequest{
				ClientMessageID: uuid.New().String(),
				Action:          models.SubscribeAction,
			},
			Topic:     dp.BlocksTopic,
			Arguments: nil,
		}
		requestJson, err := json.Marshal(request)
		require.NoError(t, err)

		// Simulate receiving the subscription request from the client
		conn.
			On("ReadJSON", mock.Anything).
			Run(func(args mock.Arguments) {
				msg, ok := args.Get(0).(*json.RawMessage)
				require.True(t, ok)
				*msg = requestJson
			}).
			Return(nil).
			Once()

		conn.
			On("WriteJSON", mock.Anything).
			Return(func(msg interface{}) error {
				defer close(done)

				response, ok := msg.(models.SubscribeMessageResponse)
				require.True(t, ok)
				require.True(t, response.Success)
				require.Equal(t, request.ClientMessageID, response.ClientMessageID)
				require.Equal(t, id.String(), response.SubscriptionID)

				return websocket.ErrCloseSent
			})

		s.expectCloseConnection(conn, done)
		controller.HandleConnection(context.Background())

		conn.AssertExpectations(t)
		dataProviderFactory.AssertExpectations(t)
		dataProvider.AssertExpectations(t)
	})

	s.T().Run("Parse and validate error", func(t *testing.T) {
		t.Parallel()
<<<<<<< HEAD

		conn, dataProviderFactory, _ := newControllerMocks(t)
		controller := NewWebSocketController(s.logger, s.wsConfig, conn, dataProviderFactory)

		type Request struct {
			Action string `json:"action"`
		}

		subscribeRequest := Request{
			Action: "SubscribeBlocks",
		}
		subscribeRequestJson, err := json.Marshal(subscribeRequest)
		require.NoError(t, err)

=======

		conn, dataProviderFactory, _ := newControllerMocks(t)
		controller := NewWebSocketController(s.logger, s.wsConfig, conn, dataProviderFactory)

		type Request struct {
			Action string `json:"action"`
		}

		subscribeRequest := Request{
			Action: "SubscribeBlocks",
		}
		subscribeRequestJson, err := json.Marshal(subscribeRequest)
		require.NoError(t, err)

>>>>>>> fd446114
		// Simulate receiving the subscription request from the client
		conn.
			On("ReadJSON", mock.Anything).
			Run(func(args mock.Arguments) {
				msg, ok := args.Get(0).(*json.RawMessage)
				require.True(t, ok)
				*msg = subscribeRequestJson
			}).
			Return(nil).
			Once()

		done := make(chan struct{})
		conn.
			On("WriteJSON", mock.Anything).
			Return(func(msg interface{}) error {
				defer close(done)

				response, ok := msg.(models.BaseMessageResponse)
				require.True(t, ok)
				require.False(t, response.Success)
				require.NotEmpty(t, response.Error)
				require.Equal(t, int(InvalidMessage), response.Error.Code)
<<<<<<< HEAD

=======
>>>>>>> fd446114
				return websocket.ErrCloseSent
			})

		s.expectCloseConnection(conn, done)

		controller.HandleConnection(context.Background())

		conn.AssertExpectations(t)
		dataProviderFactory.AssertExpectations(t)
	})

	s.T().Run("Error creating data provider", func(t *testing.T) {
		t.Parallel()

		conn, dataProviderFactory, _ := newControllerMocks(t)
		controller := NewWebSocketController(s.logger, s.wsConfig, conn, dataProviderFactory)

		dataProviderFactory.
			On("NewDataProvider", mock.Anything, mock.Anything, mock.Anything, mock.Anything).
			Return(nil, fmt.Errorf("error creating data provider")).
			Once()

		done := make(chan struct{})
		s.expectSubscribeRequest(t, conn)

		conn.
			On("WriteJSON", mock.Anything).
			Return(func(msg interface{}) error {
				defer close(done)

				response, ok := msg.(models.BaseMessageResponse)
				require.True(t, ok)
				require.False(t, response.Success)
				require.NotEmpty(t, response.Error)
				require.Equal(t, int(InvalidArgument), response.Error.Code)

				return websocket.ErrCloseSent
			})

		s.expectCloseConnection(conn, done)

		controller.HandleConnection(context.Background())

		conn.AssertExpectations(t)
		dataProviderFactory.AssertExpectations(t)
	})

	s.T().Run("Provider execution error", func(t *testing.T) {
		t.Parallel()

		conn, dataProviderFactory, dataProvider := newControllerMocks(t)
		controller := NewWebSocketController(s.logger, s.wsConfig, conn, dataProviderFactory)

		dataProvider.On("ID").Return(uuid.New())
		// data provider might finish on its own or controller will close it via Close()
		dataProvider.On("Close").Return(nil).Maybe()
		dataProvider.
			On("Run").
			Run(func(args mock.Arguments) {}).
			Return(fmt.Errorf("error running data provider")).
			Once()

		dataProviderFactory.
			On("NewDataProvider", mock.Anything, mock.Anything, mock.Anything, mock.Anything).
			Return(dataProvider, nil).
			Once()

		done := make(chan struct{})
		msgID := s.expectSubscribeRequest(t, conn)
		s.expectSubscribeResponse(t, conn, msgID)

		conn.
			On("WriteJSON", mock.Anything).
			Return(func(msg interface{}) error {
				defer close(done)

				response, ok := msg.(models.BaseMessageResponse)
				require.True(t, ok)
				require.False(t, response.Success)
				require.NotEmpty(t, response.Error)
				require.Equal(t, int(SubscriptionError), response.Error.Code)

				return websocket.ErrCloseSent
			})

		s.expectCloseConnection(conn, done)

		controller.HandleConnection(context.Background())

		conn.AssertExpectations(t)
		dataProviderFactory.AssertExpectations(t)
		dataProvider.AssertExpectations(t)
	})
}

func (s *WsControllerSuite) TestUnsubscribeRequest() {
	s.T().Run("Happy path", func(t *testing.T) {
		t.Parallel()

		conn, dataProviderFactory, dataProvider := newControllerMocks(t)
		controller := NewWebSocketController(s.logger, s.wsConfig, conn, dataProviderFactory)

		dataProviderFactory.
			On("NewDataProvider", mock.Anything, mock.Anything, mock.Anything, mock.Anything).
			Return(dataProvider, nil).
			Once()

		id := uuid.New()
		done := make(chan struct{})

		dataProvider.On("ID").Return(id)
		// data provider might finish on its own or controller will close it via Close()
		dataProvider.On("Close").Return(nil).Maybe()
		dataProvider.
			On("Run").
			Run(func(args mock.Arguments) {
<<<<<<< HEAD
				<-done
			}).
			Return(nil).
			Once()

		msgID := s.expectSubscribeRequest(t, conn)
		s.expectSubscribeResponse(t, conn, msgID)

		request := models.UnsubscribeMessageRequest{
			BaseMessageRequest: models.BaseMessageRequest{
				ClientMessageID: uuid.New().String(),
				Action:          models.UnsubscribeAction,
			},
			SubscriptionID: id.String(),
		}
		requestJson, err := json.Marshal(request)
		require.NoError(t, err)

		conn.
			On("ReadJSON", mock.Anything).
			Run(func(args mock.Arguments) {
				msg, ok := args.Get(0).(*json.RawMessage)
				require.True(t, ok)
				*msg = requestJson
			}).
			Return(nil).
			Once()

		conn.
			On("WriteJSON", mock.Anything).
			Return(func(msg interface{}) error {
				defer close(done)

				response, ok := msg.(models.UnsubscribeMessageResponse)
				require.True(t, ok)
				require.True(t, response.Success)
				require.Empty(t, response.Error)
				require.Equal(t, request.ClientMessageID, response.ClientMessageID)
				require.Equal(t, request.SubscriptionID, response.SubscriptionID)

				return websocket.ErrCloseSent
			}).
			Once()

		s.expectCloseConnection(conn, done)

		controller.HandleConnection(context.Background())

		conn.AssertExpectations(t)
		dataProviderFactory.AssertExpectations(t)
		dataProvider.AssertExpectations(t)
	})

	s.T().Run("Invalid subscription uuid", func(t *testing.T) {
		t.Parallel()

		conn, dataProviderFactory, dataProvider := newControllerMocks(t)
		controller := NewWebSocketController(s.logger, s.wsConfig, conn, dataProviderFactory)

		dataProviderFactory.
			On("NewDataProvider", mock.Anything, mock.Anything, mock.Anything, mock.Anything).
			Return(dataProvider, nil).
			Once()

		id := uuid.New()
		done := make(chan struct{})

		dataProvider.On("ID").Return(id)
		// data provider might finish on its own or controller will close it via Close()
		dataProvider.On("Close").Return(nil).Maybe()
		dataProvider.
			On("Run").
			Run(func(args mock.Arguments) {
=======
>>>>>>> fd446114
				<-done
			}).
			Return(nil).
			Once()

		msgID := s.expectSubscribeRequest(t, conn)
		s.expectSubscribeResponse(t, conn, msgID)

		request := models.UnsubscribeMessageRequest{
			BaseMessageRequest: models.BaseMessageRequest{
				ClientMessageID: uuid.New().String(),
				Action:          models.UnsubscribeAction,
			},
<<<<<<< HEAD
			SubscriptionID: "invalid-uuid",
=======
			SubscriptionID: id.String(),
>>>>>>> fd446114
		}
		requestJson, err := json.Marshal(request)
		require.NoError(t, err)

		conn.
			On("ReadJSON", mock.Anything).
			Run(func(args mock.Arguments) {
				msg, ok := args.Get(0).(*json.RawMessage)
				require.True(t, ok)
				*msg = requestJson
			}).
			Return(nil).
			Once()

		conn.
			On("WriteJSON", mock.Anything).
			Return(func(msg interface{}) error {
				defer close(done)

<<<<<<< HEAD
				response, ok := msg.(models.BaseMessageResponse)
				require.True(t, ok)
				require.False(t, response.Success)
				require.NotEmpty(t, response.Error)
				require.Equal(t, request.ClientMessageID, response.ClientMessageID)
				require.Equal(t, int(InvalidArgument), response.Error.Code)
=======
				response, ok := msg.(models.UnsubscribeMessageResponse)
				require.True(t, ok)
				require.True(t, response.Success)
				require.Empty(t, response.Error)
				require.Equal(t, request.ClientMessageID, response.ClientMessageID)
				require.Equal(t, request.SubscriptionID, response.SubscriptionID)
>>>>>>> fd446114

				return websocket.ErrCloseSent
			}).
			Once()

		s.expectCloseConnection(conn, done)

		controller.HandleConnection(context.Background())

		conn.AssertExpectations(t)
		dataProviderFactory.AssertExpectations(t)
		dataProvider.AssertExpectations(t)
	})

<<<<<<< HEAD
=======
	s.T().Run("Invalid subscription uuid", func(t *testing.T) {
		t.Parallel()

		conn, dataProviderFactory, dataProvider := newControllerMocks(t)
		controller := NewWebSocketController(s.logger, s.wsConfig, conn, dataProviderFactory)

		dataProviderFactory.
			On("NewDataProvider", mock.Anything, mock.Anything, mock.Anything, mock.Anything).
			Return(dataProvider, nil).
			Once()

		id := uuid.New()
		done := make(chan struct{})

		dataProvider.On("ID").Return(id)
		// data provider might finish on its own or controller will close it via Close()
		dataProvider.On("Close").Return(nil).Maybe()
		dataProvider.
			On("Run").
			Run(func(args mock.Arguments) {
				<-done
			}).
			Return(nil).
			Once()

		msgID := s.expectSubscribeRequest(t, conn)
		s.expectSubscribeResponse(t, conn, msgID)

		request := models.UnsubscribeMessageRequest{
			BaseMessageRequest: models.BaseMessageRequest{
				ClientMessageID: uuid.New().String(),
				Action:          models.UnsubscribeAction,
			},
			SubscriptionID: "invalid-uuid",
		}
		requestJson, err := json.Marshal(request)
		require.NoError(t, err)

		conn.
			On("ReadJSON", mock.Anything).
			Run(func(args mock.Arguments) {
				msg, ok := args.Get(0).(*json.RawMessage)
				require.True(t, ok)
				*msg = requestJson
			}).
			Return(nil).
			Once()

		conn.
			On("WriteJSON", mock.Anything).
			Return(func(msg interface{}) error {
				defer close(done)

				response, ok := msg.(models.BaseMessageResponse)
				require.True(t, ok)
				require.False(t, response.Success)
				require.NotEmpty(t, response.Error)
				require.Equal(t, request.ClientMessageID, response.ClientMessageID)
				require.Equal(t, int(InvalidArgument), response.Error.Code)

				return websocket.ErrCloseSent
			}).
			Once()

		s.expectCloseConnection(conn, done)

		controller.HandleConnection(context.Background())

		conn.AssertExpectations(t)
		dataProviderFactory.AssertExpectations(t)
		dataProvider.AssertExpectations(t)
	})

>>>>>>> fd446114
	s.T().Run("Unsubscribe from unknown subscription", func(t *testing.T) {
		t.Parallel()

		conn, dataProviderFactory, dataProvider := newControllerMocks(t)
		controller := NewWebSocketController(s.logger, s.wsConfig, conn, dataProviderFactory)

		dataProviderFactory.
			On("NewDataProvider", mock.Anything, mock.Anything, mock.Anything, mock.Anything).
			Return(dataProvider, nil).
			Once()

		id := uuid.New()
		done := make(chan struct{})

		dataProvider.On("ID").Return(id)
		// data provider might finish on its own or controller will close it via Close()
		dataProvider.On("Close").Return(nil).Maybe()
		dataProvider.
			On("Run").
			Run(func(args mock.Arguments) {
				<-done
			}).
			Return(nil).
			Once()

		msgID := s.expectSubscribeRequest(t, conn)
		s.expectSubscribeResponse(t, conn, msgID)

		request := models.UnsubscribeMessageRequest{
			BaseMessageRequest: models.BaseMessageRequest{
				ClientMessageID: uuid.New().String(),
				Action:          models.UnsubscribeAction,
			},
			SubscriptionID: uuid.New().String(),
		}
		requestJson, err := json.Marshal(request)
		require.NoError(t, err)

		conn.
			On("ReadJSON", mock.Anything).
			Run(func(args mock.Arguments) {
				msg, ok := args.Get(0).(*json.RawMessage)
				require.True(t, ok)
				*msg = requestJson
			}).
			Return(nil).
			Once()

		conn.
			On("WriteJSON", mock.Anything).
			Return(func(msg interface{}) error {
				defer close(done)

				response, ok := msg.(models.BaseMessageResponse)
				require.True(t, ok)
				require.False(t, response.Success)
				require.NotEmpty(t, response.Error)

				require.Equal(t, request.ClientMessageID, response.ClientMessageID)
				require.Equal(t, int(NotFound), response.Error.Code)

				return websocket.ErrCloseSent
			}).
			Once()

		s.expectCloseConnection(conn, done)

		controller.HandleConnection(context.Background())

		conn.AssertExpectations(t)
		dataProviderFactory.AssertExpectations(t)
		dataProvider.AssertExpectations(t)
	})
}

func (s *WsControllerSuite) TestListSubscriptions() {
	s.T().Run("Happy path", func(t *testing.T) {

		conn, dataProviderFactory, dataProvider := newControllerMocks(t)
		controller := NewWebSocketController(s.logger, s.wsConfig, conn, dataProviderFactory)

		dataProviderFactory.
			On("NewDataProvider", mock.Anything, mock.Anything, mock.Anything, mock.Anything).
			Return(dataProvider, nil).
			Once()

		done := make(chan struct{})

		id := uuid.New()
		topic := dp.BlocksTopic
		dataProvider.On("ID").Return(id)
		dataProvider.On("Topic").Return(topic)
		// data provider might finish on its own or controller will close it via Close()
		dataProvider.On("Close").Return(nil).Maybe()
		dataProvider.
			On("Run").
			Run(func(args mock.Arguments) {
				<-done
			}).
			Return(nil).
			Once()

		msgID := s.expectSubscribeRequest(t, conn)
		s.expectSubscribeResponse(t, conn, msgID)

		request := models.ListSubscriptionsMessageRequest{
			BaseMessageRequest: models.BaseMessageRequest{
				ClientMessageID: uuid.New().String(),
				Action:          models.ListSubscriptionsAction,
			},
		}
		requestJson, err := json.Marshal(request)
		require.NoError(t, err)

		conn.
			On("ReadJSON", mock.Anything).
			Run(func(args mock.Arguments) {
				msg, ok := args.Get(0).(*json.RawMessage)
				require.True(t, ok)
				*msg = requestJson
			}).
			Return(nil).
			Once()

		conn.
			On("WriteJSON", mock.Anything).
			Return(func(msg interface{}) error {
				defer close(done)

				response, ok := msg.(models.ListSubscriptionsMessageResponse)
				require.True(t, ok)
				require.True(t, response.Success)
				require.Empty(t, response.Error)
				require.Equal(t, request.ClientMessageID, response.ClientMessageID)
				require.Equal(t, 1, len(response.Subscriptions))
				require.Equal(t, id.String(), response.Subscriptions[0].ID)
				require.Equal(t, topic, response.Subscriptions[0].Topic)

				return websocket.ErrCloseSent
			}).
			Once()

		s.expectCloseConnection(conn, done)

		controller.HandleConnection(context.Background())

		conn.AssertExpectations(t)
		dataProviderFactory.AssertExpectations(t)
		dataProvider.AssertExpectations(t)
	})
}

// TestSubscribeBlocks tests the functionality for streaming blocks to a subscriber.
func (s *WsControllerSuite) TestSubscribeBlocks() {
	s.T().Run("Stream one block", func(t *testing.T) {
		t.Parallel()

		conn, dataProviderFactory, dataProvider := newControllerMocks(t)
		controller := NewWebSocketController(s.logger, s.wsConfig, conn, dataProviderFactory)

		dataProviderFactory.
			On("NewDataProvider", mock.Anything, mock.Anything, mock.Anything, mock.Anything).
			Return(dataProvider, nil).
			Once()

		id := uuid.New()
		dataProvider.On("ID").Return(id)
		// data provider might finish on its own or controller will close it via Close()
		dataProvider.On("Close").Return(nil).Maybe()

		// Simulate data provider write a block to the controller
		expectedBlock := unittest.BlockFixture()
		dataProvider.
			On("Run", mock.Anything).
			Run(func(args mock.Arguments) {
				controller.multiplexedStream <- expectedBlock
			}).
			Return(nil).
			Once()

		done := make(chan struct{})
		msgID := s.expectSubscribeRequest(t, conn)
		s.expectSubscribeResponse(t, conn, msgID)

		// Expect a valid block to be passed to WriteJSON.
		// If we got to this point, the controller executed all its logic properly
		var actualBlock flow.Block
		conn.
			On("WriteJSON", mock.Anything).
			Return(func(msg interface{}) error {
				defer close(done)

				block, ok := msg.(flow.Block)
				require.True(t, ok)
				actualBlock = block
				require.Equal(t, expectedBlock, actualBlock)

				return websocket.ErrCloseSent
			})

		s.expectCloseConnection(conn, done)

		controller.HandleConnection(context.Background())

		conn.AssertExpectations(t)
		dataProviderFactory.AssertExpectations(t)
		dataProvider.AssertExpectations(t)
	})

	s.T().Run("Stream many blocks", func(t *testing.T) {
		t.Parallel()

		conn, dataProviderFactory, dataProvider := newControllerMocks(t)
		controller := NewWebSocketController(s.logger, s.wsConfig, conn, dataProviderFactory)

		dataProviderFactory.
			On("NewDataProvider", mock.Anything, mock.Anything, mock.Anything, mock.Anything).
			Return(dataProvider, nil).
			Once()

		id := uuid.New()
		dataProvider.On("ID").Return(id)
		// data provider might finish on its own or controller will close it via Close()
		dataProvider.On("Close").Return(nil).Maybe()

		// Simulate data provider writes some blocks to the controller
		expectedBlocks := unittest.BlockFixtures(100)
		dataProvider.
			On("Run", mock.Anything).
			Run(func(args mock.Arguments) {
				for _, block := range expectedBlocks {
					controller.multiplexedStream <- *block
				}
			}).
			Return(nil).
			Once()

		done := make(chan struct{})
		msgID := s.expectSubscribeRequest(t, conn)
		s.expectSubscribeResponse(t, conn, msgID)

		i := 0
		actualBlocks := make([]*flow.Block, len(expectedBlocks))

		// Expect valid blocks to be passed to WriteJSON.
		// If we got to this point, the controller executed all its logic properly
		conn.
			On("WriteJSON", mock.Anything).
			Return(func(msg interface{}) error {
				block, ok := msg.(flow.Block)
				require.True(t, ok)

				actualBlocks[i] = &block
				i += 1

				if i == len(expectedBlocks) {
					require.Equal(t, expectedBlocks, actualBlocks)
					close(done)
					return websocket.ErrCloseSent
				}

				return nil
			}).
			Times(len(expectedBlocks))

		s.expectCloseConnection(conn, done)

		controller.HandleConnection(context.Background())

		conn.AssertExpectations(t)
		dataProviderFactory.AssertExpectations(t)
		dataProvider.AssertExpectations(t)
	})
}

// TestConfigureKeepaliveConnection ensures that the WebSocket connection is configured correctly.
func (s *WsControllerSuite) TestConfigureKeepaliveConnection() {
	s.T().Run("Happy path", func(t *testing.T) {
		conn := connmock.NewWebsocketConnection(t)
		conn.On("SetPongHandler", mock.AnythingOfType("func(string) error")).Return(nil).Once()
		conn.On("SetReadDeadline", mock.Anything).Return(nil)

		factory := dpmock.NewDataProviderFactory(t)
		controller := NewWebSocketController(s.logger, s.wsConfig, conn, factory)

		err := controller.configureKeepalive()
		s.Require().NoError(err, "configureKeepalive should not return an error")

		conn.AssertExpectations(t)
	})
}

func (s *WsControllerSuite) TestControllerShutdown() {
	s.T().Run("Keepalive routine failed", func(t *testing.T) {
		t.Parallel()
<<<<<<< HEAD

		conn := connmock.NewWebsocketConnection(t)
		conn.On("Close").Return(nil).Once()
		conn.On("SetReadDeadline", mock.Anything).Return(nil).Once()
		conn.On("SetPongHandler", mock.AnythingOfType("func(string) error")).Return(nil).Once()

=======

		conn := connmock.NewWebsocketConnection(t)
		conn.On("Close").Return(nil).Once()
		conn.On("SetReadDeadline", mock.Anything).Return(nil).Once()
		conn.On("SetPongHandler", mock.AnythingOfType("func(string) error")).Return(nil).Once()

>>>>>>> fd446114
		factory := dpmock.NewDataProviderFactory(t)
		controller := NewWebSocketController(s.logger, s.wsConfig, conn, factory)

		// Mock keepalive to return an error
		done := make(chan struct{})
		conn.
			On("WriteControl", websocket.PingMessage, mock.Anything).
			Return(func(int, time.Time) error {
				close(done)
				return websocket.ErrCloseSent
			}).
			Once()

		conn.
			On("ReadJSON", mock.Anything).
			Return(func(interface{}) error {
				<-done
				return websocket.ErrCloseSent
			}).
			Once()

		controller.HandleConnection(context.Background())
		conn.AssertExpectations(t)
	})

	s.T().Run("Read routine failed", func(t *testing.T) {
		t.Parallel()

		conn := connmock.NewWebsocketConnection(t)
		conn.On("Close").Return(nil).Once()
		conn.On("SetReadDeadline", mock.Anything).Return(nil).Once()
		conn.On("SetPongHandler", mock.AnythingOfType("func(string) error")).Return(nil).Once()

		factory := dpmock.NewDataProviderFactory(t)
		controller := NewWebSocketController(s.logger, s.wsConfig, conn, factory)

		conn.
			On("ReadJSON", mock.Anything).
			Return(func(_ interface{}) error {
				return websocket.ErrCloseSent //TODO: this should be assert.AnError and test should be rewritten
			}).
			Once()

		controller.HandleConnection(context.Background())
		conn.AssertExpectations(t)
	})

	s.T().Run("Write routine failed", func(t *testing.T) {
		t.Parallel()

		conn, dataProviderFactory, dataProvider := newControllerMocks(t)
		controller := NewWebSocketController(s.logger, s.wsConfig, conn, dataProviderFactory)

		dataProviderFactory.
			On("NewDataProvider", mock.Anything, mock.Anything, mock.Anything, mock.Anything).
			Return(dataProvider, nil).
			Once()

		id := uuid.New()
		dataProvider.On("ID").Return(id)
		// data provider might finish on its own or controller will close it via Close()
		dataProvider.On("Close").Return(nil).Maybe()

		dataProvider.
			On("Run", mock.Anything).
			Run(func(args mock.Arguments) {
				controller.multiplexedStream <- unittest.BlockFixture()
			}).
			Return(nil).
			Once()

		done := make(chan struct{})
		msgID := s.expectSubscribeRequest(t, conn)
		s.expectSubscribeResponse(t, conn, msgID)

		conn.
			On("WriteJSON", mock.Anything).
			Return(func(msg interface{}) error {
				close(done)
				return assert.AnError
			})

		s.expectCloseConnection(conn, done)

		controller.HandleConnection(context.Background())

		// Ensure all expectations are met
		conn.AssertExpectations(t)
		dataProviderFactory.AssertExpectations(t)
		dataProvider.AssertExpectations(t)
	})

	s.T().Run("Context cancelled", func(t *testing.T) {
		t.Parallel()

		conn := connmock.NewWebsocketConnection(t)
		conn.On("Close").Return(nil).Once()
		conn.On("SetReadDeadline", mock.Anything).Return(nil).Once()
		conn.On("SetPongHandler", mock.AnythingOfType("func(string) error")).Return(nil).Once()

		factory := dpmock.NewDataProviderFactory(t)
		controller := NewWebSocketController(s.logger, s.wsConfig, conn, factory)

		ctx, cancel := context.WithCancel(context.Background())
		conn.On("ReadJSON", mock.Anything).Return(func(_ interface{}) error {
			<-ctx.Done()
			return websocket.ErrCloseSent
		}).Once()

		cancel()
		controller.HandleConnection(ctx)

		conn.AssertExpectations(t)
<<<<<<< HEAD
	})

	s.T().Run("Inactivity tracking", func(t *testing.T) {
		t.Parallel()

		conn := connmock.NewWebsocketConnection(t)
		conn.On("Close").Return(nil).Once()
		conn.On("SetReadDeadline", mock.Anything).Return(nil).Once()
		conn.On("SetPongHandler", mock.AnythingOfType("func(string) error")).Return(nil).Once()

		factory := dpmock.NewDataProviderFactory(t)
		// Mock with short inactivity timeout for testing
		wsConfig := s.wsConfig

		wsConfig.InactivityTimeout = 50 * time.Millisecond
		controller := NewWebSocketController(s.logger, wsConfig, conn, factory)

		conn.
			On("ReadJSON", mock.Anything).
			Return(func(interface{}) error {
				// waiting more than InactivityTimeout to make sure that read message routine busy and do not return
				// an error before than inactivity tracker initiate shut down
				<-time.After(wsConfig.InactivityTimeout + 10)
				return websocket.ErrCloseSent
			}).
			Once()

		controller.HandleConnection(context.Background())
		time.Sleep(wsConfig.InactivityTimeout)

		conn.AssertExpectations(t)
=======
>>>>>>> fd446114
	})
}

func (s *WsControllerSuite) TestKeepaliveRoutine() {
	s.T().Run("Successfully pings connection n times", func(t *testing.T) {
		conn := connmock.NewWebsocketConnection(t)
		conn.On("Close").Return(nil).Once()
		conn.On("SetPongHandler", mock.AnythingOfType("func(string) error")).Return(nil).Once()
		conn.On("SetReadDeadline", mock.Anything).Return(nil)
<<<<<<< HEAD

		done := make(chan struct{})
		i := 0
		expectedCalls := 2
		conn.
			On("WriteControl", websocket.PingMessage, mock.Anything).
			Return(func(int, time.Time) error {
				if i == expectedCalls {
					close(done)
					return websocket.ErrCloseSent
				}

				i += 1
				return nil
			}).
			Times(expectedCalls + 1)

		conn.On("ReadJSON", mock.Anything).Return(func(_ interface{}) error {
			<-done
			return websocket.ErrCloseSent
		})

		factory := dpmock.NewDataProviderFactory(t)
		controller := NewWebSocketController(s.logger, s.wsConfig, conn, factory)
		controller.HandleConnection(context.Background())

		conn.AssertExpectations(t)
	})

	s.T().Run("Error on write to connection", func(t *testing.T) {
		conn := connmock.NewWebsocketConnection(t)
		conn.
			On("WriteControl", websocket.PingMessage, mock.Anything).
			Return(websocket.ErrCloseSent). //TODO: change to assert.AnError and rewrite test
			Once()

		factory := dpmock.NewDataProviderFactory(t)
		controller := NewWebSocketController(s.logger, s.wsConfig, conn, factory)

		ctx, cancel := context.WithCancel(context.Background())
		defer cancel()

		err := controller.keepalive(ctx)
		s.Require().Error(err)
		s.Require().ErrorIs(websocket.ErrCloseSent, err)

		conn.AssertExpectations(t)
	})

	s.T().Run("Context cancelled", func(t *testing.T) {
		conn := connmock.NewWebsocketConnection(t)
		factory := dpmock.NewDataProviderFactory(t)
		controller := NewWebSocketController(s.logger, s.wsConfig, conn, factory)

		ctx, cancel := context.WithCancel(context.Background())
		cancel() // Immediately cancel the context

		// Start the keepalive process with the context canceled
		err := controller.keepalive(ctx)
		s.Require().NoError(err)

		conn.AssertExpectations(t) // Should not invoke WriteMessage after context cancellation
	})
}

// TestMonitorInactivity verifies that monitorInactivity returns an error
// when the WebSocket connection has no subscriptions for the configured inactivity timeout.
func (s *WsControllerSuite) TestMonitorInactivity() {
	conn := connmock.NewWebsocketConnection(s.T())
	factory := dpmock.NewDataProviderFactory(s.T())

	// Mock with short inactivity timeout for testing
	wsConfig := s.wsConfig

	wsConfig.InactivityTimeout = 50 * time.Millisecond
	controller := NewWebSocketController(s.logger, wsConfig, conn, factory)

	err := controller.monitorInactivity(context.Background())
	s.Require().Error(err)
	s.Require().Equal(err, fmt.Errorf("no recent activity for %v", wsConfig.InactivityTimeout))

	conn.AssertExpectations(s.T())
}

// TestRateLimiter tests the rate-limiting functionality of the WebSocket controller.
//
// Test Steps:
// 1. Create a mock WebSocket connection with behavior for `SetWriteDeadline` and `WriteJSON`.
// 2. Configure the WebSocket controller with a rate limit of 2 responses per second.
// 3. Simulate sending messages to the `multiplexedStream` channel.
// 4. Collect timestamps of message writes to verify rate-limiting behavior.
// 5. Assert that all messages are processed and that the delay between messages respects the configured rate limit.
//
// The test ensures that:
// - The number of messages processed matches the total messages sent.
// - The delay between consecutive messages falls within the expected range based on the rate limit, with a tolerance of 5ms.
func (s *WsControllerSuite) TestRateLimiter() {
	s.T().Run("Enforces response rate limit", func(t *testing.T) {
		totalMessages := 5 // Number of messages to simulate.

		// Step 1: Create a mock WebSocket connection.
		conn := connmock.NewWebsocketConnection(t)
		conn.On("SetWriteDeadline", mock.Anything).Return(nil).Times(totalMessages)

		// Step 2: Configure the WebSocket controller with a rate limit.
		config := NewDefaultWebsocketConfig()
		config.MaxResponsesPerSecond = 2 // 2 messages per second.
		controller := NewWebSocketController(s.logger, config, conn, nil)

		// Step 3: Simulate sending messages to the controller's `multiplexedStream`.
		go func() {
			for i := 0; i < totalMessages; i++ {
				controller.multiplexedStream <- map[string]interface{}{
					"message": i,
				}
			}
			close(controller.multiplexedStream)
		}()

		// Step 4: Collect timestamps of message writes for verification.
		var timestamps []time.Time
		conn.On("WriteJSON", mock.Anything).Run(func(args mock.Arguments) {
			timestamps = append(timestamps, time.Now())
		}).Return(nil).Times(totalMessages)

		// Invoke the `writeMessages` method to process the stream.
		_ = controller.writeMessages(context.Background())

		// Step 5: Verify that all messages are processed.
		require.Len(t, timestamps, totalMessages, "All messages should be processed")

		// Calculate the expected delay between messages based on the rate limit.
		expectedDelay := time.Second / time.Duration(config.MaxResponsesPerSecond)
		const tolerance = 5 * time.Millisecond // Allow up to 5ms deviation.

		// Step 6: Assert that the delays respect the rate limit with tolerance.
		for i := 1; i < len(timestamps); i++ {
			delay := timestamps[i].Sub(timestamps[i-1])
			assert.GreaterOrEqual(t, delay, expectedDelay-tolerance, "Messages should respect the minimum rate limit")
			assert.LessOrEqual(t, delay, expectedDelay+tolerance, "Messages should respect the maximum rate limit")
		}
	})
}

// newControllerMocks initializes mock WebSocket connection, data provider, and data provider factory.
// The mocked functions are expected to be called in a case when a test is expected to reach WriteJSON function.
func newControllerMocks(t *testing.T) (*connmock.WebsocketConnection, *dpmock.DataProviderFactory, *dpmock.DataProvider) {
	conn := connmock.NewWebsocketConnection(t)
	conn.On("Close").Return(nil).Once()
	conn.On("SetPongHandler", mock.AnythingOfType("func(string) error")).Return(nil).Once()
	conn.On("SetReadDeadline", mock.Anything).Return(nil)
	conn.On("SetWriteDeadline", mock.Anything).Return(nil)

	dataProvider := dpmock.NewDataProvider(t)
	factory := dpmock.NewDataProviderFactory(t)

	return conn, factory, dataProvider
}

// expectSubscribeRequest mocks the client's subscription request.
func (s *WsControllerSuite) expectSubscribeRequest(t *testing.T, conn *connmock.WebsocketConnection) string {
	request := models.SubscribeMessageRequest{
		BaseMessageRequest: models.BaseMessageRequest{
			ClientMessageID: uuid.New().String(),
			Action:          models.SubscribeAction,
		},
		Topic: dp.BlocksTopic,
	}
	requestJson, err := json.Marshal(request)
	require.NoError(t, err)

	// The very first message from a client is a request to subscribe to some topic
	conn.
		On("ReadJSON", mock.Anything).
		Run(func(args mock.Arguments) {
			msg, ok := args.Get(0).(*json.RawMessage)
			require.True(t, ok)
			*msg = requestJson
		}).
		Return(nil).
		Once()

	return request.ClientMessageID
}

// expectSubscribeResponse mocks the subscription response sent to the client.
func (s *WsControllerSuite) expectSubscribeResponse(t *testing.T, conn *connmock.WebsocketConnection, msgId string) {
	conn.
		On("WriteJSON", mock.Anything).
		Run(func(args mock.Arguments) {
			response, ok := args.Get(0).(models.SubscribeMessageResponse)
			require.True(t, ok)
			require.Equal(t, msgId, response.ClientMessageID)
			require.Equal(t, true, response.Success)
		}).
		Return(nil).
		Once()
}

func (s *WsControllerSuite) expectCloseConnection(conn *connmock.WebsocketConnection, done <-chan struct{}) {
	// In the default case, no further communication is expected from the client.
	// We wait for the writer routine to signal completion, allowing us to close the connection gracefully
	conn.
		On("ReadJSON", mock.Anything).
		Return(func(msg interface{}) error {
			<-done
			return websocket.ErrCloseSent
		}).
		Once()

	s.expectKeepaliveRoutineShutdown(conn, done)
}

=======

		done := make(chan struct{})
		i := 0
		expectedCalls := 2
		conn.
			On("WriteControl", websocket.PingMessage, mock.Anything).
			Return(func(int, time.Time) error {
				if i == expectedCalls {
					close(done)
					return websocket.ErrCloseSent
				}

				i += 1
				return nil
			}).
			Times(expectedCalls + 1)

		conn.On("ReadJSON", mock.Anything).Return(func(_ interface{}) error {
			<-done
			return websocket.ErrCloseSent
		})

		factory := dpmock.NewDataProviderFactory(t)
		controller := NewWebSocketController(s.logger, s.wsConfig, conn, factory)
		controller.HandleConnection(context.Background())

		conn.AssertExpectations(t)
	})

	s.T().Run("Error on write to connection", func(t *testing.T) {
		conn := connmock.NewWebsocketConnection(t)
		conn.
			On("WriteControl", websocket.PingMessage, mock.Anything).
			Return(websocket.ErrCloseSent). //TODO: change to assert.AnError and rewrite test
			Once()

		factory := dpmock.NewDataProviderFactory(t)
		controller := NewWebSocketController(s.logger, s.wsConfig, conn, factory)

		ctx, cancel := context.WithCancel(context.Background())
		defer cancel()

		err := controller.keepalive(ctx)
		s.Require().Error(err)
		s.Require().ErrorIs(websocket.ErrCloseSent, err)

		conn.AssertExpectations(t)
	})

	s.T().Run("Context cancelled", func(t *testing.T) {
		conn := connmock.NewWebsocketConnection(t)
		factory := dpmock.NewDataProviderFactory(t)
		controller := NewWebSocketController(s.logger, s.wsConfig, conn, factory)

		ctx, cancel := context.WithCancel(context.Background())
		cancel() // Immediately cancel the context

		// Start the keepalive process with the context canceled
		err := controller.keepalive(ctx)
		s.Require().NoError(err)

		conn.AssertExpectations(t) // Should not invoke WriteMessage after context cancellation
	})
}

// newControllerMocks initializes mock WebSocket connection, data provider, and data provider factory
func newControllerMocks(t *testing.T) (*connmock.WebsocketConnection, *dpmock.DataProviderFactory, *dpmock.DataProvider) {
	conn := connmock.NewWebsocketConnection(t)
	conn.On("Close").Return(nil).Once()
	conn.On("SetPongHandler", mock.AnythingOfType("func(string) error")).Return(nil).Once()
	conn.On("SetReadDeadline", mock.Anything).Return(nil)
	conn.On("SetWriteDeadline", mock.Anything).Return(nil)

	dataProvider := dpmock.NewDataProvider(t)
	factory := dpmock.NewDataProviderFactory(t)

	return conn, factory, dataProvider
}

// expectSubscribeRequest mocks the client's subscription request.
func (s *WsControllerSuite) expectSubscribeRequest(t *testing.T, conn *connmock.WebsocketConnection) string {
	request := models.SubscribeMessageRequest{
		BaseMessageRequest: models.BaseMessageRequest{
			ClientMessageID: uuid.New().String(),
			Action:          models.SubscribeAction,
		},
		Topic: dp.BlocksTopic,
	}
	requestJson, err := json.Marshal(request)
	require.NoError(t, err)

	// The very first message from a client is a request to subscribe to some topic
	conn.
		On("ReadJSON", mock.Anything).
		Run(func(args mock.Arguments) {
			msg, ok := args.Get(0).(*json.RawMessage)
			require.True(t, ok)
			*msg = requestJson
		}).
		Return(nil).
		Once()

	return request.ClientMessageID
}

// expectSubscribeResponse mocks the subscription response sent to the client.
func (s *WsControllerSuite) expectSubscribeResponse(t *testing.T, conn *connmock.WebsocketConnection, msgId string) {
	conn.
		On("WriteJSON", mock.Anything).
		Run(func(args mock.Arguments) {
			response, ok := args.Get(0).(models.SubscribeMessageResponse)
			require.True(t, ok)
			require.Equal(t, msgId, response.ClientMessageID)
			require.Equal(t, true, response.Success)
		}).
		Return(nil).
		Once()
}

func (s *WsControllerSuite) expectCloseConnection(conn *connmock.WebsocketConnection, done <-chan struct{}) {
	// In the default case, no further communication is expected from the client.
	// We wait for the writer routine to signal completion, allowing us to close the connection gracefully
	conn.
		On("ReadJSON", mock.Anything).
		Return(func(msg interface{}) error {
			<-done
			return websocket.ErrCloseSent
		}).
		Once()

	s.expectKeepaliveRoutineShutdown(conn, done)
}

>>>>>>> fd446114
func (s *WsControllerSuite) expectKeepaliveRoutineShutdown(conn *connmock.WebsocketConnection, done <-chan struct{}) {
	// We use Maybe() because a test may finish faster than keepalive routine trigger WriteControl
	conn.
		On("WriteControl", websocket.PingMessage, mock.Anything).
		Return(func(int, time.Time) error {
			select {
			case <-done:
				return websocket.ErrCloseSent
			default:
				return nil
			}
		}).
		Maybe()
}<|MERGE_RESOLUTION|>--- conflicted
+++ resolved
@@ -7,11 +7,6 @@
 	"testing"
 	"time"
 
-<<<<<<< HEAD
-=======
-	"github.com/stretchr/testify/require"
-
->>>>>>> fd446114
 	"github.com/google/uuid"
 	"github.com/gorilla/websocket"
 	"github.com/rs/zerolog"
@@ -59,17 +54,10 @@
 			On("NewDataProvider", mock.Anything, mock.Anything, mock.Anything, mock.Anything).
 			Return(dataProvider, nil).
 			Once()
-<<<<<<< HEAD
 
 		id := uuid.New()
 		done := make(chan struct{})
 
-=======
-
-		id := uuid.New()
-		done := make(chan struct{})
-
->>>>>>> fd446114
 		dataProvider.On("ID").Return(id)
 		// data provider might finish on its own or controller will close it via Close()
 		dataProvider.On("Close").Return(nil).Maybe()
@@ -127,7 +115,6 @@
 
 	s.T().Run("Parse and validate error", func(t *testing.T) {
 		t.Parallel()
-<<<<<<< HEAD
 
 		conn, dataProviderFactory, _ := newControllerMocks(t)
 		controller := NewWebSocketController(s.logger, s.wsConfig, conn, dataProviderFactory)
@@ -142,22 +129,6 @@
 		subscribeRequestJson, err := json.Marshal(subscribeRequest)
 		require.NoError(t, err)
 
-=======
-
-		conn, dataProviderFactory, _ := newControllerMocks(t)
-		controller := NewWebSocketController(s.logger, s.wsConfig, conn, dataProviderFactory)
-
-		type Request struct {
-			Action string `json:"action"`
-		}
-
-		subscribeRequest := Request{
-			Action: "SubscribeBlocks",
-		}
-		subscribeRequestJson, err := json.Marshal(subscribeRequest)
-		require.NoError(t, err)
-
->>>>>>> fd446114
 		// Simulate receiving the subscription request from the client
 		conn.
 			On("ReadJSON", mock.Anything).
@@ -180,10 +151,6 @@
 				require.False(t, response.Success)
 				require.NotEmpty(t, response.Error)
 				require.Equal(t, int(InvalidMessage), response.Error.Code)
-<<<<<<< HEAD
-
-=======
->>>>>>> fd446114
 				return websocket.ErrCloseSent
 			})
 
@@ -300,7 +267,6 @@
 		dataProvider.
 			On("Run").
 			Run(func(args mock.Arguments) {
-<<<<<<< HEAD
 				<-done
 			}).
 			Return(nil).
@@ -374,96 +340,6 @@
 		dataProvider.
 			On("Run").
 			Run(func(args mock.Arguments) {
-=======
->>>>>>> fd446114
-				<-done
-			}).
-			Return(nil).
-			Once()
-
-		msgID := s.expectSubscribeRequest(t, conn)
-		s.expectSubscribeResponse(t, conn, msgID)
-
-		request := models.UnsubscribeMessageRequest{
-			BaseMessageRequest: models.BaseMessageRequest{
-				ClientMessageID: uuid.New().String(),
-				Action:          models.UnsubscribeAction,
-			},
-<<<<<<< HEAD
-			SubscriptionID: "invalid-uuid",
-=======
-			SubscriptionID: id.String(),
->>>>>>> fd446114
-		}
-		requestJson, err := json.Marshal(request)
-		require.NoError(t, err)
-
-		conn.
-			On("ReadJSON", mock.Anything).
-			Run(func(args mock.Arguments) {
-				msg, ok := args.Get(0).(*json.RawMessage)
-				require.True(t, ok)
-				*msg = requestJson
-			}).
-			Return(nil).
-			Once()
-
-		conn.
-			On("WriteJSON", mock.Anything).
-			Return(func(msg interface{}) error {
-				defer close(done)
-
-<<<<<<< HEAD
-				response, ok := msg.(models.BaseMessageResponse)
-				require.True(t, ok)
-				require.False(t, response.Success)
-				require.NotEmpty(t, response.Error)
-				require.Equal(t, request.ClientMessageID, response.ClientMessageID)
-				require.Equal(t, int(InvalidArgument), response.Error.Code)
-=======
-				response, ok := msg.(models.UnsubscribeMessageResponse)
-				require.True(t, ok)
-				require.True(t, response.Success)
-				require.Empty(t, response.Error)
-				require.Equal(t, request.ClientMessageID, response.ClientMessageID)
-				require.Equal(t, request.SubscriptionID, response.SubscriptionID)
->>>>>>> fd446114
-
-				return websocket.ErrCloseSent
-			}).
-			Once()
-
-		s.expectCloseConnection(conn, done)
-
-		controller.HandleConnection(context.Background())
-
-		conn.AssertExpectations(t)
-		dataProviderFactory.AssertExpectations(t)
-		dataProvider.AssertExpectations(t)
-	})
-
-<<<<<<< HEAD
-=======
-	s.T().Run("Invalid subscription uuid", func(t *testing.T) {
-		t.Parallel()
-
-		conn, dataProviderFactory, dataProvider := newControllerMocks(t)
-		controller := NewWebSocketController(s.logger, s.wsConfig, conn, dataProviderFactory)
-
-		dataProviderFactory.
-			On("NewDataProvider", mock.Anything, mock.Anything, mock.Anything, mock.Anything).
-			Return(dataProvider, nil).
-			Once()
-
-		id := uuid.New()
-		done := make(chan struct{})
-
-		dataProvider.On("ID").Return(id)
-		// data provider might finish on its own or controller will close it via Close()
-		dataProvider.On("Close").Return(nil).Maybe()
-		dataProvider.
-			On("Run").
-			Run(func(args mock.Arguments) {
 				<-done
 			}).
 			Return(nil).
@@ -517,7 +393,6 @@
 		dataProvider.AssertExpectations(t)
 	})
 
->>>>>>> fd446114
 	s.T().Run("Unsubscribe from unknown subscription", func(t *testing.T) {
 		t.Parallel()
 
@@ -813,21 +688,12 @@
 func (s *WsControllerSuite) TestControllerShutdown() {
 	s.T().Run("Keepalive routine failed", func(t *testing.T) {
 		t.Parallel()
-<<<<<<< HEAD
 
 		conn := connmock.NewWebsocketConnection(t)
 		conn.On("Close").Return(nil).Once()
 		conn.On("SetReadDeadline", mock.Anything).Return(nil).Once()
 		conn.On("SetPongHandler", mock.AnythingOfType("func(string) error")).Return(nil).Once()
 
-=======
-
-		conn := connmock.NewWebsocketConnection(t)
-		conn.On("Close").Return(nil).Once()
-		conn.On("SetReadDeadline", mock.Anything).Return(nil).Once()
-		conn.On("SetPongHandler", mock.AnythingOfType("func(string) error")).Return(nil).Once()
-
->>>>>>> fd446114
 		factory := dpmock.NewDataProviderFactory(t)
 		controller := NewWebSocketController(s.logger, s.wsConfig, conn, factory)
 
@@ -941,7 +807,6 @@
 		controller.HandleConnection(ctx)
 
 		conn.AssertExpectations(t)
-<<<<<<< HEAD
 	})
 
 	s.T().Run("Inactivity tracking", func(t *testing.T) {
@@ -973,8 +838,6 @@
 		time.Sleep(wsConfig.InactivityTimeout)
 
 		conn.AssertExpectations(t)
-=======
->>>>>>> fd446114
 	})
 }
 
@@ -984,7 +847,6 @@
 		conn.On("Close").Return(nil).Once()
 		conn.On("SetPongHandler", mock.AnythingOfType("func(string) error")).Return(nil).Once()
 		conn.On("SetReadDeadline", mock.Anything).Return(nil)
-<<<<<<< HEAD
 
 		done := make(chan struct{})
 		i := 0
@@ -1198,141 +1060,6 @@
 	s.expectKeepaliveRoutineShutdown(conn, done)
 }
 
-=======
-
-		done := make(chan struct{})
-		i := 0
-		expectedCalls := 2
-		conn.
-			On("WriteControl", websocket.PingMessage, mock.Anything).
-			Return(func(int, time.Time) error {
-				if i == expectedCalls {
-					close(done)
-					return websocket.ErrCloseSent
-				}
-
-				i += 1
-				return nil
-			}).
-			Times(expectedCalls + 1)
-
-		conn.On("ReadJSON", mock.Anything).Return(func(_ interface{}) error {
-			<-done
-			return websocket.ErrCloseSent
-		})
-
-		factory := dpmock.NewDataProviderFactory(t)
-		controller := NewWebSocketController(s.logger, s.wsConfig, conn, factory)
-		controller.HandleConnection(context.Background())
-
-		conn.AssertExpectations(t)
-	})
-
-	s.T().Run("Error on write to connection", func(t *testing.T) {
-		conn := connmock.NewWebsocketConnection(t)
-		conn.
-			On("WriteControl", websocket.PingMessage, mock.Anything).
-			Return(websocket.ErrCloseSent). //TODO: change to assert.AnError and rewrite test
-			Once()
-
-		factory := dpmock.NewDataProviderFactory(t)
-		controller := NewWebSocketController(s.logger, s.wsConfig, conn, factory)
-
-		ctx, cancel := context.WithCancel(context.Background())
-		defer cancel()
-
-		err := controller.keepalive(ctx)
-		s.Require().Error(err)
-		s.Require().ErrorIs(websocket.ErrCloseSent, err)
-
-		conn.AssertExpectations(t)
-	})
-
-	s.T().Run("Context cancelled", func(t *testing.T) {
-		conn := connmock.NewWebsocketConnection(t)
-		factory := dpmock.NewDataProviderFactory(t)
-		controller := NewWebSocketController(s.logger, s.wsConfig, conn, factory)
-
-		ctx, cancel := context.WithCancel(context.Background())
-		cancel() // Immediately cancel the context
-
-		// Start the keepalive process with the context canceled
-		err := controller.keepalive(ctx)
-		s.Require().NoError(err)
-
-		conn.AssertExpectations(t) // Should not invoke WriteMessage after context cancellation
-	})
-}
-
-// newControllerMocks initializes mock WebSocket connection, data provider, and data provider factory
-func newControllerMocks(t *testing.T) (*connmock.WebsocketConnection, *dpmock.DataProviderFactory, *dpmock.DataProvider) {
-	conn := connmock.NewWebsocketConnection(t)
-	conn.On("Close").Return(nil).Once()
-	conn.On("SetPongHandler", mock.AnythingOfType("func(string) error")).Return(nil).Once()
-	conn.On("SetReadDeadline", mock.Anything).Return(nil)
-	conn.On("SetWriteDeadline", mock.Anything).Return(nil)
-
-	dataProvider := dpmock.NewDataProvider(t)
-	factory := dpmock.NewDataProviderFactory(t)
-
-	return conn, factory, dataProvider
-}
-
-// expectSubscribeRequest mocks the client's subscription request.
-func (s *WsControllerSuite) expectSubscribeRequest(t *testing.T, conn *connmock.WebsocketConnection) string {
-	request := models.SubscribeMessageRequest{
-		BaseMessageRequest: models.BaseMessageRequest{
-			ClientMessageID: uuid.New().String(),
-			Action:          models.SubscribeAction,
-		},
-		Topic: dp.BlocksTopic,
-	}
-	requestJson, err := json.Marshal(request)
-	require.NoError(t, err)
-
-	// The very first message from a client is a request to subscribe to some topic
-	conn.
-		On("ReadJSON", mock.Anything).
-		Run(func(args mock.Arguments) {
-			msg, ok := args.Get(0).(*json.RawMessage)
-			require.True(t, ok)
-			*msg = requestJson
-		}).
-		Return(nil).
-		Once()
-
-	return request.ClientMessageID
-}
-
-// expectSubscribeResponse mocks the subscription response sent to the client.
-func (s *WsControllerSuite) expectSubscribeResponse(t *testing.T, conn *connmock.WebsocketConnection, msgId string) {
-	conn.
-		On("WriteJSON", mock.Anything).
-		Run(func(args mock.Arguments) {
-			response, ok := args.Get(0).(models.SubscribeMessageResponse)
-			require.True(t, ok)
-			require.Equal(t, msgId, response.ClientMessageID)
-			require.Equal(t, true, response.Success)
-		}).
-		Return(nil).
-		Once()
-}
-
-func (s *WsControllerSuite) expectCloseConnection(conn *connmock.WebsocketConnection, done <-chan struct{}) {
-	// In the default case, no further communication is expected from the client.
-	// We wait for the writer routine to signal completion, allowing us to close the connection gracefully
-	conn.
-		On("ReadJSON", mock.Anything).
-		Return(func(msg interface{}) error {
-			<-done
-			return websocket.ErrCloseSent
-		}).
-		Once()
-
-	s.expectKeepaliveRoutineShutdown(conn, done)
-}
-
->>>>>>> fd446114
 func (s *WsControllerSuite) expectKeepaliveRoutineShutdown(conn *connmock.WebsocketConnection, done <-chan struct{}) {
 	// We use Maybe() because a test may finish faster than keepalive routine trigger WriteControl
 	conn.
