--- conflicted
+++ resolved
@@ -470,11 +470,7 @@
 		done := make(chan struct{})
 
 		topic := dp.BlocksTopic
-<<<<<<< HEAD
 		arguments := models.Arguments{}
-		dataProvider.On("ID").Return(id)
-=======
->>>>>>> ff8c3a9d
 		dataProvider.On("Topic").Return(topic)
 		dataProvider.On("Arguments").Return(arguments)
 		// data provider might finish on its own or controller will close it via Close()
@@ -520,11 +516,8 @@
 				require.Equal(t, 1, len(response.Subscriptions))
 				require.Equal(t, subscriptionID, response.Subscriptions[0].SubscriptionID)
 				require.Equal(t, topic, response.Subscriptions[0].Topic)
-<<<<<<< HEAD
 				require.Equal(t, arguments, response.Subscriptions[0].Arguments)
-=======
 				require.Equal(t, models.ListSubscriptionsAction, response.Action)
->>>>>>> ff8c3a9d
 
 				return websocket.ErrCloseSent
 			}).
