package websockets

import (
	"context"
	"encoding/json"
	"fmt"
	"testing"
	"time"

<<<<<<< HEAD
	"github.com/stretchr/testify/assert"
=======
	"github.com/stretchr/testify/require"

	streammock "github.com/onflow/flow-go/engine/access/state_stream/mock"
>>>>>>> 1c008f74

	"github.com/google/uuid"
	"github.com/gorilla/websocket"
	"github.com/rs/zerolog"
	"github.com/stretchr/testify/mock"
	"github.com/stretchr/testify/require"
	"github.com/stretchr/testify/suite"

	dpmock "github.com/onflow/flow-go/engine/access/rest/websockets/data_providers/mock"
	connmock "github.com/onflow/flow-go/engine/access/rest/websockets/mock"
	"github.com/onflow/flow-go/engine/access/rest/websockets/models"
<<<<<<< HEAD
=======
	"github.com/onflow/flow-go/engine/access/state_stream/backend"
>>>>>>> 1c008f74
	"github.com/onflow/flow-go/model/flow"
	"github.com/onflow/flow-go/utils/unittest"
)

<<<<<<< HEAD
=======
// WsControllerSuite is a test suite for the WebSocket Controller.
>>>>>>> 1c008f74
type WsControllerSuite struct {
	suite.Suite

	logger   zerolog.Logger
	wsConfig Config
<<<<<<< HEAD
}

func (s *WsControllerSuite) SetupTest() {
	s.logger = unittest.Logger()
	s.wsConfig = NewDefaultWebsocketConfig()
}

func TestWsControllerSuite(t *testing.T) {
	suite.Run(t, new(WsControllerSuite))
}

// TestSubscribeRequest tests the subscribe to topic flow.
// We emulate a request message from a client, and a response message from a controller.
func (s *WsControllerSuite) TestSubscribeRequest() {
	// It still fails when run with -race even though we don't share any state
	// (I tried changing logger & config to be unique in each test)
	//s.T().Parallel()

	s.T().Run("Happy path", func(t *testing.T) {
		t.Parallel()

=======

	connection          *connmock.WebsocketConnection
	dataProviderFactory *dpmock.DataProviderFactory

	streamApi    *streammock.API
	streamConfig backend.Config
}

func TestControllerSuite(t *testing.T) {
	suite.Run(t, new(WsControllerSuite))
}

// SetupTest initializes the test suite with required dependencies.
func (s *WsControllerSuite) SetupTest() {
	s.logger = unittest.Logger()
	s.wsConfig = NewDefaultWebsocketConfig()

	s.connection = connmock.NewWebsocketConnection(s.T())
	s.dataProviderFactory = dpmock.NewDataProviderFactory(s.T())

	s.streamApi = streammock.NewAPI(s.T())
	s.streamConfig = backend.Config{}
}

// TestSubscribeRequest tests the subscribe to topic flow.
// We emulate a request message from a client, and a response message from a controller.
func (s *WsControllerSuite) TestSubscribeRequest() {
	// It still fails when run with -race even though we don't share any state
	// (I tried changing logger & config to be unique in each test)
	//s.T().Parallel()

	s.T().Run("Happy path", func(t *testing.T) {
		t.Parallel()

>>>>>>> 1c008f74
		conn, dataProviderFactory, dataProvider := newControllerMocks(t)
		controller := NewWebSocketController(s.logger, s.wsConfig, conn, dataProviderFactory)

		dataProviderFactory.
			On("NewDataProvider", mock.Anything, mock.Anything, mock.Anything, mock.Anything).
			Return(dataProvider, nil).
			Once()

		id := uuid.New()
		done := make(chan struct{}, 1)

		dataProvider.On("ID").Return(id)
		// data provider might finish on its own or controller will close it via Close()
		dataProvider.On("Close").Return(nil).Maybe()
		dataProvider.
			On("Run").
			Run(func(args mock.Arguments) {
				for range done {
				}
			}).
			Return(nil).
			Once()

		request := models.SubscribeMessageRequest{
			BaseMessageRequest: models.BaseMessageRequest{
				MessageID: uuid.New().String(),
				Action:    models.SubscribeAction,
			},
			Topic:     "blocks",
			Arguments: nil,
		}
		requestJson, err := json.Marshal(request)
		require.NoError(t, err)

		// Simulate receiving the subscription request from the client
		conn.
			On("ReadJSON", mock.Anything).
			Run(func(args mock.Arguments) {
				msg, ok := args.Get(0).(*json.RawMessage)
				require.True(t, ok)
				*msg = requestJson
			}).
			Return(nil).
			Once()

		conn.
			On("WriteJSON", mock.Anything).
			Return(func(msg interface{}) error {
				defer close(done)

				response, ok := msg.(models.SubscribeMessageResponse)
				require.True(t, ok)
				require.True(t, response.Success)
				require.Equal(t, request.MessageID, response.MessageID)
				require.Equal(t, id.String(), response.ID)

				return websocket.ErrCloseSent
			})

		s.expectCloseConnection(conn, done)
		controller.HandleConnection(context.Background())

		conn.AssertExpectations(t)
		dataProviderFactory.AssertExpectations(t)
		dataProvider.AssertExpectations(t)
	})

	s.T().Run("Parse and validate error", func(t *testing.T) {
		t.Parallel()

		conn, dataProviderFactory, _ := newControllerMocks(t)
		controller := NewWebSocketController(s.logger, s.wsConfig, conn, dataProviderFactory)

		type Request struct {
			Action string `json:"action"`
		}

		subscribeRequest := Request{
			Action: "SubscribeBlocks",
		}
		subscribeRequestJson, err := json.Marshal(subscribeRequest)
		require.NoError(t, err)

		// Simulate receiving the subscription request from the client
		conn.
			On("ReadJSON", mock.Anything).
			Run(func(args mock.Arguments) {
				msg, ok := args.Get(0).(*json.RawMessage)
				require.True(t, ok)
				*msg = subscribeRequestJson
			}).
			Return(nil).
			Once()

		done := make(chan struct{}, 1)
		conn.
			On("WriteJSON", mock.Anything).
			Return(func(msg interface{}) error {
				defer close(done)

				response, ok := msg.(models.BaseMessageResponse)
				require.True(t, ok)
				require.False(t, response.Success)
				require.NotEmpty(t, response.Error)
				require.Equal(t, int(InvalidMessage), response.Error.Code)

				return websocket.ErrCloseSent
			})

		s.expectCloseConnection(conn, done)

		controller.HandleConnection(context.Background())

		conn.AssertExpectations(t)
		dataProviderFactory.AssertExpectations(t)
	})

	s.T().Run("Error creating data provider", func(t *testing.T) {
		t.Parallel()

		conn, dataProviderFactory, _ := newControllerMocks(t)
		controller := NewWebSocketController(s.logger, s.wsConfig, conn, dataProviderFactory)

		dataProviderFactory.
			On("NewDataProvider", mock.Anything, mock.Anything, mock.Anything, mock.Anything).
			Return(nil, fmt.Errorf("error creating data provider")).
			Once()

		done := make(chan struct{}, 1)
		s.expectSubscribeRequest(t, conn)

		conn.
			On("WriteJSON", mock.Anything).
			Return(func(msg interface{}) error {
				defer close(done)

				response, ok := msg.(models.BaseMessageResponse)
				require.True(t, ok)
				require.False(t, response.Success)
				require.NotEmpty(t, response.Error)
				require.Equal(t, int(InvalidArgument), response.Error.Code)

				return websocket.ErrCloseSent
			})

		s.expectCloseConnection(conn, done)

		controller.HandleConnection(context.Background())

		conn.AssertExpectations(t)
		dataProviderFactory.AssertExpectations(t)
	})

	s.T().Run("Provider execution error", func(t *testing.T) {
		t.Parallel()

		conn, dataProviderFactory, dataProvider := newControllerMocks(t)
		controller := NewWebSocketController(s.logger, s.wsConfig, conn, dataProviderFactory)

		dataProvider.On("ID").Return(uuid.New())
		// data provider might finish on its own or controller will close it via Close()
		dataProvider.On("Close").Return(nil).Maybe()
		dataProvider.
			On("Run").
			Run(func(args mock.Arguments) {}).
			Return(fmt.Errorf("error running data provider")).
			Once()

		dataProviderFactory.
			On("NewDataProvider", mock.Anything, mock.Anything, mock.Anything, mock.Anything).
			Return(dataProvider, nil).
			Once()

		done := make(chan struct{}, 1)
		msgID := s.expectSubscribeRequest(t, conn)
		s.expectSubscribeResponse(t, conn, msgID)
<<<<<<< HEAD

		conn.
			On("WriteJSON", mock.Anything).
			Return(func(msg interface{}) error {
				defer close(done)

				response, ok := msg.(models.BaseMessageResponse)
				require.True(t, ok)
				require.False(t, response.Success)
				require.NotEmpty(t, response.Error)
				require.Equal(t, int(RunError), response.Error.Code)

				return websocket.ErrCloseSent
			})

		s.expectCloseConnection(conn, done)

		controller.HandleConnection(context.Background())

=======

		conn.
			On("WriteJSON", mock.Anything).
			Return(func(msg interface{}) error {
				defer close(done)

				response, ok := msg.(models.BaseMessageResponse)
				require.True(t, ok)
				require.False(t, response.Success)
				require.NotEmpty(t, response.Error)
				require.Equal(t, int(RunError), response.Error.Code)

				return websocket.ErrCloseSent
			})

		s.expectCloseConnection(conn, done)

		controller.HandleConnection(context.Background())

>>>>>>> 1c008f74
		conn.AssertExpectations(t)
		dataProviderFactory.AssertExpectations(t)
		dataProvider.AssertExpectations(t)
	})
}

func (s *WsControllerSuite) TestUnsubscribeRequest() {
	//s.T().Parallel()

	s.T().Run("Happy path", func(t *testing.T) {
		t.Parallel()

		conn, dataProviderFactory, dataProvider := newControllerMocks(t)
		controller := NewWebSocketController(s.logger, s.wsConfig, conn, dataProviderFactory)

		dataProviderFactory.
			On("NewDataProvider", mock.Anything, mock.Anything, mock.Anything, mock.Anything).
			Return(dataProvider, nil).
			Once()

		id := uuid.New()
		done := make(chan struct{}, 1)

		dataProvider.On("ID").Return(id)
		// data provider might finish on its own or controller will close it via Close()
		dataProvider.On("Close").Return(nil).Maybe()
		dataProvider.
			On("Run").
			Run(func(args mock.Arguments) {
				for range done {
				}
			}).
			Return(nil).
			Once()

		msgID := s.expectSubscribeRequest(t, conn)
		s.expectSubscribeResponse(t, conn, msgID)

		request := models.UnsubscribeMessageRequest{
			BaseMessageRequest: models.BaseMessageRequest{
				MessageID: uuid.New().String(),
				Action:    models.UnsubscribeAction,
			},
			SubscriptionID: id.String(),
		}
		requestJson, err := json.Marshal(request)
		require.NoError(t, err)

		conn.
			On("ReadJSON", mock.Anything).
			Run(func(args mock.Arguments) {
				msg, ok := args.Get(0).(*json.RawMessage)
				require.True(t, ok)
				*msg = requestJson
			}).
			Return(nil).
			Once()

		conn.
			On("WriteJSON", mock.Anything).
			Return(func(msg interface{}) error {
				defer close(done)

				response, ok := msg.(models.UnsubscribeMessageResponse)
				require.True(t, ok)
				require.True(t, response.Success)
				require.Empty(t, response.Error)
				require.Equal(t, request.MessageID, response.MessageID)
				require.Equal(t, request.SubscriptionID, response.SubscriptionID)

				return websocket.ErrCloseSent
			}).
			Once()

		s.expectCloseConnection(conn, done)

		controller.HandleConnection(context.Background())

		conn.AssertExpectations(t)
		dataProviderFactory.AssertExpectations(t)
		dataProvider.AssertExpectations(t)
	})

	s.T().Run("Invalid subscription uuid", func(t *testing.T) {
		t.Parallel()
<<<<<<< HEAD

		conn, dataProviderFactory, dataProvider := newControllerMocks(t)
		controller := NewWebSocketController(s.logger, s.wsConfig, conn, dataProviderFactory)

=======

		conn, dataProviderFactory, dataProvider := newControllerMocks(t)
		controller := NewWebSocketController(s.logger, s.wsConfig, conn, dataProviderFactory)

>>>>>>> 1c008f74
		dataProviderFactory.
			On("NewDataProvider", mock.Anything, mock.Anything, mock.Anything, mock.Anything).
			Return(dataProvider, nil).
			Once()

		id := uuid.New()
		done := make(chan struct{}, 1)

		dataProvider.On("ID").Return(id)
		// data provider might finish on its own or controller will close it via Close()
		dataProvider.On("Close").Return(nil).Maybe()
		dataProvider.
			On("Run").
			Run(func(args mock.Arguments) {
				for range done {
				}
			}).
			Return(nil).
			Once()

		msgID := s.expectSubscribeRequest(t, conn)
		s.expectSubscribeResponse(t, conn, msgID)

		request := models.UnsubscribeMessageRequest{
			BaseMessageRequest: models.BaseMessageRequest{
				MessageID: uuid.New().String(),
				Action:    models.UnsubscribeAction,
			},
			SubscriptionID: "invalid-uuid",
		}
		requestJson, err := json.Marshal(request)
		require.NoError(t, err)

		conn.
			On("ReadJSON", mock.Anything).
			Run(func(args mock.Arguments) {
				msg, ok := args.Get(0).(*json.RawMessage)
				require.True(t, ok)
				*msg = requestJson
			}).
			Return(nil).
			Once()

		conn.
			On("WriteJSON", mock.Anything).
			Return(func(msg interface{}) error {
				defer close(done)

				response, ok := msg.(models.BaseMessageResponse)
				require.True(t, ok)
				require.False(t, response.Success)
				require.NotEmpty(t, response.Error)
				require.Equal(t, request.MessageID, response.MessageID)
				require.Equal(t, int(InvalidArgument), response.Error.Code)

				return websocket.ErrCloseSent
			}).
			Once()

		s.expectCloseConnection(conn, done)

		controller.HandleConnection(context.Background())

		conn.AssertExpectations(t)
		dataProviderFactory.AssertExpectations(t)
		dataProvider.AssertExpectations(t)
	})

	s.T().Run("Unsubscribe from unknown subscription", func(t *testing.T) {
		t.Parallel()

		conn, dataProviderFactory, dataProvider := newControllerMocks(t)
		controller := NewWebSocketController(s.logger, s.wsConfig, conn, dataProviderFactory)

		dataProviderFactory.
			On("NewDataProvider", mock.Anything, mock.Anything, mock.Anything, mock.Anything).
			Return(dataProvider, nil).
			Once()

		id := uuid.New()
		done := make(chan struct{}, 1)

		dataProvider.On("ID").Return(id)
		// data provider might finish on its own or controller will close it via Close()
		dataProvider.On("Close").Return(nil).Maybe()
		dataProvider.
			On("Run").
			Run(func(args mock.Arguments) {
				for range done {
				}
			}).
			Return(nil).
			Once()

		msgID := s.expectSubscribeRequest(t, conn)
		s.expectSubscribeResponse(t, conn, msgID)

		request := models.UnsubscribeMessageRequest{
			BaseMessageRequest: models.BaseMessageRequest{
				MessageID: uuid.New().String(),
				Action:    models.UnsubscribeAction,
			},
			SubscriptionID: uuid.New().String(),
		}
		requestJson, err := json.Marshal(request)
		require.NoError(t, err)
<<<<<<< HEAD
=======

		conn.
			On("ReadJSON", mock.Anything).
			Run(func(args mock.Arguments) {
				msg, ok := args.Get(0).(*json.RawMessage)
				require.True(t, ok)
				*msg = requestJson
			}).
			Return(nil).
			Once()

		conn.
			On("WriteJSON", mock.Anything).
			Return(func(msg interface{}) error {
				defer close(done)

				response, ok := msg.(models.BaseMessageResponse)
				require.True(t, ok)
				require.False(t, response.Success)
				require.NotEmpty(t, response.Error)

				require.Equal(t, request.MessageID, response.MessageID)
				require.Equal(t, int(NotFound), response.Error.Code)

				return websocket.ErrCloseSent
			}).
			Once()

		s.expectCloseConnection(conn, done)

		controller.HandleConnection(context.Background())

		conn.AssertExpectations(t)
		dataProviderFactory.AssertExpectations(t)
		dataProvider.AssertExpectations(t)
	})
}

func (s *WsControllerSuite) TestListSubscriptions() {
	//s.T().Parallel()

	s.T().Run("Happy path", func(t *testing.T) {

		conn, dataProviderFactory, dataProvider := newControllerMocks(t)
		controller := NewWebSocketController(s.logger, s.wsConfig, conn, dataProviderFactory)

		dataProviderFactory.
			On("NewDataProvider", mock.Anything, mock.Anything, mock.Anything, mock.Anything).
			Return(dataProvider, nil).
			Once()

		done := make(chan struct{}, 1)

		id := uuid.New()
		topic := "blocks"
		dataProvider.On("ID").Return(id)
		dataProvider.On("Topic").Return(topic)
		// data provider might finish on its own or controller will close it via Close()
		dataProvider.On("Close").Return(nil).Maybe()
		dataProvider.
			On("Run").
			Run(func(args mock.Arguments) {
				for range done {
				}
			}).
			Return(nil).
			Once()

		msgID := s.expectSubscribeRequest(t, conn)
		s.expectSubscribeResponse(t, conn, msgID)

		request := models.ListSubscriptionsMessageRequest{
			BaseMessageRequest: models.BaseMessageRequest{
				MessageID: uuid.New().String(),
				Action:    models.ListSubscriptionsAction,
			},
		}
		requestJson, err := json.Marshal(request)
		require.NoError(t, err)
>>>>>>> 1c008f74

		conn.
			On("ReadJSON", mock.Anything).
			Run(func(args mock.Arguments) {
				msg, ok := args.Get(0).(*json.RawMessage)
				require.True(t, ok)
				*msg = requestJson
			}).
			Return(nil).
			Once()

		conn.
			On("WriteJSON", mock.Anything).
			Return(func(msg interface{}) error {
				defer close(done)

<<<<<<< HEAD
				response, ok := msg.(models.BaseMessageResponse)
				require.True(t, ok)
				require.False(t, response.Success)
				require.NotEmpty(t, response.Error)

				require.Equal(t, request.MessageID, response.MessageID)
				require.Equal(t, int(NotFound), response.Error.Code)
=======
				response, ok := msg.(models.ListSubscriptionsMessageResponse)
				require.True(t, ok)
				require.True(t, response.Success)
				require.Empty(t, response.Error)
				require.Equal(t, request.MessageID, response.MessageID)
				require.Equal(t, 1, len(response.Subscriptions))
				require.Equal(t, id.String(), response.Subscriptions[0].ID)
				require.Equal(t, topic, response.Subscriptions[0].Topic)
>>>>>>> 1c008f74

				return websocket.ErrCloseSent
			}).
			Once()

		s.expectCloseConnection(conn, done)

		controller.HandleConnection(context.Background())

		conn.AssertExpectations(t)
		dataProviderFactory.AssertExpectations(t)
		dataProvider.AssertExpectations(t)
	})
}

<<<<<<< HEAD
func (s *WsControllerSuite) TestListSubscriptions() {
	//s.T().Parallel()

	s.T().Run("Happy path", func(t *testing.T) {
=======
// TestSubscribeBlocks tests the functionality for streaming blocks to a subscriber.
func (s *WsControllerSuite) TestSubscribeBlocks() {
	//s.T().Parallel()

	s.T().Run("Stream one block", func(t *testing.T) {
		t.Parallel()
>>>>>>> 1c008f74

		conn, dataProviderFactory, dataProvider := newControllerMocks(t)
		controller := NewWebSocketController(s.logger, s.wsConfig, conn, dataProviderFactory)

		dataProviderFactory.
			On("NewDataProvider", mock.Anything, mock.Anything, mock.Anything, mock.Anything).
			Return(dataProvider, nil).
			Once()

<<<<<<< HEAD
		done := make(chan struct{}, 1)

		id := uuid.New()
		topic := "blocks"
		dataProvider.On("ID").Return(id)
		dataProvider.On("Topic").Return(topic)
		// data provider might finish on its own or controller will close it via Close()
		dataProvider.On("Close").Return(nil).Maybe()
		dataProvider.
			On("Run").
			Run(func(args mock.Arguments) {
				for range done {
=======
		id := uuid.New()
		dataProvider.On("ID").Return(id)
		// data provider might finish on its own or controller will close it via Close()
		dataProvider.On("Close").Return(nil).Maybe()

		// Simulate data provider write a block to the controller
		expectedBlock := unittest.BlockFixture()
		dataProvider.
			On("Run", mock.Anything).
			Run(func(args mock.Arguments) {
				controller.multiplexedStream <- expectedBlock
			}).
			Return(nil).
			Once()

		done := make(chan struct{}, 1)
		msgID := s.expectSubscribeRequest(t, conn)
		s.expectSubscribeResponse(t, conn, msgID)

		// Expect a valid block to be passed to WriteJSON.
		// If we got to this point, the controller executed all its logic properly
		var actualBlock flow.Block
		conn.
			On("WriteJSON", mock.Anything).
			Return(func(msg interface{}) error {
				defer close(done)

				block, ok := msg.(flow.Block)
				require.True(t, ok)
				actualBlock = block
				require.Equal(t, expectedBlock, actualBlock)

				return websocket.ErrCloseSent
			})

		s.expectCloseConnection(conn, done)

		controller.HandleConnection(context.Background())

		conn.AssertExpectations(t)
		dataProviderFactory.AssertExpectations(t)
		dataProvider.AssertExpectations(t)
	})

	s.T().Run("Stream many blocks", func(t *testing.T) {
		t.Parallel()

		conn, dataProviderFactory, dataProvider := newControllerMocks(t)
		controller := NewWebSocketController(s.logger, s.wsConfig, conn, dataProviderFactory)

		dataProviderFactory.
			On("NewDataProvider", mock.Anything, mock.Anything, mock.Anything, mock.Anything).
			Return(dataProvider, nil).
			Once()

		id := uuid.New()
		dataProvider.On("ID").Return(id)
		// data provider might finish on its own or controller will close it via Close()
		dataProvider.On("Close").Return(nil).Maybe()

		// Simulate data provider writes some blocks to the controller
		expectedBlocks := unittest.BlockFixtures(100)
		dataProvider.
			On("Run", mock.Anything).
			Run(func(args mock.Arguments) {
				for _, block := range expectedBlocks {
					controller.multiplexedStream <- *block
>>>>>>> 1c008f74
				}
			}).
			Return(nil).
			Once()

<<<<<<< HEAD
		msgID := s.expectSubscribeRequest(t, conn)
		s.expectSubscribeResponse(t, conn, msgID)

		request := models.ListSubscriptionsMessageRequest{
			BaseMessageRequest: models.BaseMessageRequest{
				MessageID: uuid.New().String(),
				Action:    models.ListSubscriptionsAction,
			},
		}
		requestJson, err := json.Marshal(request)
		require.NoError(t, err)

		conn.
			On("ReadJSON", mock.Anything).
			Run(func(args mock.Arguments) {
				msg, ok := args.Get(0).(*json.RawMessage)
				require.True(t, ok)
				*msg = requestJson
			}).
			Return(nil).
			Once()

		conn.
			On("WriteJSON", mock.Anything).
			Return(func(msg interface{}) error {
				defer close(done)

				response, ok := msg.(models.ListSubscriptionsMessageResponse)
				require.True(t, ok)
				require.True(t, response.Success)
				require.Empty(t, response.Error)
				require.Equal(t, request.MessageID, response.MessageID)
				require.Equal(t, 1, len(response.Subscriptions))
				require.Equal(t, id.String(), response.Subscriptions[0].ID)
				require.Equal(t, topic, response.Subscriptions[0].Topic)

				return websocket.ErrCloseSent
			}).
			Once()

		s.expectCloseConnection(conn, done)

		controller.HandleConnection(context.Background())

		conn.AssertExpectations(t)
		dataProviderFactory.AssertExpectations(t)
		dataProvider.AssertExpectations(t)
	})
}

// TestSubscribeBlocks tests the functionality for streaming blocks to a subscriber.
func (s *WsControllerSuite) TestSubscribeBlocks() {
	//s.T().Parallel()

	s.T().Run("Stream one block", func(t *testing.T) {
		t.Parallel()

		conn, dataProviderFactory, dataProvider := newControllerMocks(t)
		controller := NewWebSocketController(s.logger, s.wsConfig, conn, dataProviderFactory)

		dataProviderFactory.
			On("NewDataProvider", mock.Anything, mock.Anything, mock.Anything, mock.Anything).
			Return(dataProvider, nil).
			Once()

		id := uuid.New()
		dataProvider.On("ID").Return(id)
		// data provider might finish on its own or controller will close it via Close()
		dataProvider.On("Close").Return(nil).Maybe()

		// Simulate data provider write a block to the controller
		expectedBlock := unittest.BlockFixture()
		dataProvider.
			On("Run", mock.Anything).
			Run(func(args mock.Arguments) {
				controller.multiplexedStream <- expectedBlock
			}).
			Return(nil).
			Once()

		done := make(chan struct{}, 1)
		msgID := s.expectSubscribeRequest(t, conn)
		s.expectSubscribeResponse(t, conn, msgID)

		// Expect a valid block to be passed to WriteJSON.
		// If we got to this point, the controller executed all its logic properly
		var actualBlock flow.Block
		conn.
			On("WriteJSON", mock.Anything).
			Return(func(msg interface{}) error {
				defer close(done)

				block, ok := msg.(flow.Block)
				require.True(t, ok)
				actualBlock = block
				require.Equal(t, expectedBlock, actualBlock)

=======
		done := make(chan struct{}, 1)
		msgID := s.expectSubscribeRequest(t, conn)
		s.expectSubscribeResponse(t, conn, msgID)

		i := 0
		actualBlocks := make([]*flow.Block, len(expectedBlocks))

		// Expect valid blocks to be passed to WriteJSON.
		// If we got to this point, the controller executed all its logic properly
		conn.
			On("WriteJSON", mock.Anything).
			Return(func(msg interface{}) error {
				block, ok := msg.(flow.Block)
				require.True(t, ok)

				actualBlocks[i] = &block
				i += 1

				if i == len(expectedBlocks) {
					require.Equal(t, expectedBlocks, actualBlocks)
					close(done)
					return websocket.ErrCloseSent
				}

				return nil
			}).
			Times(len(expectedBlocks))

		s.expectCloseConnection(conn, done)

		controller.HandleConnection(context.Background())

		conn.AssertExpectations(t)
		dataProviderFactory.AssertExpectations(t)
		dataProvider.AssertExpectations(t)
	})
}

// TestConfigureKeepaliveConnection ensures that the WebSocket connection is configured correctly.
func (s *WsControllerSuite) TestConfigureKeepaliveConnection() {
	//s.T().Parallel()

	s.T().Run("Happy path", func(t *testing.T) {
		conn := connmock.NewWebsocketConnection(t)
		conn.On("SetPongHandler", mock.AnythingOfType("func(string) error")).Return(nil).Once()
		conn.On("SetReadDeadline", mock.Anything).Return(nil)

		factory := dpmock.NewDataProviderFactory(t)
		controller := NewWebSocketController(s.logger, s.wsConfig, conn, factory)

		err := controller.configureKeepalive()
		s.Require().NoError(err, "configureKeepalive should not return an error")

		conn.AssertExpectations(t)
	})
}

func (s *WsControllerSuite) TestControllerShutdown() {
	//s.T().Parallel()

	s.T().Run("Keepalive routine failed", func(t *testing.T) {
		t.Parallel()

		conn := connmock.NewWebsocketConnection(t)
		conn.On("Close").Return(nil).Once()
		conn.On("SetReadDeadline", mock.Anything).Return(nil).Once()
		conn.On("SetPongHandler", mock.AnythingOfType("func(string) error")).Return(nil).Once()

		factory := dpmock.NewDataProviderFactory(t)
		controller := NewWebSocketController(s.logger, s.wsConfig, conn, factory)

		// Mock keepalive to return an error
		done := make(chan struct{}, 1)
		conn.
			On("WriteControl", websocket.PingMessage, mock.Anything).
			Return(func(int, time.Time) error {
				close(done)
				return websocket.ErrCloseSent
			}).
			Once()

		conn.
			On("ReadJSON", mock.Anything).
			Return(func(interface{}) error {
				for range done {
				}
>>>>>>> 1c008f74
				return websocket.ErrCloseSent
			}).
			Once()

		controller.HandleConnection(context.Background())
		conn.AssertExpectations(t)
	})

	s.T().Run("Read routine failed", func(t *testing.T) {
		t.Parallel()

		conn := connmock.NewWebsocketConnection(t)
		conn.On("Close").Return(nil).Once()
		conn.On("SetReadDeadline", mock.Anything).Return(nil).Once()
		conn.On("SetPongHandler", mock.AnythingOfType("func(string) error")).Return(nil).Once()

		factory := dpmock.NewDataProviderFactory(t)
		controller := NewWebSocketController(s.logger, s.wsConfig, conn, factory)

		conn.
			On("ReadJSON", mock.Anything).
			Return(func(_ interface{}) error {
				return websocket.ErrCloseSent //TODO: this should be assert.AnError and test should be rewritten
			}).
			Once()

		controller.HandleConnection(context.Background())
		conn.AssertExpectations(t)
	})

	s.T().Run("Write routine failed", func(t *testing.T) {
		t.Parallel()

		conn, dataProviderFactory, dataProvider := newControllerMocks(t)
		controller := NewWebSocketController(s.logger, s.wsConfig, conn, dataProviderFactory)

<<<<<<< HEAD
		s.expectCloseConnection(conn, done)

		controller.HandleConnection(context.Background())

		conn.AssertExpectations(t)
		dataProviderFactory.AssertExpectations(t)
		dataProvider.AssertExpectations(t)
	})

	s.T().Run("Stream many blocks", func(t *testing.T) {
		t.Parallel()

		conn, dataProviderFactory, dataProvider := newControllerMocks(t)
		controller := NewWebSocketController(s.logger, s.wsConfig, conn, dataProviderFactory)

		dataProviderFactory.
			On("NewDataProvider", mock.Anything, mock.Anything, mock.Anything, mock.Anything).
			Return(dataProvider, nil).
			Once()

		id := uuid.New()
		dataProvider.On("ID").Return(id)
		// data provider might finish on its own or controller will close it via Close()
		dataProvider.On("Close").Return(nil).Maybe()

		// Simulate data provider writes some blocks to the controller
		expectedBlocks := unittest.BlockFixtures(100)
		dataProvider.
			On("Run", mock.Anything).
			Run(func(args mock.Arguments) {
				for _, block := range expectedBlocks {
					controller.multiplexedStream <- *block
				}
			}).
			Return(nil).
			Once()

		done := make(chan struct{}, 1)
		msgID := s.expectSubscribeRequest(t, conn)
		s.expectSubscribeResponse(t, conn, msgID)

		i := 0
		actualBlocks := make([]*flow.Block, len(expectedBlocks))

		// Expect valid blocks to be passed to WriteJSON.
		// If we got to this point, the controller executed all its logic properly
		conn.
			On("WriteJSON", mock.Anything).
			Return(func(msg interface{}) error {
				block, ok := msg.(flow.Block)
				require.True(t, ok)

				actualBlocks[i] = &block
				i += 1

				if i == len(expectedBlocks) {
					require.Equal(t, expectedBlocks, actualBlocks)
					close(done)
					return websocket.ErrCloseSent
				}

				return nil
			}).
			Times(len(expectedBlocks))

		s.expectCloseConnection(conn, done)

		controller.HandleConnection(context.Background())

		conn.AssertExpectations(t)
		dataProviderFactory.AssertExpectations(t)
		dataProvider.AssertExpectations(t)
	})
}

// TestConfigureKeepaliveConnection ensures that the WebSocket connection is configured correctly.
func (s *WsControllerSuite) TestConfigureKeepaliveConnection() {
	//s.T().Parallel()

	s.T().Run("Happy path", func(t *testing.T) {
		conn := connmock.NewWebsocketConnection(t)
		conn.On("SetPongHandler", mock.AnythingOfType("func(string) error")).Return(nil).Once()
		conn.On("SetReadDeadline", mock.Anything).Return(nil)

		factory := dpmock.NewDataProviderFactory(t)
		controller := NewWebSocketController(s.logger, s.wsConfig, conn, factory)

		err := controller.configureKeepalive()
		s.Require().NoError(err, "configureKeepalive should not return an error")

		conn.AssertExpectations(t)
	})
}

func (s *WsControllerSuite) TestControllerShutdown() {
	//s.T().Parallel()

	s.T().Run("Keepalive routine failed", func(t *testing.T) {
		t.Parallel()

		conn := connmock.NewWebsocketConnection(t)
		conn.On("Close").Return(nil).Once()
		conn.On("SetReadDeadline", mock.Anything).Return(nil).Once()
		conn.On("SetPongHandler", mock.AnythingOfType("func(string) error")).Return(nil).Once()

		factory := dpmock.NewDataProviderFactory(t)
		controller := NewWebSocketController(s.logger, s.wsConfig, conn, factory)

		// Mock keepalive to return an error
		done := make(chan struct{}, 1)
		conn.
			On("WriteControl", websocket.PingMessage, mock.Anything).
			Return(func(int, time.Time) error {
				close(done)
				return websocket.ErrCloseSent
			}).
			Once()

		conn.
			On("ReadJSON", mock.Anything).
			Return(func(interface{}) error {
				for range done {
				}
				return websocket.ErrCloseSent
			}).
			Once()

		controller.HandleConnection(context.Background())
		conn.AssertExpectations(t)
	})

	s.T().Run("Read routine failed", func(t *testing.T) {
		t.Parallel()

		conn := connmock.NewWebsocketConnection(t)
		conn.On("Close").Return(nil).Once()
		conn.On("SetReadDeadline", mock.Anything).Return(nil).Once()
		conn.On("SetPongHandler", mock.AnythingOfType("func(string) error")).Return(nil).Once()

		factory := dpmock.NewDataProviderFactory(t)
		controller := NewWebSocketController(s.logger, s.wsConfig, conn, factory)

		conn.
			On("ReadJSON", mock.Anything).
			Return(func(_ interface{}) error {
				return websocket.ErrCloseSent //TODO: this should be assert.AnError and test should be rewritten
			}).
			Once()

		controller.HandleConnection(context.Background())
		conn.AssertExpectations(t)
	})

	s.T().Run("Write routine failed", func(t *testing.T) {
		t.Parallel()

		conn, dataProviderFactory, dataProvider := newControllerMocks(t)
		controller := NewWebSocketController(s.logger, s.wsConfig, conn, dataProviderFactory)

=======
>>>>>>> 1c008f74
		dataProviderFactory.
			On("NewDataProvider", mock.Anything, mock.Anything, mock.Anything, mock.Anything).
			Return(dataProvider, nil).
			Once()

		id := uuid.New()
		dataProvider.On("ID").Return(id)
		// data provider might finish on its own or controller will close it via Close()
		dataProvider.On("Close").Return(nil).Maybe()

		dataProvider.
			On("Run", mock.Anything).
			Run(func(args mock.Arguments) {
				controller.multiplexedStream <- unittest.BlockFixture()
			}).
			Return(nil).
			Once()

		done := make(chan struct{}, 1)
		msgID := s.expectSubscribeRequest(t, conn)
		s.expectSubscribeResponse(t, conn, msgID)

		conn.
			On("WriteJSON", mock.Anything).
			Return(func(msg interface{}) error {
				close(done)
				return assert.AnError
			})

		s.expectCloseConnection(conn, done)

		controller.HandleConnection(context.Background())

		// Ensure all expectations are met
		conn.AssertExpectations(t)
		dataProviderFactory.AssertExpectations(t)
		dataProvider.AssertExpectations(t)
	})

	s.T().Run("Context cancelled", func(t *testing.T) {
		t.Parallel()

		conn := connmock.NewWebsocketConnection(t)
		conn.On("Close").Return(nil).Once()
		conn.On("SetReadDeadline", mock.Anything).Return(nil).Once()
		conn.On("SetPongHandler", mock.AnythingOfType("func(string) error")).Return(nil).Once()

		factory := dpmock.NewDataProviderFactory(t)
		controller := NewWebSocketController(s.logger, s.wsConfig, conn, factory)

		ctx, cancel := context.WithCancel(context.Background())
		conn.On("ReadJSON", mock.Anything).Return(func(_ interface{}) error {
			<-ctx.Done()
			return websocket.ErrCloseSent
		}).Once()

		cancel()
		controller.HandleConnection(ctx)

		conn.AssertExpectations(t)
<<<<<<< HEAD
	})

	s.T().Run("Inactivity tracking", func(t *testing.T) {
		t.Parallel()

		conn := connmock.NewWebsocketConnection(t)
		conn.On("Close").Return(nil).Once()
		conn.On("SetReadDeadline", mock.Anything).Return(nil).Once()
		conn.On("SetPongHandler", mock.AnythingOfType("func(string) error")).Return(nil).Once()

		factory := dpmock.NewDataProviderFactory(t)
		// Mock with short inactivity timeout for testing
		wsConfig := s.wsConfig

		wsConfig.InactivityTimeout = 50 * time.Millisecond
		controller := NewWebSocketController(s.logger, wsConfig, conn, factory)

		conn.
			On("ReadJSON", mock.Anything).
			Return(func(interface{}) error {
				// wait on read
				<-time.After(wsConfig.InactivityTimeout + 10)
				return websocket.ErrCloseSent
			}).
			Once()

		controller.HandleConnection(context.Background())
		time.Sleep(wsConfig.InactivityTimeout)

		conn.AssertExpectations(t)
=======
>>>>>>> 1c008f74
	})
}

func (s *WsControllerSuite) TestKeepaliveRoutine() {
	//s.T().Parallel()

	s.T().Run("Successfully pings connection n times", func(t *testing.T) {
		conn := connmock.NewWebsocketConnection(t)
		conn.On("Close").Return(nil).Once()
		conn.On("SetPongHandler", mock.AnythingOfType("func(string) error")).Return(nil).Once()
		conn.On("SetReadDeadline", mock.Anything).Return(nil)
<<<<<<< HEAD

		done := make(chan struct{}, 1)
		i := 0
		expectedCalls := 2
		conn.
			On("WriteControl", websocket.PingMessage, mock.Anything).
			Return(func(int, time.Time) error {
				if i == expectedCalls {
					close(done)
					return websocket.ErrCloseSent
				}

				i += 1
				return nil
			}).
			Times(expectedCalls + 1)

		conn.On("ReadJSON", mock.Anything).Return(func(_ interface{}) error {
			for range done {
			}
			return websocket.ErrCloseSent
		})

		factory := dpmock.NewDataProviderFactory(t)
		controller := NewWebSocketController(s.logger, s.wsConfig, conn, factory)
		controller.HandleConnection(context.Background())

		conn.AssertExpectations(t)
	})

	s.T().Run("Error on write to connection", func(t *testing.T) {
		conn := connmock.NewWebsocketConnection(t)
		conn.
			On("WriteControl", websocket.PingMessage, mock.Anything).
			Return(websocket.ErrCloseSent). //TODO: change to assert.AnError and rewrite test
			Once()

		factory := dpmock.NewDataProviderFactory(t)
		controller := NewWebSocketController(s.logger, s.wsConfig, conn, factory)

		ctx, cancel := context.WithCancel(context.Background())
		defer cancel()

		err := controller.keepalive(ctx)
		s.Require().Error(err)
		s.Require().ErrorIs(websocket.ErrCloseSent, err)

		conn.AssertExpectations(t)
	})

	s.T().Run("Context cancelled", func(t *testing.T) {
		conn := connmock.NewWebsocketConnection(t)
		factory := dpmock.NewDataProviderFactory(t)
		controller := NewWebSocketController(s.logger, s.wsConfig, conn, factory)

		ctx, cancel := context.WithCancel(context.Background())
		cancel() // Immediately cancel the context

		// Start the keepalive process with the context canceled
		err := controller.keepalive(ctx)
		s.Require().NoError(err)

		conn.AssertExpectations(t) // Should not invoke WriteMessage after context cancellation
	})
}

// TestMonitorInactivity verifies that monitorInactivity returns an error
// when the WebSocket connection has no subscriptions for the configured inactivity timeout.
func (s *WsControllerSuite) TestMonitorInactivity() {
	conn := connmock.NewWebsocketConnection(s.T())
	factory := dpmock.NewDataProviderFactory(s.T())

	// Mock with short inactivity timeout for testing
	wsConfig := s.wsConfig

	wsConfig.InactivityTimeout = 50 * time.Millisecond
	controller := NewWebSocketController(s.logger, wsConfig, conn, factory)

	err := controller.monitorInactivity(context.Background())
	s.Require().Error(err)
	s.Require().Equal(err, fmt.Errorf("no recent activity for %v", wsConfig.InactivityTimeout))

	conn.AssertExpectations(s.T())
}

// TestRateLimiter tests the rate-limiting functionality of the WebSocket controller.
//
// Test Steps:
// 1. Create a mock WebSocket connection with behavior for `SetWriteDeadline` and `WriteJSON`.
// 2. Configure the WebSocket controller with a rate limit of 2 responses per second.
// 3. Simulate sending messages to the `multiplexedStream` channel.
// 4. Collect timestamps of message writes to verify rate-limiting behavior.
// 5. Assert that all messages are processed and that the delay between messages respects the configured rate limit.
//
// The test ensures that:
// - The number of messages processed matches the total messages sent.
// - The delay between consecutive messages falls within the expected range based on the rate limit, with a tolerance of 5ms.
func (s *WsControllerSuite) TestRateLimiter() {
	s.T().Run("Enforces response rate limit", func(t *testing.T) {
		totalMessages := 5 // Number of messages to simulate.

		// Step 1: Create a mock WebSocket connection.
		conn := connmock.NewWebsocketConnection(t)
		conn.On("SetWriteDeadline", mock.Anything).Return(nil).Times(totalMessages)

		// Step 2: Configure the WebSocket controller with a rate limit.
		config := NewDefaultWebsocketConfig()
		config.MaxResponsesPerSecond = 2 // 2 messages per second.
		controller := NewWebSocketController(s.logger, config, conn, nil)

		// Step 3: Simulate sending messages to the controller's `multiplexedStream`.
		go func() {
			for i := 0; i < totalMessages; i++ {
				controller.multiplexedStream <- map[string]interface{}{
					"message": i,
				}
			}
			close(controller.multiplexedStream)
		}()

		// Step 4: Collect timestamps of message writes for verification.
		var timestamps []time.Time
		conn.On("WriteJSON", mock.Anything).Run(func(args mock.Arguments) {
			timestamps = append(timestamps, time.Now())
		}).Return(nil).Times(totalMessages)

		// Invoke the `writeMessages` method to process the stream.
		_ = controller.writeMessages(context.Background())

		// Step 5: Verify that all messages are processed.
		require.Len(t, timestamps, totalMessages, "All messages should be processed")

		// Calculate the expected delay between messages based on the rate limit.
		expectedDelay := time.Second / time.Duration(config.MaxResponsesPerSecond)
		const tolerance = 5 * time.Millisecond // Allow up to 5ms deviation.

		// Step 6: Assert that the delays respect the rate limit with tolerance.
		for i := 1; i < len(timestamps); i++ {
			delay := timestamps[i].Sub(timestamps[i-1])
			assert.GreaterOrEqual(t, delay, expectedDelay-tolerance, "Messages should respect the minimum rate limit")
			assert.LessOrEqual(t, delay, expectedDelay+tolerance, "Messages should respect the maximum rate limit")
		}
=======

		done := make(chan struct{}, 1)
		i := 0
		expectedCalls := 2
		conn.
			On("WriteControl", websocket.PingMessage, mock.Anything).
			Return(func(int, time.Time) error {
				if i == expectedCalls {
					close(done)
					return websocket.ErrCloseSent
				}

				i += 1
				return nil
			}).
			Times(expectedCalls + 1)

		conn.On("ReadJSON", mock.Anything).Return(func(_ interface{}) error {
			for range done {
			}
			return websocket.ErrCloseSent
		})

		factory := dpmock.NewDataProviderFactory(t)
		controller := NewWebSocketController(s.logger, s.wsConfig, conn, factory)
		controller.HandleConnection(context.Background())

		conn.AssertExpectations(t)
	})

	s.T().Run("Error on write to connection", func(t *testing.T) {
		conn := connmock.NewWebsocketConnection(t)
		conn.
			On("WriteControl", websocket.PingMessage, mock.Anything).
			Return(websocket.ErrCloseSent). //TODO: change to assert.AnError and rewrite test
			Once()

		factory := dpmock.NewDataProviderFactory(t)
		controller := NewWebSocketController(s.logger, s.wsConfig, conn, factory)

		ctx, cancel := context.WithCancel(context.Background())
		defer cancel()

		err := controller.keepalive(ctx)
		s.Require().Error(err)
		s.Require().ErrorIs(websocket.ErrCloseSent, err)

		conn.AssertExpectations(t)
	})

	s.T().Run("Context cancelled", func(t *testing.T) {
		conn := connmock.NewWebsocketConnection(t)
		factory := dpmock.NewDataProviderFactory(t)
		controller := NewWebSocketController(s.logger, s.wsConfig, conn, factory)

		ctx, cancel := context.WithCancel(context.Background())
		cancel() // Immediately cancel the context

		// Start the keepalive process with the context canceled
		err := controller.keepalive(ctx)
		s.Require().NoError(err)

		conn.AssertExpectations(t) // Should not invoke WriteMessage after context cancellation
>>>>>>> 1c008f74
	})
}

// newControllerMocks initializes mock WebSocket connection, data provider, and data provider factory.
// The mocked functions are expected to be called in a case when a test is expected to reach WriteJSON function.
func newControllerMocks(t *testing.T) (*connmock.WebsocketConnection, *dpmock.DataProviderFactory, *dpmock.DataProvider) {
	conn := connmock.NewWebsocketConnection(t)
	conn.On("Close").Return(nil).Once()
	conn.On("SetPongHandler", mock.AnythingOfType("func(string) error")).Return(nil).Once()
	conn.On("SetReadDeadline", mock.Anything).Return(nil)
	conn.On("SetWriteDeadline", mock.Anything).Return(nil)
<<<<<<< HEAD

	dataProvider := dpmock.NewDataProvider(t)
	factory := dpmock.NewDataProviderFactory(t)

	return conn, factory, dataProvider
}

// expectSubscribeRequest mocks the client's subscription request.
func (s *WsControllerSuite) expectSubscribeRequest(t *testing.T, conn *connmock.WebsocketConnection) string {
	request := models.SubscribeMessageRequest{
		BaseMessageRequest: models.BaseMessageRequest{
			MessageID: uuid.New().String(),
			Action:    models.SubscribeAction,
		},
		Topic: "blocks",
	}
	requestJson, err := json.Marshal(request)
	require.NoError(t, err)

=======

	dataProvider := dpmock.NewDataProvider(t)
	factory := dpmock.NewDataProviderFactory(t)

	return conn, factory, dataProvider
}

// expectSubscribeRequest mocks the client's subscription request.
func (s *WsControllerSuite) expectSubscribeRequest(t *testing.T, conn *connmock.WebsocketConnection) string {
	request := models.SubscribeMessageRequest{
		BaseMessageRequest: models.BaseMessageRequest{
			MessageID: uuid.New().String(),
			Action:    models.SubscribeAction,
		},
		Topic: "blocks",
	}
	requestJson, err := json.Marshal(request)
	require.NoError(t, err)

>>>>>>> 1c008f74
	// The very first message from a client is a request to subscribe to some topic
	conn.
		On("ReadJSON", mock.Anything).
		Run(func(args mock.Arguments) {
			msg, ok := args.Get(0).(*json.RawMessage)
			require.True(t, ok)
			*msg = requestJson
		}).
		Return(nil).
		Once()

	return request.MessageID
}

// expectSubscribeResponse mocks the subscription response sent to the client.
func (s *WsControllerSuite) expectSubscribeResponse(t *testing.T, conn *connmock.WebsocketConnection, msgId string) {
	conn.
		On("WriteJSON", mock.Anything).
		Run(func(args mock.Arguments) {
			response, ok := args.Get(0).(models.SubscribeMessageResponse)
			require.True(t, ok)
			require.Equal(t, msgId, response.MessageID)
			require.Equal(t, true, response.Success)
		}).
		Return(nil).
		Once()
}

func (s *WsControllerSuite) expectCloseConnection(conn *connmock.WebsocketConnection, done <-chan struct{}) {
	// In the default case, no further communication is expected from the client.
	// We wait for the writer routine to signal completion, allowing us to close the connection gracefully
	conn.
		On("ReadJSON", mock.Anything).
		Return(func(msg interface{}) error {
			for range done {
			}
			return websocket.ErrCloseSent
		}).
		Once()

	s.expectKeepaliveRoutineShutdown(conn, done)
}

func (s *WsControllerSuite) expectKeepaliveRoutineShutdown(conn *connmock.WebsocketConnection, done <-chan struct{}) {
	// We use Maybe() because a test may finish faster than keepalive routine trigger WriteControl
	conn.
		On("WriteControl", websocket.PingMessage, mock.Anything).
		Return(func(int, time.Time) error {
			for {
				select {
				case <-done:
					return websocket.ErrCloseSent
				default:
					return nil
				}
			}
		}).
		Maybe()
}<|MERGE_RESOLUTION|>--- conflicted
+++ resolved
@@ -7,17 +7,10 @@
 	"testing"
 	"time"
 
-<<<<<<< HEAD
-	"github.com/stretchr/testify/assert"
-=======
-	"github.com/stretchr/testify/require"
-
-	streammock "github.com/onflow/flow-go/engine/access/state_stream/mock"
->>>>>>> 1c008f74
-
 	"github.com/google/uuid"
 	"github.com/gorilla/websocket"
 	"github.com/rs/zerolog"
+	"github.com/stretchr/testify/assert"
 	"github.com/stretchr/testify/mock"
 	"github.com/stretchr/testify/require"
 	"github.com/stretchr/testify/suite"
@@ -25,33 +18,40 @@
 	dpmock "github.com/onflow/flow-go/engine/access/rest/websockets/data_providers/mock"
 	connmock "github.com/onflow/flow-go/engine/access/rest/websockets/mock"
 	"github.com/onflow/flow-go/engine/access/rest/websockets/models"
-<<<<<<< HEAD
-=======
 	"github.com/onflow/flow-go/engine/access/state_stream/backend"
->>>>>>> 1c008f74
+	streammock "github.com/onflow/flow-go/engine/access/state_stream/mock"
 	"github.com/onflow/flow-go/model/flow"
 	"github.com/onflow/flow-go/utils/unittest"
 )
 
-<<<<<<< HEAD
-=======
 // WsControllerSuite is a test suite for the WebSocket Controller.
->>>>>>> 1c008f74
 type WsControllerSuite struct {
 	suite.Suite
 
 	logger   zerolog.Logger
 	wsConfig Config
-<<<<<<< HEAD
-}
-
+
+	connection          *connmock.WebsocketConnection
+	dataProviderFactory *dpmock.DataProviderFactory
+
+	streamApi    *streammock.API
+	streamConfig backend.Config
+}
+
+func TestControllerSuite(t *testing.T) {
+	suite.Run(t, new(WsControllerSuite))
+}
+
+// SetupTest initializes the test suite with required dependencies.
 func (s *WsControllerSuite) SetupTest() {
 	s.logger = unittest.Logger()
 	s.wsConfig = NewDefaultWebsocketConfig()
-}
-
-func TestWsControllerSuite(t *testing.T) {
-	suite.Run(t, new(WsControllerSuite))
+
+	s.connection = connmock.NewWebsocketConnection(s.T())
+	s.dataProviderFactory = dpmock.NewDataProviderFactory(s.T())
+
+	s.streamApi = streammock.NewAPI(s.T())
+	s.streamConfig = backend.Config{}
 }
 
 // TestSubscribeRequest tests the subscribe to topic flow.
@@ -64,42 +64,6 @@
 	s.T().Run("Happy path", func(t *testing.T) {
 		t.Parallel()
 
-=======
-
-	connection          *connmock.WebsocketConnection
-	dataProviderFactory *dpmock.DataProviderFactory
-
-	streamApi    *streammock.API
-	streamConfig backend.Config
-}
-
-func TestControllerSuite(t *testing.T) {
-	suite.Run(t, new(WsControllerSuite))
-}
-
-// SetupTest initializes the test suite with required dependencies.
-func (s *WsControllerSuite) SetupTest() {
-	s.logger = unittest.Logger()
-	s.wsConfig = NewDefaultWebsocketConfig()
-
-	s.connection = connmock.NewWebsocketConnection(s.T())
-	s.dataProviderFactory = dpmock.NewDataProviderFactory(s.T())
-
-	s.streamApi = streammock.NewAPI(s.T())
-	s.streamConfig = backend.Config{}
-}
-
-// TestSubscribeRequest tests the subscribe to topic flow.
-// We emulate a request message from a client, and a response message from a controller.
-func (s *WsControllerSuite) TestSubscribeRequest() {
-	// It still fails when run with -race even though we don't share any state
-	// (I tried changing logger & config to be unique in each test)
-	//s.T().Parallel()
-
-	s.T().Run("Happy path", func(t *testing.T) {
-		t.Parallel()
-
->>>>>>> 1c008f74
 		conn, dataProviderFactory, dataProvider := newControllerMocks(t)
 		controller := NewWebSocketController(s.logger, s.wsConfig, conn, dataProviderFactory)
 
@@ -276,7 +240,6 @@
 		done := make(chan struct{}, 1)
 		msgID := s.expectSubscribeRequest(t, conn)
 		s.expectSubscribeResponse(t, conn, msgID)
-<<<<<<< HEAD
 
 		conn.
 			On("WriteJSON", mock.Anything).
@@ -296,27 +259,6 @@
 
 		controller.HandleConnection(context.Background())
 
-=======
-
-		conn.
-			On("WriteJSON", mock.Anything).
-			Return(func(msg interface{}) error {
-				defer close(done)
-
-				response, ok := msg.(models.BaseMessageResponse)
-				require.True(t, ok)
-				require.False(t, response.Success)
-				require.NotEmpty(t, response.Error)
-				require.Equal(t, int(RunError), response.Error.Code)
-
-				return websocket.ErrCloseSent
-			})
-
-		s.expectCloseConnection(conn, done)
-
-		controller.HandleConnection(context.Background())
-
->>>>>>> 1c008f74
 		conn.AssertExpectations(t)
 		dataProviderFactory.AssertExpectations(t)
 		dataProvider.AssertExpectations(t)
@@ -402,17 +344,10 @@
 
 	s.T().Run("Invalid subscription uuid", func(t *testing.T) {
 		t.Parallel()
-<<<<<<< HEAD
 
 		conn, dataProviderFactory, dataProvider := newControllerMocks(t)
 		controller := NewWebSocketController(s.logger, s.wsConfig, conn, dataProviderFactory)
 
-=======
-
-		conn, dataProviderFactory, dataProvider := newControllerMocks(t)
-		controller := NewWebSocketController(s.logger, s.wsConfig, conn, dataProviderFactory)
-
->>>>>>> 1c008f74
 		dataProviderFactory.
 			On("NewDataProvider", mock.Anything, mock.Anything, mock.Anything, mock.Anything).
 			Return(dataProvider, nil).
@@ -519,8 +454,6 @@
 		}
 		requestJson, err := json.Marshal(request)
 		require.NoError(t, err)
-<<<<<<< HEAD
-=======
 
 		conn.
 			On("ReadJSON", mock.Anything).
@@ -600,7 +533,6 @@
 		}
 		requestJson, err := json.Marshal(request)
 		require.NoError(t, err)
->>>>>>> 1c008f74
 
 		conn.
 			On("ReadJSON", mock.Anything).
@@ -617,15 +549,6 @@
 			Return(func(msg interface{}) error {
 				defer close(done)
 
-<<<<<<< HEAD
-				response, ok := msg.(models.BaseMessageResponse)
-				require.True(t, ok)
-				require.False(t, response.Success)
-				require.NotEmpty(t, response.Error)
-
-				require.Equal(t, request.MessageID, response.MessageID)
-				require.Equal(t, int(NotFound), response.Error.Code)
-=======
 				response, ok := msg.(models.ListSubscriptionsMessageResponse)
 				require.True(t, ok)
 				require.True(t, response.Success)
@@ -634,7 +557,6 @@
 				require.Equal(t, 1, len(response.Subscriptions))
 				require.Equal(t, id.String(), response.Subscriptions[0].ID)
 				require.Equal(t, topic, response.Subscriptions[0].Topic)
->>>>>>> 1c008f74
 
 				return websocket.ErrCloseSent
 			}).
@@ -650,19 +572,12 @@
 	})
 }
 
-<<<<<<< HEAD
-func (s *WsControllerSuite) TestListSubscriptions() {
-	//s.T().Parallel()
-
-	s.T().Run("Happy path", func(t *testing.T) {
-=======
 // TestSubscribeBlocks tests the functionality for streaming blocks to a subscriber.
 func (s *WsControllerSuite) TestSubscribeBlocks() {
 	//s.T().Parallel()
 
 	s.T().Run("Stream one block", func(t *testing.T) {
 		t.Parallel()
->>>>>>> 1c008f74
 
 		conn, dataProviderFactory, dataProvider := newControllerMocks(t)
 		controller := NewWebSocketController(s.logger, s.wsConfig, conn, dataProviderFactory)
@@ -672,20 +587,6 @@
 			Return(dataProvider, nil).
 			Once()
 
-<<<<<<< HEAD
-		done := make(chan struct{}, 1)
-
-		id := uuid.New()
-		topic := "blocks"
-		dataProvider.On("ID").Return(id)
-		dataProvider.On("Topic").Return(topic)
-		// data provider might finish on its own or controller will close it via Close()
-		dataProvider.On("Close").Return(nil).Maybe()
-		dataProvider.
-			On("Run").
-			Run(func(args mock.Arguments) {
-				for range done {
-=======
 		id := uuid.New()
 		dataProvider.On("ID").Return(id)
 		// data provider might finish on its own or controller will close it via Close()
@@ -753,111 +654,11 @@
 			Run(func(args mock.Arguments) {
 				for _, block := range expectedBlocks {
 					controller.multiplexedStream <- *block
->>>>>>> 1c008f74
 				}
 			}).
 			Return(nil).
 			Once()
 
-<<<<<<< HEAD
-		msgID := s.expectSubscribeRequest(t, conn)
-		s.expectSubscribeResponse(t, conn, msgID)
-
-		request := models.ListSubscriptionsMessageRequest{
-			BaseMessageRequest: models.BaseMessageRequest{
-				MessageID: uuid.New().String(),
-				Action:    models.ListSubscriptionsAction,
-			},
-		}
-		requestJson, err := json.Marshal(request)
-		require.NoError(t, err)
-
-		conn.
-			On("ReadJSON", mock.Anything).
-			Run(func(args mock.Arguments) {
-				msg, ok := args.Get(0).(*json.RawMessage)
-				require.True(t, ok)
-				*msg = requestJson
-			}).
-			Return(nil).
-			Once()
-
-		conn.
-			On("WriteJSON", mock.Anything).
-			Return(func(msg interface{}) error {
-				defer close(done)
-
-				response, ok := msg.(models.ListSubscriptionsMessageResponse)
-				require.True(t, ok)
-				require.True(t, response.Success)
-				require.Empty(t, response.Error)
-				require.Equal(t, request.MessageID, response.MessageID)
-				require.Equal(t, 1, len(response.Subscriptions))
-				require.Equal(t, id.String(), response.Subscriptions[0].ID)
-				require.Equal(t, topic, response.Subscriptions[0].Topic)
-
-				return websocket.ErrCloseSent
-			}).
-			Once()
-
-		s.expectCloseConnection(conn, done)
-
-		controller.HandleConnection(context.Background())
-
-		conn.AssertExpectations(t)
-		dataProviderFactory.AssertExpectations(t)
-		dataProvider.AssertExpectations(t)
-	})
-}
-
-// TestSubscribeBlocks tests the functionality for streaming blocks to a subscriber.
-func (s *WsControllerSuite) TestSubscribeBlocks() {
-	//s.T().Parallel()
-
-	s.T().Run("Stream one block", func(t *testing.T) {
-		t.Parallel()
-
-		conn, dataProviderFactory, dataProvider := newControllerMocks(t)
-		controller := NewWebSocketController(s.logger, s.wsConfig, conn, dataProviderFactory)
-
-		dataProviderFactory.
-			On("NewDataProvider", mock.Anything, mock.Anything, mock.Anything, mock.Anything).
-			Return(dataProvider, nil).
-			Once()
-
-		id := uuid.New()
-		dataProvider.On("ID").Return(id)
-		// data provider might finish on its own or controller will close it via Close()
-		dataProvider.On("Close").Return(nil).Maybe()
-
-		// Simulate data provider write a block to the controller
-		expectedBlock := unittest.BlockFixture()
-		dataProvider.
-			On("Run", mock.Anything).
-			Run(func(args mock.Arguments) {
-				controller.multiplexedStream <- expectedBlock
-			}).
-			Return(nil).
-			Once()
-
-		done := make(chan struct{}, 1)
-		msgID := s.expectSubscribeRequest(t, conn)
-		s.expectSubscribeResponse(t, conn, msgID)
-
-		// Expect a valid block to be passed to WriteJSON.
-		// If we got to this point, the controller executed all its logic properly
-		var actualBlock flow.Block
-		conn.
-			On("WriteJSON", mock.Anything).
-			Return(func(msg interface{}) error {
-				defer close(done)
-
-				block, ok := msg.(flow.Block)
-				require.True(t, ok)
-				actualBlock = block
-				require.Equal(t, expectedBlock, actualBlock)
-
-=======
 		done := make(chan struct{}, 1)
 		msgID := s.expectSubscribeRequest(t, conn)
 		s.expectSubscribeResponse(t, conn, msgID)
@@ -944,7 +745,6 @@
 			Return(func(interface{}) error {
 				for range done {
 				}
->>>>>>> 1c008f74
 				return websocket.ErrCloseSent
 			}).
 			Once()
@@ -981,168 +781,6 @@
 		conn, dataProviderFactory, dataProvider := newControllerMocks(t)
 		controller := NewWebSocketController(s.logger, s.wsConfig, conn, dataProviderFactory)
 
-<<<<<<< HEAD
-		s.expectCloseConnection(conn, done)
-
-		controller.HandleConnection(context.Background())
-
-		conn.AssertExpectations(t)
-		dataProviderFactory.AssertExpectations(t)
-		dataProvider.AssertExpectations(t)
-	})
-
-	s.T().Run("Stream many blocks", func(t *testing.T) {
-		t.Parallel()
-
-		conn, dataProviderFactory, dataProvider := newControllerMocks(t)
-		controller := NewWebSocketController(s.logger, s.wsConfig, conn, dataProviderFactory)
-
-		dataProviderFactory.
-			On("NewDataProvider", mock.Anything, mock.Anything, mock.Anything, mock.Anything).
-			Return(dataProvider, nil).
-			Once()
-
-		id := uuid.New()
-		dataProvider.On("ID").Return(id)
-		// data provider might finish on its own or controller will close it via Close()
-		dataProvider.On("Close").Return(nil).Maybe()
-
-		// Simulate data provider writes some blocks to the controller
-		expectedBlocks := unittest.BlockFixtures(100)
-		dataProvider.
-			On("Run", mock.Anything).
-			Run(func(args mock.Arguments) {
-				for _, block := range expectedBlocks {
-					controller.multiplexedStream <- *block
-				}
-			}).
-			Return(nil).
-			Once()
-
-		done := make(chan struct{}, 1)
-		msgID := s.expectSubscribeRequest(t, conn)
-		s.expectSubscribeResponse(t, conn, msgID)
-
-		i := 0
-		actualBlocks := make([]*flow.Block, len(expectedBlocks))
-
-		// Expect valid blocks to be passed to WriteJSON.
-		// If we got to this point, the controller executed all its logic properly
-		conn.
-			On("WriteJSON", mock.Anything).
-			Return(func(msg interface{}) error {
-				block, ok := msg.(flow.Block)
-				require.True(t, ok)
-
-				actualBlocks[i] = &block
-				i += 1
-
-				if i == len(expectedBlocks) {
-					require.Equal(t, expectedBlocks, actualBlocks)
-					close(done)
-					return websocket.ErrCloseSent
-				}
-
-				return nil
-			}).
-			Times(len(expectedBlocks))
-
-		s.expectCloseConnection(conn, done)
-
-		controller.HandleConnection(context.Background())
-
-		conn.AssertExpectations(t)
-		dataProviderFactory.AssertExpectations(t)
-		dataProvider.AssertExpectations(t)
-	})
-}
-
-// TestConfigureKeepaliveConnection ensures that the WebSocket connection is configured correctly.
-func (s *WsControllerSuite) TestConfigureKeepaliveConnection() {
-	//s.T().Parallel()
-
-	s.T().Run("Happy path", func(t *testing.T) {
-		conn := connmock.NewWebsocketConnection(t)
-		conn.On("SetPongHandler", mock.AnythingOfType("func(string) error")).Return(nil).Once()
-		conn.On("SetReadDeadline", mock.Anything).Return(nil)
-
-		factory := dpmock.NewDataProviderFactory(t)
-		controller := NewWebSocketController(s.logger, s.wsConfig, conn, factory)
-
-		err := controller.configureKeepalive()
-		s.Require().NoError(err, "configureKeepalive should not return an error")
-
-		conn.AssertExpectations(t)
-	})
-}
-
-func (s *WsControllerSuite) TestControllerShutdown() {
-	//s.T().Parallel()
-
-	s.T().Run("Keepalive routine failed", func(t *testing.T) {
-		t.Parallel()
-
-		conn := connmock.NewWebsocketConnection(t)
-		conn.On("Close").Return(nil).Once()
-		conn.On("SetReadDeadline", mock.Anything).Return(nil).Once()
-		conn.On("SetPongHandler", mock.AnythingOfType("func(string) error")).Return(nil).Once()
-
-		factory := dpmock.NewDataProviderFactory(t)
-		controller := NewWebSocketController(s.logger, s.wsConfig, conn, factory)
-
-		// Mock keepalive to return an error
-		done := make(chan struct{}, 1)
-		conn.
-			On("WriteControl", websocket.PingMessage, mock.Anything).
-			Return(func(int, time.Time) error {
-				close(done)
-				return websocket.ErrCloseSent
-			}).
-			Once()
-
-		conn.
-			On("ReadJSON", mock.Anything).
-			Return(func(interface{}) error {
-				for range done {
-				}
-				return websocket.ErrCloseSent
-			}).
-			Once()
-
-		controller.HandleConnection(context.Background())
-		conn.AssertExpectations(t)
-	})
-
-	s.T().Run("Read routine failed", func(t *testing.T) {
-		t.Parallel()
-
-		conn := connmock.NewWebsocketConnection(t)
-		conn.On("Close").Return(nil).Once()
-		conn.On("SetReadDeadline", mock.Anything).Return(nil).Once()
-		conn.On("SetPongHandler", mock.AnythingOfType("func(string) error")).Return(nil).Once()
-
-		factory := dpmock.NewDataProviderFactory(t)
-		controller := NewWebSocketController(s.logger, s.wsConfig, conn, factory)
-
-		conn.
-			On("ReadJSON", mock.Anything).
-			Return(func(_ interface{}) error {
-				return websocket.ErrCloseSent //TODO: this should be assert.AnError and test should be rewritten
-			}).
-			Once()
-
-		controller.HandleConnection(context.Background())
-		conn.AssertExpectations(t)
-	})
-
-	s.T().Run("Write routine failed", func(t *testing.T) {
-		t.Parallel()
-
-		conn, dataProviderFactory, dataProvider := newControllerMocks(t)
-		controller := NewWebSocketController(s.logger, s.wsConfig, conn, dataProviderFactory)
-
-=======
->>>>>>> 1c008f74
 		dataProviderFactory.
 			On("NewDataProvider", mock.Anything, mock.Anything, mock.Anything, mock.Anything).
 			Return(dataProvider, nil).
@@ -1203,7 +841,6 @@
 		controller.HandleConnection(ctx)
 
 		conn.AssertExpectations(t)
-<<<<<<< HEAD
 	})
 
 	s.T().Run("Inactivity tracking", func(t *testing.T) {
@@ -1234,8 +871,6 @@
 		time.Sleep(wsConfig.InactivityTimeout)
 
 		conn.AssertExpectations(t)
-=======
->>>>>>> 1c008f74
 	})
 }
 
@@ -1247,7 +882,6 @@
 		conn.On("Close").Return(nil).Once()
 		conn.On("SetPongHandler", mock.AnythingOfType("func(string) error")).Return(nil).Once()
 		conn.On("SetReadDeadline", mock.Anything).Return(nil)
-<<<<<<< HEAD
 
 		done := make(chan struct{}, 1)
 		i := 0
@@ -1390,71 +1024,6 @@
 			assert.GreaterOrEqual(t, delay, expectedDelay-tolerance, "Messages should respect the minimum rate limit")
 			assert.LessOrEqual(t, delay, expectedDelay+tolerance, "Messages should respect the maximum rate limit")
 		}
-=======
-
-		done := make(chan struct{}, 1)
-		i := 0
-		expectedCalls := 2
-		conn.
-			On("WriteControl", websocket.PingMessage, mock.Anything).
-			Return(func(int, time.Time) error {
-				if i == expectedCalls {
-					close(done)
-					return websocket.ErrCloseSent
-				}
-
-				i += 1
-				return nil
-			}).
-			Times(expectedCalls + 1)
-
-		conn.On("ReadJSON", mock.Anything).Return(func(_ interface{}) error {
-			for range done {
-			}
-			return websocket.ErrCloseSent
-		})
-
-		factory := dpmock.NewDataProviderFactory(t)
-		controller := NewWebSocketController(s.logger, s.wsConfig, conn, factory)
-		controller.HandleConnection(context.Background())
-
-		conn.AssertExpectations(t)
-	})
-
-	s.T().Run("Error on write to connection", func(t *testing.T) {
-		conn := connmock.NewWebsocketConnection(t)
-		conn.
-			On("WriteControl", websocket.PingMessage, mock.Anything).
-			Return(websocket.ErrCloseSent). //TODO: change to assert.AnError and rewrite test
-			Once()
-
-		factory := dpmock.NewDataProviderFactory(t)
-		controller := NewWebSocketController(s.logger, s.wsConfig, conn, factory)
-
-		ctx, cancel := context.WithCancel(context.Background())
-		defer cancel()
-
-		err := controller.keepalive(ctx)
-		s.Require().Error(err)
-		s.Require().ErrorIs(websocket.ErrCloseSent, err)
-
-		conn.AssertExpectations(t)
-	})
-
-	s.T().Run("Context cancelled", func(t *testing.T) {
-		conn := connmock.NewWebsocketConnection(t)
-		factory := dpmock.NewDataProviderFactory(t)
-		controller := NewWebSocketController(s.logger, s.wsConfig, conn, factory)
-
-		ctx, cancel := context.WithCancel(context.Background())
-		cancel() // Immediately cancel the context
-
-		// Start the keepalive process with the context canceled
-		err := controller.keepalive(ctx)
-		s.Require().NoError(err)
-
-		conn.AssertExpectations(t) // Should not invoke WriteMessage after context cancellation
->>>>>>> 1c008f74
 	})
 }
 
@@ -1466,7 +1035,6 @@
 	conn.On("SetPongHandler", mock.AnythingOfType("func(string) error")).Return(nil).Once()
 	conn.On("SetReadDeadline", mock.Anything).Return(nil)
 	conn.On("SetWriteDeadline", mock.Anything).Return(nil)
-<<<<<<< HEAD
 
 	dataProvider := dpmock.NewDataProvider(t)
 	factory := dpmock.NewDataProviderFactory(t)
@@ -1486,27 +1054,6 @@
 	requestJson, err := json.Marshal(request)
 	require.NoError(t, err)
 
-=======
-
-	dataProvider := dpmock.NewDataProvider(t)
-	factory := dpmock.NewDataProviderFactory(t)
-
-	return conn, factory, dataProvider
-}
-
-// expectSubscribeRequest mocks the client's subscription request.
-func (s *WsControllerSuite) expectSubscribeRequest(t *testing.T, conn *connmock.WebsocketConnection) string {
-	request := models.SubscribeMessageRequest{
-		BaseMessageRequest: models.BaseMessageRequest{
-			MessageID: uuid.New().String(),
-			Action:    models.SubscribeAction,
-		},
-		Topic: "blocks",
-	}
-	requestJson, err := json.Marshal(request)
-	require.NoError(t, err)
-
->>>>>>> 1c008f74
 	// The very first message from a client is a request to subscribe to some topic
 	conn.
 		On("ReadJSON", mock.Anything).
