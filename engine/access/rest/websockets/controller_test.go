--- conflicted
+++ resolved
@@ -180,11 +180,7 @@
 				response, ok := msg.(models.BaseMessageResponse)
 				require.True(t, ok)
 				require.NotEmpty(t, response.Error)
-<<<<<<< HEAD
-				require.Equal(t, int(InvalidMessage), response.Error.Code)
-=======
 				require.Equal(t, http.StatusBadRequest, response.Error.Code)
->>>>>>> d111c4f8
 
 				return websocket.ErrCloseSent
 			})
@@ -229,11 +225,7 @@
 				response, ok := msg.(models.BaseMessageResponse)
 				require.True(t, ok)
 				require.NotEmpty(t, response.Error)
-<<<<<<< HEAD
-				require.Equal(t, int(InternalServerError), response.Error.Code)
-=======
 				require.Equal(t, http.StatusInternalServerError, response.Error.Code)
->>>>>>> d111c4f8
 
 				return websocket.ErrCloseSent
 			})
@@ -372,11 +364,7 @@
 				require.True(t, ok)
 				require.NotEmpty(t, response.Error)
 				require.Equal(t, request.SubscriptionID, response.SubscriptionID)
-<<<<<<< HEAD
-				require.Equal(t, int(InvalidMessage), response.Error.Code)
-=======
 				require.Equal(t, http.StatusBadRequest, response.Error.Code)
->>>>>>> d111c4f8
 
 				return websocket.ErrCloseSent
 			}).
@@ -446,11 +434,7 @@
 				require.Equal(t, request.SubscriptionID, response.SubscriptionID)
 
 				require.NotEmpty(t, response.Error)
-<<<<<<< HEAD
-				require.Equal(t, int(NotFound), response.Error.Code)
-=======
 				require.Equal(t, http.StatusNotFound, response.Error.Code)
->>>>>>> d111c4f8
 
 				return websocket.ErrCloseSent
 			}).
@@ -480,10 +464,7 @@
 		done := make(chan struct{})
 
 		topic := dp.BlocksTopic
-<<<<<<< HEAD
 		arguments := models.Arguments{}
-=======
->>>>>>> d111c4f8
 		dataProvider.On("Topic").Return(topic)
 		dataProvider.On("Arguments").Return(arguments)
 		// data provider might finish on its own or controller will close it via Close()
@@ -526,11 +507,6 @@
 
 				response, ok := msg.(models.ListSubscriptionsMessageResponse)
 				require.True(t, ok)
-<<<<<<< HEAD
-				require.Empty(t, response.Error)
-				require.Empty(t, response.SubscriptionID)
-=======
->>>>>>> d111c4f8
 				require.Equal(t, 1, len(response.Subscriptions))
 				require.Equal(t, subscriptionID, response.Subscriptions[0].SubscriptionID)
 				require.Equal(t, topic, response.Subscriptions[0].Topic)
