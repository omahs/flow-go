--- conflicted
+++ resolved
@@ -829,11 +829,7 @@
 			Return(func(interface{}) error {
 				// waiting more than InactivityTimeout to make sure that read message routine busy and do not return
 				// an error before than inactivity tracker initiate shut down
-<<<<<<< HEAD
-				<-time.After(wsConfig.InactivityTimeout + 10)
-=======
 				<-time.After(wsConfig.InactivityTimeout)
->>>>>>> 72adf9e5
 				return websocket.ErrCloseSent
 			}).
 			Once()
@@ -914,25 +910,6 @@
 
 		conn.AssertExpectations(t) // Should not invoke WriteMessage after context cancellation
 	})
-}
-
-// TestMonitorInactivity verifies that monitorInactivity returns an error
-// when the WebSocket connection has no subscriptions for the configured inactivity timeout.
-func (s *WsControllerSuite) TestMonitorInactivity() {
-	conn := connmock.NewWebsocketConnection(s.T())
-	factory := dpmock.NewDataProviderFactory(s.T())
-
-	// Mock with short inactivity timeout for testing
-	wsConfig := s.wsConfig
-
-	wsConfig.InactivityTimeout = 50 * time.Millisecond
-	controller := NewWebSocketController(s.logger, wsConfig, conn, factory)
-
-	err := controller.monitorInactivity(context.Background())
-	s.Require().Error(err)
-	s.Require().Equal(err, fmt.Errorf("no recent activity for %v", wsConfig.InactivityTimeout))
-
-	conn.AssertExpectations(s.T())
 }
 
 // TestRateLimiter tests the rate-limiting functionality of the WebSocket controller.
@@ -995,8 +972,7 @@
 	})
 }
 
-// newControllerMocks initializes mock WebSocket connection, data provider, and data provider factory.
-// The mocked functions are expected to be called in a case when a test is expected to reach WriteJSON function.
+// newControllerMocks initializes mock WebSocket connection, data provider, and data provider factory
 func newControllerMocks(t *testing.T) (*connmock.WebsocketConnection, *dpmock.DataProviderFactory, *dpmock.DataProvider) {
 	conn := connmock.NewWebsocketConnection(t)
 	conn.On("Close").Return(nil).Once()
