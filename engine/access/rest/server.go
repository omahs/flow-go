package rest

import (
	"net/http"
	"time"

	"github.com/onflow/flow-go/access"
	"github.com/onflow/flow-go/engine/access/rest/middleware"

	"github.com/gorilla/mux"
	"github.com/rs/zerolog"
)

// all route names
const (
<<<<<<< HEAD
	getTransactionByIDRoute       = "getTransactionByID"
	getTransactionResultByIDRoute = "getTransactionResultByID"
	createTransactionRoute        = "createTransaction"
	getBlocksByIDRoute            = "getBlocksByIDs"
	getBlocksByHeightRoute        = "getBlocksByHeight"
	getCollectionByIDRoute        = "getCollectionByID"
	executeScriptRoute            = "executeScript"
=======
	getTransactionByIDRoute     = "getTransactionByID"
	createTransactionRoute      = "createTransaction"
	getBlocksByIDRoute          = "getBlocksByID"
	getBlocksByHeightRoute      = "getBlocksByHeightRoute"
	getCollectionByIDRoute      = "getCollectionByIDRoute"
	getBlockPayloadByIDRoute    = "getBlockPayloadByID"
	getExecutionResultByIDRoute = "getExecutionResultByID"
>>>>>>> f3b3cc67
)

// NewServer returns an HTTP server initialized with the REST API handler
func NewServer(backend access.API, listenAddress string, logger zerolog.Logger) *http.Server {

	router := initRouter(backend, logger)

	return &http.Server{
		Addr:         listenAddress,
		Handler:      router,
		WriteTimeout: time.Second * 15,
		ReadTimeout:  time.Second * 15,
		IdleTimeout:  time.Second * 60,
	}
}

func initRouter(backend access.API, logger zerolog.Logger) *mux.Router {
	router := mux.NewRouter().StrictSlash(true)
	v1SubRouter := router.PathPrefix("/v1").Subrouter()

	// common middleware for all request
	v1SubRouter.Use(middleware.LoggingMiddleware(logger))
	v1SubRouter.Use(middleware.QueryExpandable())
	v1SubRouter.Use(middleware.QuerySelect())

	var linkGenerator LinkGenerator = NewLinkGeneratorImpl(v1SubRouter)

	for _, r := range routeDefinitions() {
		h := NewHandler(logger, backend, r.apiHandlerFunc, linkGenerator)
		h.addToRouter(v1SubRouter)
	}
	return router
}

type routeDefinition struct {
	name           string
	method         string
	pattern        string
	apiHandlerFunc ApiHandlerFunc
}

func routeDefinitions() []routeDefinition {
	return []routeDefinition{
		// Transactions
		{
			method:         "GET",
			pattern:        "/transactions/{id}",
			name:           getTransactionByIDRoute,
			apiHandlerFunc: getTransactionByID,
		}, {
			method:         "POST",
			pattern:        "/transactions",
			name:           createTransactionRoute,
			apiHandlerFunc: createTransaction,
		},
		// Transaction Results
		{
			method:         "GET",
			pattern:        "/transaction_results/{id}",
			name:           getTransactionResultByIDRoute,
			apiHandlerFunc: getTransactionResultByID,
		},
		// Blocks
		{
			method:         "GET",
			pattern:        "/blocks/{id}",
			name:           getBlocksByIDRoute,
			apiHandlerFunc: getBlocksByIDs,
		}, {
			method:         "GET",
			pattern:        "/blocks",
			name:           getBlocksByHeightRoute,
			apiHandlerFunc: getBlocksByHeights,
		},
		// Block Payload
		{
			method:         "GET",
			pattern:        "/blocks/{id}/payload",
			name:           getBlockPayloadByIDRoute,
			apiHandlerFunc: getBlockPayloadByID,
		},
		// Execution Result
		{
			method:         "GET",
			pattern:        "/execution_results/{id}",
			name:           getExecutionResultByIDRoute,
			apiHandlerFunc: getExecutionResultByID,
		},
		// Collections
		{
			method:         "GET",
			pattern:        "/collections/{id}",
			name:           getCollectionByIDRoute,
			apiHandlerFunc: getCollectionByID,
		},
		// Scripts
		{
			method:         "POST",
			pattern:        "/scripts",
			name:           executeScriptRoute,
			apiHandlerFunc: executeScript,
		}}
}<|MERGE_RESOLUTION|>--- conflicted
+++ resolved
@@ -13,7 +13,6 @@
 
 // all route names
 const (
-<<<<<<< HEAD
 	getTransactionByIDRoute       = "getTransactionByID"
 	getTransactionResultByIDRoute = "getTransactionResultByID"
 	createTransactionRoute        = "createTransaction"
@@ -21,15 +20,8 @@
 	getBlocksByHeightRoute        = "getBlocksByHeight"
 	getCollectionByIDRoute        = "getCollectionByID"
 	executeScriptRoute            = "executeScript"
-=======
-	getTransactionByIDRoute     = "getTransactionByID"
-	createTransactionRoute      = "createTransaction"
-	getBlocksByIDRoute          = "getBlocksByID"
-	getBlocksByHeightRoute      = "getBlocksByHeightRoute"
-	getCollectionByIDRoute      = "getCollectionByIDRoute"
 	getBlockPayloadByIDRoute    = "getBlockPayloadByID"
 	getExecutionResultByIDRoute = "getExecutionResultByID"
->>>>>>> f3b3cc67
 )
 
 // NewServer returns an HTTP server initialized with the REST API handler
