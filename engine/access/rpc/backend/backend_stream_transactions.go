--- conflicted
+++ resolved
@@ -113,20 +113,9 @@
 		b.log.Debug().Err(err).Str("block_id", startBlockID.String()).Msg("failed to get start height")
 		return subscription.NewFailedSubscription(err, "failed to get start height")
 	}
-<<<<<<< HEAD
-
-	// Retrieve the current state of the transaction.
-	txInfo, err := newTransactionSubscriptionMetadata(ctx, b.backendTransactions, txID, referenceBlockID, requiredEventEncodingVersion)
-	if err != nil {
-		b.log.Debug().Err(err).Str("tx_id", txID.String()).Msg("failed to get current transaction state")
-		return subscription.NewFailedSubscription(err, "failed to start stream")
-	}
-
-=======
 
 	txInfo := newTransactionSubscriptionMetadata(b.backendTransactions, txID, referenceBlockID, requiredEventEncodingVersion)
 
->>>>>>> 06bd16a8
 	return b.subscriptionHandler.Subscribe(ctx, startHeight, b.getTransactionStatusResponse(txInfo, startHeight))
 }
 
@@ -150,11 +139,7 @@
 		// timeout waiting for unknown tx that are never indexed
 		if hasReachedUnknownStatusLimit(height, startHeight, txInfo.txResult.Status) {
 			txInfo.txResult.Status = flow.TransactionStatusExpired
-<<<<<<< HEAD
-			return b.generateResultsStatuses(txInfo.txResult, flow.TransactionStatusUnknown)
-=======
 			return generateResultsStatuses(txInfo.txResult, flow.TransactionStatusUnknown)
->>>>>>> 06bd16a8
 		}
 
 		// Get old status here, as it could be replaced by status from founded tx result
@@ -168,11 +153,7 @@
 			return nil, status.Errorf(codes.Internal, "failed to refresh transaction information: %v", err)
 		}
 
-<<<<<<< HEAD
-		return b.generateResultsStatuses(txInfo.txResult, prevTxStatus)
-=======
 		return generateResultsStatuses(txInfo.txResult, prevTxStatus)
->>>>>>> 06bd16a8
 	}
 }
 
@@ -213,11 +194,7 @@
 // 1. pending(1) -> finalized(2) -> executed(3) -> sealed(4)
 // 2. pending(1) -> expired(5)
 // No errors expected during normal operations.
-<<<<<<< HEAD
-func (b *backendSubscribeTransactions) generateResultsStatuses(
-=======
 func generateResultsStatuses(
->>>>>>> 06bd16a8
 	txResult *access.TransactionResult,
 	prevTxStatus flow.TransactionStatus,
 ) ([]*access.TransactionResult, error) {
