package backend

import (
	"context"
	"errors"
	"fmt"

	"go.uber.org/atomic"

	"google.golang.org/grpc/codes"
	"google.golang.org/grpc/status"

	"github.com/rs/zerolog"

	"github.com/onflow/flow/protobuf/go/flow/entities"

	"github.com/onflow/flow-go/access"
	"github.com/onflow/flow-go/engine/access/subscription"
	"github.com/onflow/flow-go/model/flow"
	"github.com/onflow/flow-go/module/irrecoverable"
)

const TransactionExpiryForUnknownStatus = flow.DefaultTransactionExpiry + 10

// sendTransaction defines a function type for sending a transaction.
type sendTransaction func(ctx context.Context, tx *flow.TransactionBody) error

// backendSubscribeTransactions manages transaction subscriptions for monitoring transaction statuses.
// It provides functionalities to send transactions, subscribe to transaction status updates,
// and handle subscription lifecycles.
type backendSubscribeTransactions struct {
	log                 zerolog.Logger
	backendTransactions *backendTransactions
	subscriptionHandler *subscription.SubscriptionHandler
	blockTracker        subscription.BlockTracker
	sendTransaction     sendTransaction
}

// SendAndSubscribeTransactionStatuses sends a transaction and subscribes to its status updates.
//
// The subscription begins monitoring from the reference block specified in the transaction itself and
// streams updates until the transaction reaches a final state ([flow.TransactionStatusSealed] or [flow.TransactionStatusExpired]).
// Upon reaching a final state, the subscription automatically terminates.
//
// Parameters:
//   - ctx: The context to manage the transaction sending and subscription lifecycle, including cancellation.
//   - tx: The transaction body to be sent and monitored.
//   - requiredEventEncodingVersion: The version of event encoding required for the subscription.
//
// If the transaction cannot be sent, the subscription will fail and return a failed subscription.
func (b *backendSubscribeTransactions) SendAndSubscribeTransactionStatuses(
	ctx context.Context,
	tx *flow.TransactionBody,
	requiredEventEncodingVersion entities.EventEncodingVersion,
) subscription.Subscription {
	if err := b.sendTransaction(ctx, tx); err != nil {
		b.log.Err(err).Str("tx_id", tx.ID().String()).Msg("failed to send transaction")
		return subscription.NewFailedSubscription(err, "failed to send transaction")
	}

	return b.createSubscription(ctx, tx.ID(), tx.ReferenceBlockID, tx.ReferenceBlockID, requiredEventEncodingVersion)
}

// SubscribeTransactionStatuses subscribes to status updates for a given transaction ID.
//
// The subscription starts monitoring from the last sealed block. Updates are streamed
// until the transaction reaches a final state ([flow.TransactionStatusSealed] or [flow.TransactionStatusExpired]).
// The subscription terminates automatically once the final state is reached.
//
// Parameters:
//   - ctx: The context to manage the subscription's lifecycle, including cancellation.
//   - txID: The unique identifier of the transaction to monitor.
//   - requiredEventEncodingVersion: The version of event encoding required for the subscription.
func (b *backendSubscribeTransactions) SubscribeTransactionStatuses(
	ctx context.Context,
	txID flow.Identifier,
	requiredEventEncodingVersion entities.EventEncodingVersion,
) subscription.Subscription {
	header, err := b.backendTransactions.state.Sealed().Head()
	if err != nil {
		// throw the exception as the node must have the current sealed block in storage
<<<<<<< HEAD
		irrecoverable.Throw(ctx, err)
		return subscription.NewFailedSubscription(err, "failed to subscribe to transaction")
=======
		irrecoverable.Throw(ctx, fmt.Errorf("failed to lookup sealed block: %w", err))
		return subscription.NewFailedSubscription(err, "failed to lookup sealed block")
>>>>>>> 67ff6462
	}

	return b.createSubscription(ctx, txID, header.ID(), flow.ZeroID, requiredEventEncodingVersion)
}

// createSubscription initializes a transaction subscription for monitoring status updates.
//
// The subscription monitors the transaction's progress starting from the specified block ID.
// It streams updates until the transaction reaches a final state or an error occurs.
//
// Parameters:
//   - ctx: Context to manage the subscription lifecycle.
//   - txID: The unique identifier of the transaction to monitor.
//   - startBlockID: The ID of the block to start monitoring from.
//   - referenceBlockID: The ID of the transaction's reference block.
//   - requiredEventEncodingVersion: The required version of event encoding.
//
// Returns:
//   - subscription.Subscription: A subscription for monitoring transaction status updates.
//
// If the start height cannot be determined or current transaction state cannot be determined, a failed subscription is returned.
func (b *backendSubscribeTransactions) createSubscription(
	ctx context.Context,
	txID flow.Identifier,
	startBlockID flow.Identifier,
	referenceBlockID flow.Identifier,
	requiredEventEncodingVersion entities.EventEncodingVersion,
) subscription.Subscription {
	// Determine the height of the block to start the subscription from.
	startHeight, err := b.blockTracker.GetStartHeightFromBlockID(startBlockID)
	if err != nil {
		b.log.Err(err).Str("block_id", startBlockID.String()).Msg("failed to get start height")
		return subscription.NewFailedSubscription(err, "failed to get start height")
	}

	// Retrieve the current state of the transaction.
	txInfo, err := newTransactionSubscriptionMetadata(ctx, b.backendTransactions, txID, referenceBlockID, requiredEventEncodingVersion)
	if err != nil {
		b.log.Err(err).Str("tx_id", txID.String()).Msg("failed to get current transaction state")
		return subscription.NewFailedSubscription(err, "failed to get tx reference block ID")
	}

<<<<<<< HEAD
	return b.subscriptionHandler.Subscribe(ctx, startHeight, b.getTransactionStatusResponse(txInfo))
=======
	return b.subscriptionHandler.Subscribe(ctx, startHeight, b.getTransactionStatusResponse(txInfo, startHeight))
>>>>>>> 67ff6462
}

// getTransactionStatusResponse returns a callback function that produces transaction status
// subscription responses based on new blocks.
func (b *backendSubscribeTransactions) getTransactionStatusResponse(
	txInfo *transactionSubscriptionMetadata,
<<<<<<< HEAD
=======
	startHeight uint64,
>>>>>>> 67ff6462
) func(context.Context, uint64) (interface{}, error) {
	triggerMissingStatusesOnce := atomic.NewBool(false)

	return func(ctx context.Context, height uint64) (interface{}, error) {
		err := b.checkBlockReady(height)
		if err != nil {
			return nil, err
		}

		if triggerMissingStatusesOnce.CompareAndSwap(false, true) {
			return b.generateResultsStatuses(txInfo.txResult, flow.TransactionStatusUnknown)
<<<<<<< HEAD
		}

		if txInfo.txResult.IsFinal() {
			return nil, fmt.Errorf("transaction final status %s already reported: %w", txInfo.txResult.Status.String(), subscription.ErrEndOfData)
=======
		}

		if txInfo.txResult.IsFinal() {
			return nil, fmt.Errorf("transaction final status %s already reported: %w", txInfo.txResult.Status.String(), subscription.ErrEndOfData)
		}

		heightDiff := height - startHeight
		hasReachedUnknownStatusLimit := txInfo.txResult.Status == flow.TransactionStatusUnknown && heightDiff >= TransactionExpiryForUnknownStatus
		if hasReachedUnknownStatusLimit {
			txInfo.txResult.Status = flow.TransactionStatusExpired
			return b.generateResultsStatuses(txInfo.txResult, flow.TransactionStatusUnknown)
>>>>>>> 67ff6462
		}

		// Get old status here, as it could be replaced by status from founded tx result
		prevTxStatus := txInfo.txResult.Status
<<<<<<< HEAD

		if err = txInfo.Refresh(ctx, height); err != nil {
			if errors.Is(err, subscription.ErrBlockNotReady) {
				return nil, err
			}

			return nil, status.Errorf(codes.Internal, "failed to refresh transaction information: %v", err)
		}

=======

		if err = txInfo.Refresh(ctx); err != nil {
			if errors.Is(err, subscription.ErrBlockNotReady) {
				return nil, err
			}

			return nil, status.Errorf(codes.Internal, "failed to refresh transaction information: %v", err)
		}

>>>>>>> 67ff6462
		return b.generateResultsStatuses(txInfo.txResult, prevTxStatus)
	}
}

// checkBlockReady checks if the given block height is valid and available based on the expected block status.
// Expected errors during normal operation:
// - subscription.ErrBlockNotReady: block for the given block height is not available.
func (b *backendSubscribeTransactions) checkBlockReady(height uint64) error {
	// Get the highest available finalized block height
	highestHeight, err := b.blockTracker.GetHighestHeight(flow.BlockStatusFinalized)
	if err != nil {
		return fmt.Errorf("could not get highest height for block %d: %w", height, err)
	}

	// Fail early if no block finalized notification has been received for the given height.
	// Note: It's possible that the block is locally finalized before the notification is
	// received. This ensures a consistent view is available to all streams.
	if height > highestHeight {
		return fmt.Errorf("block %d is not available yet: %w", height, subscription.ErrBlockNotReady)
	}

	return nil
}

// generateResultsStatuses checks if the current result differs from the previous result by more than one step.
// If yes, it generates results for the missing transaction statuses. This is done because the subscription should send
// responses for each of the statuses in the transaction lifecycle, and the message should be sent in the order of transaction statuses.
// Possible orders of transaction statuses:
// 1. pending(1) -> finalized(2) -> executed(3) -> sealed(4)
// 2. pending(1) -> expired(5)
// No errors expected during normal operations.
func (b *backendSubscribeTransactions) generateResultsStatuses(
	txResult *access.TransactionResult,
	prevTxStatus flow.TransactionStatus,
) ([]*access.TransactionResult, error) {
	// If the old and new transaction statuses are still the same, the status change should not be reported, so
	// return here with no response.
	if prevTxStatus == txResult.Status {
		return nil, nil
	}

<<<<<<< HEAD
	// If the previous status is pending and the new status is expired, which is the last status, return its result.
	// If the previous status is anything other than pending, return an error, as this transition is unexpected.
	if txResult.Status == flow.TransactionStatusExpired {
		if prevTxStatus == flow.TransactionStatusPending {
=======
	// If the previous status is pending or unknown and the new status is expired, which is the last status, return its result.
	// If the previous status is anything other than pending, return an error, as this transition is unexpected.
	if txResult.Status == flow.TransactionStatusExpired {
		if prevTxStatus == flow.TransactionStatusPending || prevTxStatus == flow.TransactionStatusUnknown {
>>>>>>> 67ff6462
			return []*access.TransactionResult{
				txResult,
			}, nil
		} else {
			return nil, fmt.Errorf("unexpected transition from %s to %s transaction status", prevTxStatus.String(), txResult.Status.String())
		}
	}

	var results []*access.TransactionResult

	// If the difference between statuses' values is more than one step, fill in the missing results.
	if (txResult.Status - prevTxStatus) > 1 {
		for missingStatus := prevTxStatus + 1; missingStatus < txResult.Status; missingStatus++ {
			switch missingStatus {
			case flow.TransactionStatusPending:
				results = append(results, &access.TransactionResult{
					Status:        missingStatus,
					TransactionID: txResult.TransactionID,
				})
			case flow.TransactionStatusFinalized:
				results = append(results, &access.TransactionResult{
					Status:        missingStatus,
					TransactionID: txResult.TransactionID,
					BlockID:       txResult.BlockID,
					BlockHeight:   txResult.BlockHeight,
					CollectionID:  txResult.CollectionID,
				})
			case flow.TransactionStatusExecuted:
				missingTxResult := *txResult
				missingTxResult.Status = missingStatus
				results = append(results, &missingTxResult)
			default:
				return nil, fmt.Errorf("unexpected missing transaction status")
			}
		}
	}

	results = append(results, txResult)
	return results, nil
}<|MERGE_RESOLUTION|>--- conflicted
+++ resolved
@@ -79,13 +79,8 @@
 	header, err := b.backendTransactions.state.Sealed().Head()
 	if err != nil {
 		// throw the exception as the node must have the current sealed block in storage
-<<<<<<< HEAD
-		irrecoverable.Throw(ctx, err)
-		return subscription.NewFailedSubscription(err, "failed to subscribe to transaction")
-=======
 		irrecoverable.Throw(ctx, fmt.Errorf("failed to lookup sealed block: %w", err))
 		return subscription.NewFailedSubscription(err, "failed to lookup sealed block")
->>>>>>> 67ff6462
 	}
 
 	return b.createSubscription(ctx, txID, header.ID(), flow.ZeroID, requiredEventEncodingVersion)
@@ -128,21 +123,14 @@
 		return subscription.NewFailedSubscription(err, "failed to get tx reference block ID")
 	}
 
-<<<<<<< HEAD
-	return b.subscriptionHandler.Subscribe(ctx, startHeight, b.getTransactionStatusResponse(txInfo))
-=======
 	return b.subscriptionHandler.Subscribe(ctx, startHeight, b.getTransactionStatusResponse(txInfo, startHeight))
->>>>>>> 67ff6462
 }
 
 // getTransactionStatusResponse returns a callback function that produces transaction status
 // subscription responses based on new blocks.
 func (b *backendSubscribeTransactions) getTransactionStatusResponse(
 	txInfo *transactionSubscriptionMetadata,
-<<<<<<< HEAD
-=======
 	startHeight uint64,
->>>>>>> 67ff6462
 ) func(context.Context, uint64) (interface{}, error) {
 	triggerMissingStatusesOnce := atomic.NewBool(false)
 
@@ -154,12 +142,6 @@
 
 		if triggerMissingStatusesOnce.CompareAndSwap(false, true) {
 			return b.generateResultsStatuses(txInfo.txResult, flow.TransactionStatusUnknown)
-<<<<<<< HEAD
-		}
-
-		if txInfo.txResult.IsFinal() {
-			return nil, fmt.Errorf("transaction final status %s already reported: %w", txInfo.txResult.Status.String(), subscription.ErrEndOfData)
-=======
 		}
 
 		if txInfo.txResult.IsFinal() {
@@ -171,22 +153,10 @@
 		if hasReachedUnknownStatusLimit {
 			txInfo.txResult.Status = flow.TransactionStatusExpired
 			return b.generateResultsStatuses(txInfo.txResult, flow.TransactionStatusUnknown)
->>>>>>> 67ff6462
 		}
 
 		// Get old status here, as it could be replaced by status from founded tx result
 		prevTxStatus := txInfo.txResult.Status
-<<<<<<< HEAD
-
-		if err = txInfo.Refresh(ctx, height); err != nil {
-			if errors.Is(err, subscription.ErrBlockNotReady) {
-				return nil, err
-			}
-
-			return nil, status.Errorf(codes.Internal, "failed to refresh transaction information: %v", err)
-		}
-
-=======
 
 		if err = txInfo.Refresh(ctx); err != nil {
 			if errors.Is(err, subscription.ErrBlockNotReady) {
@@ -196,7 +166,6 @@
 			return nil, status.Errorf(codes.Internal, "failed to refresh transaction information: %v", err)
 		}
 
->>>>>>> 67ff6462
 		return b.generateResultsStatuses(txInfo.txResult, prevTxStatus)
 	}
 }
@@ -238,17 +207,10 @@
 		return nil, nil
 	}
 
-<<<<<<< HEAD
-	// If the previous status is pending and the new status is expired, which is the last status, return its result.
-	// If the previous status is anything other than pending, return an error, as this transition is unexpected.
-	if txResult.Status == flow.TransactionStatusExpired {
-		if prevTxStatus == flow.TransactionStatusPending {
-=======
 	// If the previous status is pending or unknown and the new status is expired, which is the last status, return its result.
 	// If the previous status is anything other than pending, return an error, as this transition is unexpected.
 	if txResult.Status == flow.TransactionStatusExpired {
 		if prevTxStatus == flow.TransactionStatusPending || prevTxStatus == flow.TransactionStatusUnknown {
->>>>>>> 67ff6462
 			return []*access.TransactionResult{
 				txResult,
 			}, nil
