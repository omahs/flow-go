--- conflicted
+++ resolved
@@ -382,11 +382,7 @@
 			assert.Equal(s.T(), expectedTxStatus, result.Status)
 		}
 
-<<<<<<< HEAD
-	}, time.Second, fmt.Sprintf("timed out waiting for transaction info:\n\t- txID: %x\n\t- blockID: %x", txId, s.finalizedBlock.ID()))
-=======
 	}, 180*time.Second, fmt.Sprintf("timed out waiting for transaction info:\n\t- txID: %x\n\t- blockID: %x", txId, s.finalizedBlock.ID()))
->>>>>>> 67ff6462
 }
 
 // checkGracefulShutdown ensures the provided subscription shuts down gracefully within a specified timeout duration.
@@ -463,11 +459,7 @@
 	// Generate sent transaction with ref block of the current finalized block
 	transaction := s.initializeTransaction()
 	txId := transaction.ID()
-<<<<<<< HEAD
-	s.collections.On("LightByTransactionID", txId).Return(nil, storage.ErrNotFound).Once()
-=======
 	s.collections.On("LightByTransactionID", txId).Return(nil, storage.ErrNotFound)
->>>>>>> 67ff6462
 
 	// Subscribe to transaction status and receive the first message with pending status
 	sub := s.backend.SendAndSubscribeTransactionStatuses(ctx, &transaction.TransactionBody, entities.EventEncodingVersion_CCF_V0)
@@ -652,17 +644,10 @@
 		s.sealedSnapshot.On("Head").Return(nil, expectedError).Once()
 
 		signalerCtx := irrecoverable.WithSignalerContext(ctx,
-<<<<<<< HEAD
-			irrecoverable.NewMockSignalerContextExpectError(s.T(), ctx, expectedError))
-
-		sub := s.backend.SubscribeTransactionStatuses(signalerCtx, txId, entities.EventEncodingVersion_CCF_V0)
-		s.Assert().ErrorContains(sub.Err(), expectedError.Error())
-=======
 			irrecoverable.NewMockSignalerContextExpectError(s.T(), ctx, fmt.Errorf("failed to lookup sealed block: %w", expectedError)))
 
 		sub := s.backend.SubscribeTransactionStatuses(signalerCtx, txId, entities.EventEncodingVersion_CCF_V0)
 		s.Assert().ErrorContains(sub.Err(), fmt.Errorf("failed to lookup sealed block: %w", expectedError).Error())
->>>>>>> 67ff6462
 	})
 
 	s.Run("if could not get start height", func() {
@@ -676,23 +661,4 @@
 		sub := s.backend.SubscribeTransactionStatuses(ctx, txId, entities.EventEncodingVersion_CCF_V0)
 		s.Assert().ErrorContains(sub.Err(), expectedError.Error())
 	})
-<<<<<<< HEAD
-
-	s.Run("if could not get transaction by transaction ID", func() {
-		s.sealedSnapshot.On("Head").Return(func() *flow.Header {
-			return s.sealedBlock.Header
-		}, nil).Once()
-		s.state.On("Sealed").Return(s.sealedSnapshot, nil).Once()
-		s.blockTracker.On("GetStartHeightFromBlockID", mock.Anything).Return(func(_ flow.Identifier) (uint64, error) {
-			finalizedHeader := s.finalizedBlock.Header
-			return finalizedHeader.Height, nil
-		}, nil).Once()
-		expectedError := storage.ErrNotFound
-		s.transactions.On("ByID", txId).Return(nil, expectedError).Once()
-
-		sub := s.backend.SubscribeTransactionStatuses(ctx, txId, entities.EventEncodingVersion_CCF_V0)
-		s.Assert().ErrorContains(sub.Err(), expectedError.Error())
-	})
-=======
->>>>>>> 67ff6462
 }