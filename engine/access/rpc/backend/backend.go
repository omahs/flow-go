--- conflicted
+++ resolved
@@ -107,8 +107,8 @@
 	TxResultCacheSize         uint
 	TxErrorMessagesCacheSize  uint
 	ScriptExecutor            execution.ScriptExecutor
-<<<<<<< HEAD
-	ScriptExecutionMode       ScriptExecutionMode
+	ScriptExecutionMode       IndexQueryMode
+	EventQueryMode            IndexQueryMode
 	SubscriptionParams        SubscriptionParams
 }
 
@@ -120,10 +120,6 @@
 
 	RootHeight             uint64
 	HighestAvailableHeight uint64
-=======
-	ScriptExecutionMode       IndexQueryMode
-	EventQueryMode            IndexQueryMode
->>>>>>> 90d626e6
 }
 
 // New creates backend instance
