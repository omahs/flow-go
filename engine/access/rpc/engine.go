--- conflicted
+++ resolved
@@ -8,16 +8,9 @@
 	"net/http"
 	"sync"
 
-<<<<<<< HEAD
-	"google.golang.org/grpc"
-=======
-	lru "github.com/hashicorp/golang-lru"
-	accessproto "github.com/onflow/flow/protobuf/go/flow/access"
 	"github.com/rs/zerolog"
->>>>>>> 3f3c15f7
+
 	"google.golang.org/grpc/credentials"
-
-	"github.com/rs/zerolog"
 
 	"github.com/onflow/flow-go/access"
 	"github.com/onflow/flow-go/consensus/hotstuff/model"
@@ -30,15 +23,12 @@
 	"github.com/onflow/flow-go/module/grpcserver"
 	"github.com/onflow/flow-go/module/irrecoverable"
 	"github.com/onflow/flow-go/state/protocol"
-
-	grpc_prometheus "github.com/grpc-ecosystem/go-grpc-prometheus"
 )
 
 // Config defines the configurable options for the access node server
 // A secure GRPC server here implies a server that presents a self-signed TLS certificate and a client that authenticates
 // the server via a pre-shared public key
 type Config struct {
-<<<<<<< HEAD
 	UnsecureGRPCListenAddr string                           // the non-secure GRPC server address as ip:port
 	SecureGRPCListenAddr   string                           // the secure GRPC server address as ip:port
 	TransportCredentials   credentials.TransportCredentials // the secure GRPC credentials
@@ -49,23 +39,6 @@
 
 	BackendConfig backend.Config // configurable options for creating Backend
 	MaxMsgSize    uint           // GRPC max message size
-=======
-	UnsecureGRPCListenAddr    string                           // the non-secure GRPC server address as ip:port
-	SecureGRPCListenAddr      string                           // the secure GRPC server address as ip:port
-	TransportCredentials      credentials.TransportCredentials // the secure GRPC credentials
-	HTTPListenAddr            string                           // the HTTP web proxy address as ip:port
-	RESTListenAddr            string                           // the REST server address as ip:port (if empty the REST server will not be started)
-	CollectionAddr            string                           // the address of the upstream collection node
-	HistoricalAccessAddrs     string                           // the list of all access nodes from previous spork
-	MaxMsgSize                uint                             // GRPC max message size
-	ExecutionClientTimeout    time.Duration                    // execution API GRPC client timeout
-	CollectionClientTimeout   time.Duration                    // collection API GRPC client timeout
-	ConnectionPoolSize        uint                             // size of the cache for storing collection and execution connections
-	MaxHeightRange            uint                             // max size of height range requests
-	PreferredExecutionNodeIDs []string                         // preferred list of upstream execution node IDs
-	FixedExecutionNodeIDs     []string                         // fixed list of execution node IDs to choose from if no node ID can be chosen from the PreferredExecutionNodeIDs
-	ArchiveAddressList        []string                         // the archive node address list to send script executions. when configured, script executions will be all sent to the archive node
->>>>>>> 3f3c15f7
 }
 
 // Engine exposes the server with a simplified version of the Access API.
@@ -88,17 +61,10 @@
 	config             Config
 	chain              flow.Chain
 
-<<<<<<< HEAD
-	addrLock            sync.RWMutex
-	unsecureGrpcAddress net.Addr
-	secureGrpcAddress   net.Addr
-	restAPIAddress      net.Addr
-
 	restHandler access.API
-=======
+
 	addrLock       sync.RWMutex
 	restAPIAddress net.Addr
->>>>>>> 3f3c15f7
 }
 type Option func(*RPCEngineBuilder)
 
@@ -110,13 +76,10 @@
 	accessMetrics module.AccessMetrics,
 	rpcMetricsEnabled bool,
 	me module.Local,
-<<<<<<< HEAD
 	backend *backend.Backend,
 	restHandler access.API,
-=======
 	secureGrpcServer *grpcserver.GrpcServer,
 	unsecureGrpcServer *grpcserver.GrpcServer,
->>>>>>> 3f3c15f7
 ) (*RPCEngineBuilder, error) {
 	log = log.With().Str("engine", "rpc").Logger()
 
