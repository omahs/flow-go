--- conflicted
+++ resolved
@@ -16,7 +16,7 @@
 
 // Upstream is a container for an individual upstream containing the id, client and closer for it
 type Upstream struct {
-	id     *flow.Identity         // the public identity of one network participant (node)
+	id     *flow.IdentitySkeleton // the public identity of one network participant (node)
 	client access.AccessAPIClient // client with gRPC connection
 	closer io.Closer              // closer for client connection, should use to close the connection when done
 }
@@ -25,26 +25,13 @@
 type Forwarder struct {
 	lock        sync.Mutex
 	roundRobin  int
-<<<<<<< HEAD
-	ids         flow.IdentitySkeletonList
-	upstream    []access.AccessAPIClient
-	connections []*grpc.ClientConn
-	timeout     time.Duration
-	maxMsgSize  uint
-}
-
-func NewForwarder(identities flow.IdentitySkeletonList, timeout time.Duration, maxMsgSize uint) (*Forwarder, error) {
-	forwarder := &Forwarder{maxMsgSize: maxMsgSize}
-	err := forwarder.setFlowAccessAPI(identities, timeout)
-=======
 	upstream    []Upstream
 	connFactory connection.ConnectionFactory
 }
 
-func NewForwarder(identities flow.IdentityList, connectionFactory connection.ConnectionFactory) (*Forwarder, error) {
+func NewForwarder(identities flow.IdentitySkeletonList, connectionFactory connection.ConnectionFactory) (*Forwarder, error) {
 	forwarder := &Forwarder{connFactory: connectionFactory}
 	err := forwarder.setFlowAccessAPI(identities)
->>>>>>> 456c1318
 	return forwarder, err
 }
 
@@ -52,16 +39,8 @@
 // It is used by Observer services, Blockchain Data Service, etc.
 // Make sure that this is just for observation and not a staked participant in the flow network.
 // This means that observers see a copy of the data but there is no interaction to ensure integrity from the root block.
-<<<<<<< HEAD
-func (f *Forwarder) setFlowAccessAPI(accessNodeAddressAndPort flow.IdentitySkeletonList, timeout time.Duration) error {
-	f.timeout = timeout
-	f.ids = accessNodeAddressAndPort
-	f.upstream = make([]access.AccessAPIClient, len(accessNodeAddressAndPort))
-	f.connections = make([]*grpc.ClientConn, len(accessNodeAddressAndPort))
-=======
-func (f *Forwarder) setFlowAccessAPI(accessNodeAddressAndPort flow.IdentityList) error {
+func (f *Forwarder) setFlowAccessAPI(accessNodeAddressAndPort flow.IdentitySkeletonList) error {
 	f.upstream = make([]Upstream, accessNodeAddressAndPort.Count())
->>>>>>> 456c1318
 	for i, identity := range accessNodeAddressAndPort {
 		// Store the faultTolerantClient setup parameters such as address, public, key and timeout, so that
 		// we can refresh the API on connection loss
