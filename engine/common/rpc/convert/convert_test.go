package convert_test

import (
	"testing"

	"github.com/stretchr/testify/require"

	"github.com/stretchr/testify/assert"

	"github.com/onflow/flow-go/engine/common/rpc/convert"
	"github.com/onflow/flow-go/fvm"
	"github.com/onflow/flow-go/model/flow"
	"github.com/onflow/flow-go/utils/unittest"
)

func TestConvertTransaction(t *testing.T) {
	tx := unittest.TransactionBodyFixture()

	msg := convert.TransactionToMessage(tx)
	converted, err := convert.MessageToTransaction(msg, flow.Testnet.Chain())
	assert.NoError(t, err)

	assert.Equal(t, tx, converted)
	assert.Equal(t, tx.ID(), converted.ID())
}

func TestConvertAccountKey(t *testing.T) {
	privateKey, _ := unittest.AccountKeyDefaultFixture()
	accountKey := privateKey.PublicKey(fvm.AccountKeyWeightThreshold)

	// Explicitly test if Revoked is properly converted
	accountKey.Revoked = true

	msg, err := convert.AccountKeyToMessage(accountKey)
	assert.NoError(t, err)

	converted, err := convert.MessageToAccountKey(msg)
	assert.NoError(t, err)

	assert.Equal(t, accountKey, *converted)
	assert.Equal(t, accountKey.PublicKey, converted.PublicKey)
	assert.Equal(t, accountKey.Revoked, converted.Revoked)
}

<<<<<<< HEAD
func TestConvertFullBlock(t *testing.T) {
	fullBlock := unittest.FullBlockFixture()

	msg, err := convert.BlockToMessage(&fullBlock)
	assert.NoError(t, err)

	// extract payload for payload hash check
	extractedPayload, err := convert.PayloadFromMessage(msg)
	assert.NoError(t, err)

	converted, err := convert.MessageToBlock(msg)
	assert.NoError(t, err)

	assert.Equal(t, converted.ID(), fullBlock.ID())
	assert.Equal(t, converted.Payload.Hash(), fullBlock.Payload.Hash())
	assert.Equal(t, extractedPayload.Hash(), fullBlock.Payload.Hash())
}

func TestConvertBlockHeader(t *testing.T) {
	header := unittest.BlockHeaderFixture()

	msg, err := convert.BlockHeaderToMessage(&header)
	assert.NoError(t, err)

	converted, err := convert.MessageToBlockHeader(msg)
	assert.NoError(t, err)

	assert.Equal(t, converted.ID(), header.ID())
}

func TestConvertSeal(t *testing.T) {
	blockSeals := unittest.BlockSealsFixture(3)

	msg := convert.BlockSealsToMessages(blockSeals)

	converted, err := convert.MessagesToBlockSeals(msg)
	assert.NoError(t, err)

	for idx, convertedSeal := range converted {
		assert.Equal(t, convertedSeal.ID(), blockSeals[idx].ID())
	}
}

func TestConvertEvent(t *testing.T) {
	txId := unittest.TransactionFixture().ID()
	setupEvent := unittest.EventFixture(flow.ServiceEventSetup, uint32(1), uint32(1), txId, 0)

	msg := convert.EventToMessage(setupEvent)
	converted := convert.MessageToEvent(msg)
	assert.Equal(t, setupEvent.ID(), converted.ID())

	commitEvent := unittest.EventFixture(flow.ServiceEventCommit, uint32(1), uint32(1), txId, 0)

	msg = convert.EventToMessage(commitEvent)
	converted = convert.MessageToEvent(msg)
	assert.Equal(t, setupEvent.ID(), converted.ID())
}

func TestConvertCollectionGuarantee(t *testing.T) {
	collectionGuarantee := unittest.CollectionGuaranteeFixture()

	msg := convert.CollectionGuaranteeToMessage(collectionGuarantee)

	converted := convert.MessageToCollectionGuarantee(msg)

	assert.Equal(t, collectionGuarantee.ID(), converted.ID())
}

func TestConvertExecutionResult(t *testing.T) {
	execResult := unittest.ExecutionResultFixture()

	msg, err := convert.ExecutionResultToMessage(execResult)
	assert.NoError(t, err)

	converted, err := convert.MessageToExecutionResult(msg)
	assert.NoError(t, err)

	assert.Equal(t, execResult.ID(), converted.ID())
}

func TestConvertChunk(t *testing.T) {
	blockId := unittest.BlockFixture().ID()
	collectionIndex := uint(0)
	chunk := unittest.ChunkFixture(blockId, collectionIndex)

	msg := convert.ChunkToMessage(chunk)

	converted, err := convert.MessageToChunk(msg)

	assert.NoError(t, err)
	assert.Equal(t, chunk.ID(), converted.ID())
}

func TestConvertIdentifier(t *testing.T) {
	id := unittest.IdentifierFixture()

	msg := convert.IdentifierToMessage(id)

	converted := convert.MessageToIdentifier(msg)
	assert.Equal(t, id, converted)
=======
func TestConvertEvents(t *testing.T) {
	t.Run("empty", func(t *testing.T) {
		messages := convert.EventsToMessages(nil)
		assert.Len(t, messages, 0)
	})

	t.Run("simple", func(t *testing.T) {

		txID := unittest.IdentifierFixture()
		event := unittest.EventFixture(flow.EventAccountCreated, 2, 3, txID, 0)

		messages := convert.EventsToMessages([]flow.Event{event})

		require.Len(t, messages, 1)

		message := messages[0]

		require.Equal(t, event.EventIndex, message.EventIndex)
		require.Equal(t, event.TransactionIndex, message.TransactionIndex)
		require.Equal(t, event.Payload, message.Payload)
		require.Equal(t, event.TransactionID[:], message.TransactionId)
		require.Equal(t, string(event.Type), message.Type)
	})
>>>>>>> 328bc0b3
}<|MERGE_RESOLUTION|>--- conflicted
+++ resolved
@@ -42,7 +42,6 @@
 	assert.Equal(t, accountKey.Revoked, converted.Revoked)
 }
 
-<<<<<<< HEAD
 func TestConvertFullBlock(t *testing.T) {
 	fullBlock := unittest.FullBlockFixture()
 
@@ -143,7 +142,7 @@
 
 	converted := convert.MessageToIdentifier(msg)
 	assert.Equal(t, id, converted)
-=======
+
 func TestConvertEvents(t *testing.T) {
 	t.Run("empty", func(t *testing.T) {
 		messages := convert.EventsToMessages(nil)
@@ -167,5 +166,4 @@
 		require.Equal(t, event.TransactionID[:], message.TransactionId)
 		require.Equal(t, string(event.Type), message.Type)
 	})
->>>>>>> 328bc0b3
 }