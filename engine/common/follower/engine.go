--- conflicted
+++ resolved
@@ -234,14 +234,10 @@
 func (e *Engine) processBlockProposal(originID flow.Identifier, proposal *messages.BlockProposal) error {
 	block := proposal.Block.ToInternal()
 	header := block.Header
-
-<<<<<<< HEAD
-	header := proposal.Header
 	blockID := header.ID()
-=======
-	span, ctx, _ := e.tracer.StartBlockSpan(context.Background(), header.ID(), trace.FollowerOnBlockProposal)
+
+	span, ctx, _ := e.tracer.StartBlockSpan(context.Background(), blockID, trace.FollowerOnBlockProposal)
 	defer span.End()
->>>>>>> 5aa247bf
 
 	log := e.log.With().
 		Hex("origin_id", originID[:]).
