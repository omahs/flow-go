package follower

import (
	"context"
	"errors"
	"fmt"

	"github.com/hashicorp/go-multierror"
	"github.com/rs/zerolog"

	"github.com/onflow/flow-go/consensus/hotstuff"
	"github.com/onflow/flow-go/consensus/hotstuff/model"
	"github.com/onflow/flow-go/engine"
	"github.com/onflow/flow-go/engine/common/fifoqueue"
	"github.com/onflow/flow-go/engine/consensus"
	"github.com/onflow/flow-go/model/flow"
	"github.com/onflow/flow-go/model/messages"
	"github.com/onflow/flow-go/module"
	"github.com/onflow/flow-go/module/compliance"
	"github.com/onflow/flow-go/module/component"
	"github.com/onflow/flow-go/module/irrecoverable"
	"github.com/onflow/flow-go/module/metrics"
	"github.com/onflow/flow-go/module/trace"
	"github.com/onflow/flow-go/network"
	"github.com/onflow/flow-go/network/channels"
	"github.com/onflow/flow-go/state"
	"github.com/onflow/flow-go/state/protocol"
	"github.com/onflow/flow-go/storage"
	"github.com/onflow/flow-go/utils/logging"
)

// defaultBlockQueueCapacity maximum capacity of inbound queue for `messages.BlockProposal`s
const defaultBlockQueueCapacity = 10_000

// Engine follows and maintains the local copy of the protocol state. It is a
// passive (read-only) version of the compliance engine. The compliance engine
// is employed by consensus nodes (active consensus participants) where the
// Follower engine is employed by all other node roles.
// Implements consensus.Compliance interface.
type Engine struct {
	*component.ComponentManager
	log                   zerolog.Logger
	config                compliance.Config
	me                    module.Local
	engMetrics            module.EngineMetrics
	mempoolMetrics        module.MempoolMetrics
	cleaner               storage.Cleaner
	headers               storage.Headers
	payloads              storage.Payloads
	state                 protocol.MutableState
	pending               module.PendingBlockBuffer
	follower              module.HotStuffFollower
	validator             hotstuff.Validator
	con                   network.Conduit
	sync                  module.BlockRequester
	tracer                module.Tracer
	channel               channels.Channel
	pendingBlocks         *fifoqueue.FifoQueue // queues for processing inbound blocks
	pendingBlocksNotifier engine.Notifier
}

type Option func(*Engine)

// WithComplianceOptions sets options for the engine's compliance config
func WithComplianceOptions(opts ...compliance.Opt) Option {
	return func(e *Engine) {
		for _, apply := range opts {
			apply(&e.config)
		}
	}
}

// WithChannel sets the channel the follower engine will use to receive blocks.
func WithChannel(channel channels.Channel) Option {
	return func(e *Engine) {
		e.channel = channel
	}
}

var _ network.MessageProcessor = (*Engine)(nil)
var _ consensus.Compliance = (*Engine)(nil)

func New(
	log zerolog.Logger,
	net network.Network,
	me module.Local,
	engMetrics module.EngineMetrics,
	mempoolMetrics module.MempoolMetrics,
	cleaner storage.Cleaner,
	headers storage.Headers,
	payloads storage.Payloads,
	state protocol.MutableState,
	pending module.PendingBlockBuffer,
	follower module.HotStuffFollower,
	validator hotstuff.Validator,
	sync module.BlockRequester,
	tracer module.Tracer,
	opts ...Option,
) (*Engine, error) {
	// FIFO queue for block proposals
	pendingBlocks, err := fifoqueue.NewFifoQueue(
		fifoqueue.WithCapacity(defaultBlockQueueCapacity),
	)
	if err != nil {
		return nil, fmt.Errorf("failed to create queue for inbound blocks: %w", err)
	}

	e := &Engine{
		log:                   log.With().Str("engine", "follower").Logger(),
		config:                compliance.DefaultConfig(),
		me:                    me,
		engMetrics:            engMetrics,
		mempoolMetrics:        mempoolMetrics,
		cleaner:               cleaner,
		headers:               headers,
		payloads:              payloads,
		state:                 state,
		pending:               pending,
		follower:              follower,
		validator:             validator,
		sync:                  sync,
		tracer:                tracer,
		channel:               channels.ReceiveBlocks,
		pendingBlocks:         pendingBlocks,
		pendingBlocksNotifier: engine.NewNotifier(),
	}

	for _, apply := range opts {
		apply(e)
	}

	con, err := net.Register(e.channel, e)
	if err != nil {
		return nil, fmt.Errorf("could not register engine to network: %w", err)
	}
	e.con = con

	e.ComponentManager = component.NewComponentManagerBuilder().
		AddWorker(e.processBlocksLoop).
		Build()

	return e, nil
}

// OnBlockProposal errors when called since follower engine doesn't support direct ingestion via internal method.
func (e *Engine) OnBlockProposal(_ flow.Slashable[messages.BlockProposal]) {
	e.log.Error().Msg("received unexpected block proposal via internal method")
}

// OnSyncedBlock performs processing of incoming block by pushing into queue and notifying worker.
func (e *Engine) OnSyncedBlock(synced flow.Slashable[messages.BlockProposal]) {
	e.engMetrics.MessageReceived(metrics.EngineFollower, metrics.MessageSyncedBlock)
	// a block that is synced has to come locally, from the synchronization engine
	// the block itself will contain the proposer to indicate who created it

	// queue proposal
	if e.pendingBlocks.Push(synced) {
		e.pendingBlocksNotifier.Notify()
	}
}

// Process processes the given event from the node with the given origin ID in
// a blocking manner. It returns the potential processing error when done.
func (e *Engine) Process(channel channels.Channel, originID flow.Identifier, message interface{}) error {
	switch msg := message.(type) {
	case *messages.BlockProposal:
		e.onBlockProposal(flow.Slashable[messages.BlockProposal]{
			OriginID: originID,
			Message:  msg,
		})
	default:
		e.log.Warn().Msgf("%v delivered unsupported message %T through %v", originID, message, channel)
	}
	return nil
}

<<<<<<< HEAD
// processBlocksLoop processes available block, vote, and timeout messages as they are queued.
func (e *Engine) processBlocksLoop(ctx irrecoverable.SignalerContext, ready component.ReadyFunc) {
	ready()

	doneSignal := ctx.Done()
	newMessageSignal := e.pendingBlocksNotifier.Channel()
	for {
		select {
		case <-doneSignal:
			return
		case <-newMessageSignal:
			err := e.processQueuedBlocks(doneSignal) // no errors expected during normal operations
			if err != nil {
				ctx.Throw(err)
			}
		}
=======
func (e *Engine) onSyncedBlock(originID flow.Identifier, synced *events.SyncedBlock) error {

	// a block that is synced has to come locally, from the synchronization engine
	// the block itself will contain the proposer to indicate who created it
	if originID != e.me.NodeID() {
		return fmt.Errorf("synced block with non-local origin (local: %x, origin: %x)", e.me.NodeID(), originID)
	}

	// process as proposal
	proposal := &messages.BlockProposal{
		Block: synced.Block,
>>>>>>> 008054d5
	}
}

<<<<<<< HEAD
// processQueuedBlocks processes any available messages until the message queue is empty.
// Only returns when all inbound queues are empty (or the engine is terminated).
// No errors are expected during normal operation. All returned exceptions are potential
// symptoms of internal state corruption and should be fatal.
func (e *Engine) processQueuedBlocks(doneSignal <-chan struct{}) error {
	for {
		select {
		case <-doneSignal:
			return nil
		default:
=======
func (e *Engine) onBlockResponse(originID flow.Identifier, res *messages.BlockResponse) error {
	for i, block := range res.Blocks {
		proposal := &messages.BlockProposal{
			Block: block,
>>>>>>> 008054d5
		}

		msg, ok := e.pendingBlocks.Pop()
		if ok {
			in := msg.(flow.Slashable[messages.BlockProposal])
			err := e.processBlockProposal(in.OriginID, in.Message)
			if err != nil {
				return fmt.Errorf("could not handle block proposal: %w", err)
			}
			e.engMetrics.MessageHandled(metrics.EngineFollower, metrics.MessageBlockProposal)
			continue
		}

		// when there are no more messages in the queue, back to the processBlocksLoop to wait
		// for the next incoming message to arrive.
		return nil
	}
}

<<<<<<< HEAD
// onBlockProposal performs processing of incoming block by pushing into queue and notifying worker.
func (e *Engine) onBlockProposal(proposal flow.Slashable[messages.BlockProposal]) {
	e.engMetrics.MessageReceived(metrics.EngineFollower, metrics.MessageBlockProposal)
	// queue proposal
	if e.pendingBlocks.Push(proposal) {
		e.pendingBlocksNotifier.Notify()
	}
}

// processBlockProposal handles incoming block proposals.
// No errors are expected during normal operations.
func (e *Engine) processBlockProposal(originID flow.Identifier, proposal *messages.BlockProposal) error {
	span, ctx, _ := e.tracer.StartBlockSpan(context.Background(), proposal.Header.ID(), trace.FollowerOnBlockProposal)
=======
// onBlockProposal handles incoming block proposals. inRangeBlockResponse will determine whether or not we should wait in processBlockAndDescendants
func (e *Engine) onBlockProposal(originID flow.Identifier, proposal *messages.BlockProposal, inRangeBlockResponse bool) error {
	block := proposal.Block.ToInternal()
	header := block.Header

	span, ctx, _ := e.tracer.StartBlockSpan(context.Background(), header.ID(), trace.FollowerOnBlockProposal)
>>>>>>> 008054d5
	defer span.End()

	log := e.log.With().
		Hex("origin_id", originID[:]).
		Str("chain_id", header.ChainID.String()).
		Uint64("block_height", header.Height).
		Uint64("block_view", header.View).
		Hex("block_id", logging.Entity(header)).
		Hex("parent_id", header.ParentID[:]).
		Hex("payload_hash", header.PayloadHash[:]).
		Time("timestamp", header.Timestamp).
		Hex("proposer", header.ProposerID[:]).
		Logger()

	log.Info().Msg("block proposal received")

	e.prunePendingCache()

	// first, we reject all blocks that we don't need to process:
	// 1) blocks already in the cache; they will already be processed later
	// 2) blocks already on disk; they were processed and await finalization
	// 3) blocks at a height below finalized height; they can not be finalized

	// ignore proposals that are already cached
	_, cached := e.pending.ByID(header.ID())
	if cached {
		log.Debug().Msg("skipping already cached proposal")
		return nil
	}

	// ignore proposals that were already processed
	_, err := e.headers.ByBlockID(header.ID())
	if err == nil {
		log.Debug().Msg("skipping already processed proposal")
		return nil
	}
	if !errors.Is(err, storage.ErrNotFound) {
		return fmt.Errorf("could not check proposal: %w", err)
	}

	// ignore proposals which are too far ahead of our local finalized state
	// instead, rely on sync engine to catch up finalization more effectively, and avoid
	// large subtree of blocks to be cached.
	final, err := e.state.Final().Head()
	if err != nil {
		return fmt.Errorf("could not get latest finalized header: %w", err)
	}
	if header.Height > final.Height && header.Height-final.Height > e.config.SkipNewProposalsThreshold {
		log.Debug().
			Uint64("final_height", final.Height).
			Msg("dropping block too far ahead of locally finalized height")
		return nil
	}

	// there are two possibilities if the proposal is neither already pending
	// processing in the cache, nor has already been processed:
	// 1) the proposal is unverifiable because parent or ancestor is unknown
	// => we cache the proposal and request the missing link
	// 2) the proposal is connected to finalized state through an unbroken chain
	// => we verify the proposal and forward it to hotstuff if valid

	// if the parent is a pending block (disconnected from the incorporated state), we cache this block as well.
	// we don't have to request its parent block or its ancestor again, because as a
	// pending block, its parent block must have been requested.
	// if there was problem requesting its parent or ancestors, the sync engine's forward
	// syncing with range requests for finalized blocks will request for the blocks.
	_, found := e.pending.ByID(header.ParentID)
	if found {

		// add the block to the cache
		_ = e.pending.Add(originID, block)
		e.mempoolMetrics.MempoolEntries(metrics.ResourceClusterProposal, e.pending.Size())

		return nil
	}

	// if the proposal is connected to a block that is neither in the cache, nor
	// in persistent storage, its direct parent is missing; cache the proposal
	// and request the parent
	_, err = e.headers.ByBlockID(header.ParentID)
	if errors.Is(err, storage.ErrNotFound) {

		_ = e.pending.Add(originID, block)

		log.Debug().Msg("requesting missing parent for proposal")

		e.sync.RequestBlock(header.ParentID, header.Height-1)

		return nil
	}
	if err != nil {
		return fmt.Errorf("could not check parent: %w", err)
	}

	// at this point, we should be able to connect the proposal to the finalized
	// state and should process it to see whether to forward to hotstuff or not
<<<<<<< HEAD
	err = e.processBlockAndDescendants(ctx, proposal)
=======
	err = e.processBlockAndDescendants(ctx, block, inRangeBlockResponse)
>>>>>>> 008054d5
	if err != nil {
		return fmt.Errorf("could not process block proposal: %w", err)
	}

	// most of the heavy database checks are done at this point, so this is a
	// good moment to potentially kick-off a garbage collection of the DB
	// NOTE: this is only effectively run every 1000th calls, which corresponds
	// to every 1000th successfully processed block
	e.cleaner.RunGC()

	return nil
}

// processBlockAndDescendants processes `proposal` and its pending descendants recursively.
// The function assumes that `proposal` is connected to the finalized state. By induction,
// any children are therefore also connected to the finalized state and can be processed as well.
// No errors are expected during normal operations.
<<<<<<< HEAD
func (e *Engine) processBlockAndDescendants(ctx context.Context, proposal *messages.BlockProposal) error {
=======
func (e *Engine) processBlockAndDescendants(ctx context.Context, block *flow.Block, inRangeBlockResponse bool) error {
	header := block.Header
>>>>>>> 008054d5

	span, ctx := e.tracer.StartSpanFromContext(ctx, trace.FollowerProcessBlockProposal)
	defer span.End()

	log := e.log.With().
		Str("chain_id", header.ChainID.String()).
		Uint64("block_height", header.Height).
		Uint64("block_view", header.View).
		Hex("block_id", logging.Entity(header)).
		Hex("parent_id", header.ParentID[:]).
		Hex("payload_hash", header.PayloadHash[:]).
		Time("timestamp", header.Timestamp).
		Hex("proposer", header.ProposerID[:]).
		Logger()

	log.Info().Msg("processing block proposal")

<<<<<<< HEAD
	hotstuffProposal := model.ProposalFromFlow(header)
	err := e.validator.ValidateProposal(hotstuffProposal)
	if err != nil {
		if model.IsInvalidBlockError(err) {
			// TODO potential slashing
			log.Err(err).Msgf("received invalid block proposal (potential slashing evidence)")
			return nil
		}
		if errors.Is(err, model.ErrViewForUnknownEpoch) {
			// We have received a proposal, but we don't know the epoch its view is within.
			// We know:
			//  - the parent of this block is valid and inserted (ie. we knew the epoch for it)
			//  - if we then see this for the child, one of two things must have happened:
			//    1. the proposer malicious created the block for a view very far in the future (it's invalid)
			//      -> in this case we can disregard the block
			//    2. no blocks have been finalized the epoch commitment deadline, and the epoch end
			//       (breaking a critical assumption - see EpochCommitSafetyThreshold in protocol.Params for details)
			//      -> in this case, the network has encountered a critical failure
			//  - we assume in general that Case 2 will not happen, therefore we can discard this proposal
			log.Err(err).Msg("unable to validate proposal with view from unknown epoch")
			return nil
		}
		return fmt.Errorf("unexpected error validating proposal: %w", err)
	}

	// see if the block is a valid extension of the protocol state
	block := &flow.Block{
		Header:  proposal.Header,
		Payload: proposal.Payload,
	}

=======
>>>>>>> 008054d5
	// check whether the block is a valid extension of the chain.
	// it only checks the block header, since checking block body is expensive.
	// The full block check is done by the consensus participants.
	// TODO: CAUTION we write a block to disk, without validating its payload yet. This is vulnerable to malicious primaries.
	err = e.state.Extend(ctx, block)
	if err != nil {
		// block is outdated by the time we started processing it
		// => some other node generating the proposal is probably behind is catching up.
		if state.IsOutdatedExtensionError(err) {
			log.Info().Err(err).Msg("dropped processing of abandoned fork; this might be an indicator that some consensus node is behind")
			return nil
		}
		// the block is invalid; log as error as we desire honest participation
		// ToDo: potential slashing
		if state.IsInvalidExtensionError(err) {
			log.Warn().
				Err(err).
				Msg("received invalid block from other node (potential slashing evidence?)")
			return nil
		}

		return fmt.Errorf("could not extend protocol state: %w", err)
	}

	log.Info().Msg("forwarding block proposal to hotstuff")

	// submit the model to follower for processing
	e.follower.SubmitProposal(hotstuffProposal)

	// check for any descendants of the block to process
	err = e.processPendingChildren(ctx, header)
	if err != nil {
		return fmt.Errorf("could not process pending children: %w", err)
	}

	return nil
}

// processPendingChildren checks if there are proposals connected to the given
// parent block that was just processed; if this is the case, they should now
// all be validly connected to the finalized state and we should process them.
func (e *Engine) processPendingChildren(ctx context.Context, header *flow.Header) error {

	span, ctx := e.tracer.StartSpanFromContext(ctx, trace.FollowerProcessPendingChildren)
	defer span.End()

	blockID := header.ID()

	// check if there are any children for this parent in the cache
	children, has := e.pending.ByParentID(blockID)
	if !has {
		return nil
	}

	// then try to process children only this once
	var result *multierror.Error
	for _, child := range children {
<<<<<<< HEAD
		proposal := &messages.BlockProposal{
			Header:  child.Header,
			Payload: child.Payload,
		}
		err := e.processBlockAndDescendants(ctx, proposal)
=======
		err := e.processBlockAndDescendants(ctx, child.Message, inRangeBlockResponse)
>>>>>>> 008054d5
		if err != nil {
			result = multierror.Append(result, err)
		}
	}

	// drop all the children that should have been processed now
	e.pending.DropForParent(blockID)

	return result.ErrorOrNil()
}

// prunePendingCache prunes the pending block cache.
func (e *Engine) prunePendingCache() {

	// retrieve the finalized height
	final, err := e.state.Final().Head()
	if err != nil {
		e.log.Warn().Err(err).Msg("could not get finalized head to prune pending blocks")
		return
	}

	// remove all pending blocks at or below the finalized view
	e.pending.PruneByView(final.View)

	// always record the metric
	e.mempoolMetrics.MempoolEntries(metrics.ResourceProposal, e.pending.Size())
}<|MERGE_RESOLUTION|>--- conflicted
+++ resolved
@@ -98,9 +98,7 @@
 	opts ...Option,
 ) (*Engine, error) {
 	// FIFO queue for block proposals
-	pendingBlocks, err := fifoqueue.NewFifoQueue(
-		fifoqueue.WithCapacity(defaultBlockQueueCapacity),
-	)
+	pendingBlocks, err := fifoqueue.NewFifoQueue(defaultBlockQueueCapacity)
 	if err != nil {
 		return nil, fmt.Errorf("failed to create queue for inbound blocks: %w", err)
 	}
@@ -174,7 +172,6 @@
 	return nil
 }
 
-<<<<<<< HEAD
 // processBlocksLoop processes available block, vote, and timeout messages as they are queued.
 func (e *Engine) processBlocksLoop(ctx irrecoverable.SignalerContext, ready component.ReadyFunc) {
 	ready()
@@ -191,23 +188,9 @@
 				ctx.Throw(err)
 			}
 		}
-=======
-func (e *Engine) onSyncedBlock(originID flow.Identifier, synced *events.SyncedBlock) error {
-
-	// a block that is synced has to come locally, from the synchronization engine
-	// the block itself will contain the proposer to indicate who created it
-	if originID != e.me.NodeID() {
-		return fmt.Errorf("synced block with non-local origin (local: %x, origin: %x)", e.me.NodeID(), originID)
-	}
-
-	// process as proposal
-	proposal := &messages.BlockProposal{
-		Block: synced.Block,
->>>>>>> 008054d5
-	}
-}
-
-<<<<<<< HEAD
+	}
+}
+
 // processQueuedBlocks processes any available messages until the message queue is empty.
 // Only returns when all inbound queues are empty (or the engine is terminated).
 // No errors are expected during normal operation. All returned exceptions are potential
@@ -218,12 +201,6 @@
 		case <-doneSignal:
 			return nil
 		default:
-=======
-func (e *Engine) onBlockResponse(originID flow.Identifier, res *messages.BlockResponse) error {
-	for i, block := range res.Blocks {
-		proposal := &messages.BlockProposal{
-			Block: block,
->>>>>>> 008054d5
 		}
 
 		msg, ok := e.pendingBlocks.Pop()
@@ -243,7 +220,6 @@
 	}
 }
 
-<<<<<<< HEAD
 // onBlockProposal performs processing of incoming block by pushing into queue and notifying worker.
 func (e *Engine) onBlockProposal(proposal flow.Slashable[messages.BlockProposal]) {
 	e.engMetrics.MessageReceived(metrics.EngineFollower, metrics.MessageBlockProposal)
@@ -256,15 +232,10 @@
 // processBlockProposal handles incoming block proposals.
 // No errors are expected during normal operations.
 func (e *Engine) processBlockProposal(originID flow.Identifier, proposal *messages.BlockProposal) error {
-	span, ctx, _ := e.tracer.StartBlockSpan(context.Background(), proposal.Header.ID(), trace.FollowerOnBlockProposal)
-=======
-// onBlockProposal handles incoming block proposals. inRangeBlockResponse will determine whether or not we should wait in processBlockAndDescendants
-func (e *Engine) onBlockProposal(originID flow.Identifier, proposal *messages.BlockProposal, inRangeBlockResponse bool) error {
 	block := proposal.Block.ToInternal()
 	header := block.Header
 
 	span, ctx, _ := e.tracer.StartBlockSpan(context.Background(), header.ID(), trace.FollowerOnBlockProposal)
->>>>>>> 008054d5
 	defer span.End()
 
 	log := e.log.With().
@@ -361,11 +332,7 @@
 
 	// at this point, we should be able to connect the proposal to the finalized
 	// state and should process it to see whether to forward to hotstuff or not
-<<<<<<< HEAD
-	err = e.processBlockAndDescendants(ctx, proposal)
-=======
-	err = e.processBlockAndDescendants(ctx, block, inRangeBlockResponse)
->>>>>>> 008054d5
+	err = e.processBlockAndDescendants(ctx, block)
 	if err != nil {
 		return fmt.Errorf("could not process block proposal: %w", err)
 	}
@@ -383,13 +350,8 @@
 // The function assumes that `proposal` is connected to the finalized state. By induction,
 // any children are therefore also connected to the finalized state and can be processed as well.
 // No errors are expected during normal operations.
-<<<<<<< HEAD
-func (e *Engine) processBlockAndDescendants(ctx context.Context, proposal *messages.BlockProposal) error {
-=======
-func (e *Engine) processBlockAndDescendants(ctx context.Context, block *flow.Block, inRangeBlockResponse bool) error {
-	header := block.Header
->>>>>>> 008054d5
-
+func (e *Engine) processBlockAndDescendants(ctx context.Context, proposal *flow.Block) error {
+	header := proposal.Header
 	span, ctx := e.tracer.StartSpanFromContext(ctx, trace.FollowerProcessBlockProposal)
 	defer span.End()
 
@@ -406,7 +368,6 @@
 
 	log.Info().Msg("processing block proposal")
 
-<<<<<<< HEAD
 	hotstuffProposal := model.ProposalFromFlow(header)
 	err := e.validator.ValidateProposal(hotstuffProposal)
 	if err != nil {
@@ -432,19 +393,11 @@
 		return fmt.Errorf("unexpected error validating proposal: %w", err)
 	}
 
-	// see if the block is a valid extension of the protocol state
-	block := &flow.Block{
-		Header:  proposal.Header,
-		Payload: proposal.Payload,
-	}
-
-=======
->>>>>>> 008054d5
 	// check whether the block is a valid extension of the chain.
 	// it only checks the block header, since checking block body is expensive.
 	// The full block check is done by the consensus participants.
 	// TODO: CAUTION we write a block to disk, without validating its payload yet. This is vulnerable to malicious primaries.
-	err = e.state.Extend(ctx, block)
+	err = e.state.Extend(ctx, proposal)
 	if err != nil {
 		// block is outdated by the time we started processing it
 		// => some other node generating the proposal is probably behind is catching up.
@@ -497,15 +450,7 @@
 	// then try to process children only this once
 	var result *multierror.Error
 	for _, child := range children {
-<<<<<<< HEAD
-		proposal := &messages.BlockProposal{
-			Header:  child.Header,
-			Payload: child.Payload,
-		}
-		err := e.processBlockAndDescendants(ctx, proposal)
-=======
-		err := e.processBlockAndDescendants(ctx, child.Message, inRangeBlockResponse)
->>>>>>> 008054d5
+		err := e.processBlockAndDescendants(ctx, child.Message)
 		if err != nil {
 			result = multierror.Append(result, err)
 		}
