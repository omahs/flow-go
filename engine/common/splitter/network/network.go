--- conflicted
+++ resolved
@@ -11,10 +11,7 @@
 	splitterEngine "github.com/onflow/flow-go/engine/common/splitter"
 	"github.com/onflow/flow-go/module/component"
 	"github.com/onflow/flow-go/module/irrecoverable"
-<<<<<<< HEAD
-=======
 	"github.com/onflow/flow-go/module/util"
->>>>>>> 1985ef76
 	"github.com/onflow/flow-go/network"
 )
 
@@ -49,13 +46,6 @@
 
 	n.ComponentManager = component.NewComponentManagerBuilder().
 		AddWorker(func(ctx irrecoverable.SignalerContext, ready component.ReadyFunc) {
-<<<<<<< HEAD
-			<-n.net.Ready()
-
-			ready()
-
-			<-n.net.Done()
-=======
 			err := util.WaitClosed(ctx, n.net.Ready())
 
 			if err != nil {
@@ -65,7 +55,6 @@
 			ready()
 
 			<-ctx.Done()
->>>>>>> 1985ef76
 		}).Build()
 
 	return n
