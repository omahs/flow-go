--- conflicted
+++ resolved
@@ -22,155 +22,6 @@
 	"github.com/onflow/flow-go/utils/unittest"
 )
 
-<<<<<<< HEAD
-func TestSyncEngine(t *testing.T) {
-	suite.Run(t, new(SyncSuite))
-}
-
-type SyncSuite struct {
-	suite.Suite
-	myID         flow.Identifier
-	participants flow.IdentityList
-	head         *flow.Header
-	heights      map[uint64]*flow.Block
-	blockIDs     map[flow.Identifier]*flow.Block
-	net          *mocknetwork.Network
-	con          *mocknetwork.Conduit
-	me           *module.Local
-	state        *protocol.State
-	snapshot     *protocol.Snapshot
-	blocks       *storage.Blocks
-	comp         *mockconsensus.Compliance
-	core         *module.SyncCore
-	e            *Engine
-}
-
-func (ss *SyncSuite) SetupTest() {
-	// generate own ID
-	ss.participants = unittest.IdentityListFixture(3, unittest.WithRole(flow.RoleConsensus))
-	keys := unittest.NetworkingKeys(len(ss.participants))
-
-	for i, p := range ss.participants {
-		p.NetworkPubKey = keys[i].PublicKey()
-	}
-	ss.myID = ss.participants[0].NodeID
-
-	// generate a header for the final state
-	header := unittest.BlockHeaderFixture()
-	ss.head = header
-
-	// create maps to enable block returns
-	ss.heights = make(map[uint64]*flow.Block)
-	ss.blockIDs = make(map[flow.Identifier]*flow.Block)
-
-	// set up the network module mock
-	ss.net = &mocknetwork.Network{}
-	ss.net.On("Register", mock.Anything, mock.Anything).Return(
-		func(channel channels.Channel, engine netint.MessageProcessor) netint.Conduit {
-			return ss.con
-		},
-		nil,
-	)
-
-	// set up the network conduit mock
-	ss.con = &mocknetwork.Conduit{}
-
-	// set up the local module mock
-	ss.me = &module.Local{}
-	ss.me.On("NodeID").Return(
-		func() flow.Identifier {
-			return ss.myID
-		},
-	)
-
-	// set up the protocol state mock
-	ss.state = &protocol.State{}
-	ss.state.On("Final").Return(
-		func() protocolint.Snapshot {
-			return ss.snapshot
-		},
-	)
-	ss.state.On("AtBlockID", mock.Anything).Return(
-		func(blockID flow.Identifier) protocolint.Snapshot {
-			if ss.head.ID() == blockID {
-				return ss.snapshot
-			} else {
-				return unittest.StateSnapshotForUnknownBlock()
-			}
-		},
-	).Maybe()
-
-	// set up the snapshot mock
-	ss.snapshot = &protocol.Snapshot{}
-	ss.snapshot.On("Head").Return(
-		func() *flow.Header {
-			return ss.head
-		},
-		nil,
-	)
-	ss.snapshot.On("Identities", mock.Anything).Return(
-		func(selector flow.IdentityFilter[flow.Identity]) flow.IdentityList {
-			return ss.participants.Filter(selector)
-		},
-		nil,
-	)
-
-	// set up blocks storage mock
-	ss.blocks = &storage.Blocks{}
-	ss.blocks.On("ByHeight", mock.Anything).Return(
-		func(height uint64) *flow.Block {
-			return ss.heights[height]
-		},
-		func(height uint64) error {
-			_, enabled := ss.heights[height]
-			if !enabled {
-				return storerr.ErrNotFound
-			}
-			return nil
-		},
-	)
-	ss.blocks.On("ByID", mock.Anything).Return(
-		func(blockID flow.Identifier) *flow.Block {
-			return ss.blockIDs[blockID]
-		},
-		func(blockID flow.Identifier) error {
-			_, enabled := ss.blockIDs[blockID]
-			if !enabled {
-				return storerr.ErrNotFound
-			}
-			return nil
-		},
-	)
-
-	// set up compliance engine mock
-	ss.comp = mockconsensus.NewCompliance(ss.T())
-	ss.comp.On("Process", mock.Anything, mock.Anything, mock.Anything).Return(nil).Maybe()
-
-	// set up sync core
-	ss.core = &module.SyncCore{}
-
-	// initialize the engine
-	log := zerolog.New(io.Discard)
-	metrics := metrics.NewNoopCollector()
-
-	idCache, err := cache.NewProtocolStateIDCache(log, ss.state, protocolEvents.NewDistributor())
-	require.NoError(ss.T(), err, "could not create protocol state identity cache")
-	e, err := New(log, metrics, ss.net, ss.me, ss.state, ss.blocks, ss.comp, ss.core,
-		id.NewIdentityFilterIdentifierProvider(
-			filter.And(
-				filter.HasRole[flow.Identity](flow.RoleConsensus),
-				filter.Not(filter.HasNodeID[flow.Identity](ss.me.NodeID())),
-			),
-			idCache,
-		),
-		NewSpamDetectionConfig())
-	require.NoError(ss.T(), err, "should pass engine initialization")
-
-	ss.e = e
-}
-
-=======
->>>>>>> 07c8e12e
 // TestOnSyncRequest_LowerThanReceiver_WithinTolerance tests that a sync request that's within tolerance of the receiver doesn't trigger
 // a response, even if request height is lower than receiver.
 func (ss *SyncSuite) TestOnSyncRequest_LowerThanReceiver_WithinTolerance() {
