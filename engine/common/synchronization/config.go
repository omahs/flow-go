--- conflicted
+++ resolved
@@ -45,12 +45,9 @@
 // The probability of creating a misbehavior report for a message of a given type is calculated differently for different
 // message types.
 type SpamDetectionConfig struct {
-<<<<<<< HEAD
-	syncRequestProbability float32
-	rangeRequestBaseProb   float32
-	batchRequestBaseProb   float32
-=======
 
+  batchRequestBaseProb   float32
+  
 	// syncRequestProb is the probability of creating a misbehavior report for a SyncRequest message.
 	syncRequestProb float32
 
@@ -59,7 +56,6 @@
 	// since it's not the final probability and there are other factors that determine the final probability.
 	// The reason for this is that we want to increase the probability of creating a misbehavior report for a large range.
 	rangeRequestBaseProb float32
->>>>>>> 5c927af0
 }
 
 func NewSpamDetectionConfig() *SpamDetectionConfig {
