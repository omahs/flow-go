--- conflicted
+++ resolved
@@ -135,13 +135,8 @@
 		return nil, fmt.Errorf("could not register for requesting approvals: %w", err)
 	}
 
-<<<<<<< HEAD
 	signatureHasher := crypto.NewBLSKMAC(msig.ResultApprovalTag)
-	core, err := NewCore(log, e.workerPool, tracer, conMetrics, sealingTracker, unit, headers, state, sealsDB, assigner, signatureHasher, sealsMempool, approvalConduit, options)
-=======
-	signatureHasher := crypto.NewBLSKMAC(encoding.ResultApprovalTag)
 	core, err := NewCore(log, e.workerPool, tracer, conMetrics, sealingTracker, unit, headers, state, sealsDB, assigner, signatureHasher, sealsMempool, approvalConduit, requiredApprovalsForSealConstructionGetter)
->>>>>>> 59d5e289
 	if err != nil {
 		return nil, fmt.Errorf("failed to init sealing engine: %w", err)
 	}
