--- conflicted
+++ resolved
@@ -33,18 +33,9 @@
 	sufficientApprovals := len(chunksWithMissingApprovals) == 0
 	r.entries["sufficient_approvals_for_sealing"] = sufficientApprovals
 	if !sufficientApprovals {
-<<<<<<< HEAD
-		chunksInfo := make([]map[string]interface{}, 0, len(chunksWithMissingApprovals))
-		for i, list := range chunksWithMissingApprovals {
-			chunk := make(map[string]interface{})
-			chunk["chunk_index"] = i
-			chunk["missing_approvals_from_verifiers"] = list
-			chunksInfo = append(chunksInfo, chunk)
-=======
 		indices := make([]string, 0, len(chunksWithMissingApprovals))
 		for i, list := range chunksWithMissingApprovals {
 			indices = append(indices, fmt.Sprintf("chunk_index: %v, verifier_ids: %v", i, list))
->>>>>>> 982a0a2f
 		}
 		bytes, err := json.Marshal(r)
 		if err != nil {
