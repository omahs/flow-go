--- conflicted
+++ resolved
@@ -514,8 +514,7 @@
 	approval := unittest.ResultApprovalFixture()
 	approval.Body.ApproverID = originID
 
-<<<<<<< HEAD
-=======
+	// XXX
 	// force state to not find the receipt's corresponding block
 	ms.state = &protocol.State{}
 	ms.state.On("AtBlockID", mock.Anything).Return(
@@ -528,7 +527,6 @@
 	)
 	ms.matching.state = ms.state
 
->>>>>>> 00f03d89
 	// make sure the approval is added to the cache for future processing
 	// check calls have the correct parameters
 	ms.approvalsPL.On("Add", mock.Anything).Run(
