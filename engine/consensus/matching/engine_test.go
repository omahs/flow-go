--- conflicted
+++ resolved
@@ -14,20 +14,6 @@
 	"github.com/stretchr/testify/suite"
 	"go.uber.org/atomic"
 
-<<<<<<< HEAD
-	"github.com/dapperlabs/flow-go/engine"
-	"github.com/dapperlabs/flow-go/model/chunks"
-	"github.com/dapperlabs/flow-go/model/flow"
-	mempool "github.com/dapperlabs/flow-go/module/mempool/mock"
-	"github.com/dapperlabs/flow-go/module/mempool/stdmap"
-	"github.com/dapperlabs/flow-go/module/metrics"
-	module "github.com/dapperlabs/flow-go/module/mock"
-	realproto "github.com/dapperlabs/flow-go/state/protocol"
-	protocol "github.com/dapperlabs/flow-go/state/protocol/mock"
-	storerr "github.com/dapperlabs/flow-go/storage"
-	storage "github.com/dapperlabs/flow-go/storage/mock"
-	"github.com/dapperlabs/flow-go/utils/unittest"
-=======
 	"github.com/onflow/flow-go/engine"
 	"github.com/onflow/flow-go/model/chunks"
 	"github.com/onflow/flow-go/model/flow"
@@ -40,7 +26,6 @@
 	storerr "github.com/onflow/flow-go/storage"
 	storage "github.com/onflow/flow-go/storage/mock"
 	"github.com/onflow/flow-go/utils/unittest"
->>>>>>> 498eb223
 )
 
 // 1. Matching engine should validate the incoming receipt (aka ExecutionReceipt):
@@ -66,12 +51,8 @@
 //         1. the block is missing (consensus hasn’t received this executed block yet)
 //         2. the approvals for a certain chunk are insufficient (skip for now, because we seal results without approvals)
 //         3. there is some chunk didn’t receive enough approvals
-<<<<<<< HEAD
 //         4. the previous result is not known
 //         5. the previous result references the wrong block
-=======
-//         4. there is no seal for its parent result
->>>>>>> 498eb223
 //     2. It should seal a matched result if the approvals are sufficient
 // 5. Matching engine should request results from execution nodes:
 //     1. If there are unsealed and finalized blocks, it should request the execution receipts from the execution nodes.
@@ -243,12 +224,9 @@
 			if !found {
 				return nil
 			}
-<<<<<<< HEAD
 			if block.Payload == nil {
 				return nil
 			}
-=======
->>>>>>> 498eb223
 			return block.Payload.Index()
 		},
 		func(blockID flow.Identifier) error {
@@ -322,11 +300,7 @@
 		mempool:                 metrics,
 		state:                   ms.state,
 		requester:               ms.requester,
-<<<<<<< HEAD
 		resultsDB:               ms.sealedResultsDB,
-=======
-		sealedResultsDB:         ms.sealedResultsDB,
->>>>>>> 498eb223
 		headersDB:               ms.headersDB,
 		indexDB:                 ms.indexDB,
 		results:                 ms.resultsPL,
@@ -583,22 +557,14 @@
 	ms.sealsPL.AssertNumberOfCalls(ms.T(), "Add", 0)
 }
 
-<<<<<<< HEAD
 func (ms *MatchingSuite) TestSealableResultsEmptyMempools() {
 
 	// try to get matched results with nothing in memory pools
 	results, err := ms.matching.sealableResults()
-=======
-func (ms *MatchingSuite) TestMatchedResultsEmptyMempools() {
-
-	// try to get matched results with nothing in memory pools
-	results, err := ms.matching.matchedResults()
->>>>>>> 498eb223
 	ms.Require().NoError(err, "should not error with empty mempools")
 	ms.Assert().Empty(results, "should not have matched results with empty mempools")
 }
 
-<<<<<<< HEAD
 func (ms *MatchingSuite) TestSealableResultsMissingBlock() {
 
 	// try to seal a result for which we don't have the index payload
@@ -701,27 +667,12 @@
 	result.PreviousResultID = previous.ID()
 	ms.sealedResults[previous.ID()] = previous
 
-=======
-func (ms *MatchingSuite) TestMatchedResultsNoPayload() {
-
-	// add a block with a specific guarantee to the DB
-	block := unittest.BlockFixture()
-	block.Payload.Guarantees = nil
-	ms.blocks[block.Header.ID()] = &block
-
-	// add a result for this block to the DB
-	result := unittest.ResultForBlockFixture(&block)
->>>>>>> 498eb223
 	ms.pendingResults[result.ID()] = result
 
 	assignment := chunks.NewAssignment()
 	ms.assigner.On("Assign", result, result.BlockID).Return(assignment, nil)
 
-<<<<<<< HEAD
 	results, err := ms.matching.sealableResults()
-=======
-	results, err := ms.matching.matchedResults()
->>>>>>> 498eb223
 	ms.Require().NoError(err)
 	if ms.Assert().Len(results, 1, "should select result for empty block") {
 		sealable := results[0]
@@ -729,7 +680,6 @@
 	}
 }
 
-<<<<<<< HEAD
 func (ms *MatchingSuite) TestSealableResultsInsufficientApprovals() {
 
 	block := unittest.BlockFixture()
@@ -745,45 +695,19 @@
 	assignment := chunks.NewAssignment()
 	ms.assigner.On("Assign", result, result.BlockID).Return(assignment, nil)
 
-=======
-func (ms *MatchingSuite) TestMatchedResultsInsufficientApprovals() {
-
-	// add a block with a specific guarantee to the DB
-	block := unittest.BlockFixture()
-	ms.blocks[block.Header.ID()] = &block
-
-	// add a result for this block to the mempool
-	result := unittest.ResultForBlockFixture(&block)
-	ms.pendingResults[result.ID()] = result
-
->>>>>>> 498eb223
 	// check calls have the correct parameters, and return 0 approvals
 	ms.approvalsPL.On("ByChunk", mock.Anything, mock.Anything).Run(
 		func(args mock.Arguments) {
 			resultID := args.Get(0).(flow.Identifier)
 			ms.Assert().Equal(result.ID(), resultID)
 		},
-<<<<<<< HEAD
 	).Return(make(map[flow.Identifier]*flow.ResultApproval), true)
 
 	results, err := ms.matching.sealableResults()
-=======
-	).Return(nil, false)
-
-	assignment := chunks.NewAssignment()
-	approvers := ms.approvers[:3]
-	for _, chunk := range result.Chunks {
-		assignment.Add(chunk, approvers.NodeIDs())
-	}
-	ms.assigner.On("Assign", result, result.BlockID).Return(assignment, nil)
-
-	results, err := ms.matching.matchedResults()
->>>>>>> 498eb223
 	ms.Require().NoError(err)
 	ms.Assert().Empty(results, "should not select result with insufficient approvals")
 }
 
-<<<<<<< HEAD
 func (ms *MatchingSuite) TestSealableResultsSufficientApprovals() {
 
 	block := unittest.BlockFixture()
@@ -805,35 +729,12 @@
 
 	// not using mock for approvals pool because we need the internal indexing
 	// logic
-=======
-func (ms *MatchingSuite) TestMatchedResultsSufficientApprovals() {
-
-	// add a block with a specific guarantee to the DB
-	block := unittest.BlockFixture()
-	ms.blocks[block.Header.ID()] = &block
-
-	// add a result for this block to the mempool
-	result := unittest.ResultForBlockFixture(&block)
-	ms.pendingResults[result.ID()] = result
-
-	assignment := chunks.NewAssignment()
-	approvers := ms.approvers[:3]
-	for _, chunk := range result.Chunks {
-		assignment.Add(chunk, approvers.NodeIDs())
-	}
-	ms.assigner.On("Assign", result, result.BlockID).Return(assignment, nil)
-
->>>>>>> 498eb223
 	realApprovalPool, err := stdmap.NewApprovals(1000)
 	ms.Require().NoError(err)
 	ms.matching.approvals = realApprovalPool
 
 	// add enough approvals for each chunk
-<<<<<<< HEAD
 	for _, approver := range ms.approvers {
-=======
-	for _, approver := range approvers {
->>>>>>> 498eb223
 		for index := uint64(0); index < uint64(len(result.Chunks)); index++ {
 			approval := unittest.ResultApprovalFixture()
 			approval.Body.BlockID = block.Header.ID()
@@ -845,11 +746,7 @@
 		}
 	}
 
-<<<<<<< HEAD
 	results, err := ms.matching.sealableResults()
-=======
-	results, err := ms.matching.matchedResults()
->>>>>>> 498eb223
 	ms.Require().NoError(err)
 	if ms.Assert().Len(results, 1, "should select result with sufficient approvals") {
 		sealable := results[0]
@@ -857,7 +754,6 @@
 	}
 }
 
-<<<<<<< HEAD
 func (ms *MatchingSuite) TestSealableResultsUnassignedVerifiers() {
 
 	block := unittest.BlockFixture()
@@ -869,15 +765,6 @@
 	ms.sealedResults[previous.ID()] = previous
 
 	ms.pendingResults[result.ID()] = result
-=======
-func (ms *MatchingSuite) TestMatchedResultsUnassignedVerifiers() {
-
-	// add a block with a specific guarantee to the DB
-	block := unittest.BlockFixture()
-
-	// add a result for this block to the mempool
-	result := unittest.ResultForBlockFixture(&block)
->>>>>>> 498eb223
 
 	// list of 3 approvers
 	assignedApprovers := ms.approvers[:3]
@@ -887,11 +774,8 @@
 	for _, chunk := range result.Chunks {
 		assignment.Add(chunk, assignedApprovers.NodeIDs())
 	}
-<<<<<<< HEAD
 	// mock assigner
 	ms.assigner.On("Assign", result, result.BlockID).Return(assignment, nil)
-=======
->>>>>>> 498eb223
 
 	realApprovalPool, err := stdmap.NewApprovals(1000)
 	ms.Require().NoError(err)
@@ -909,64 +793,11 @@
 		ms.Require().NoError(err)
 	}
 
-<<<<<<< HEAD
 	results, err := ms.matching.sealableResults()
-=======
-	// mock assigner
-	ms.assigner.On("Assign", result, result.BlockID).Return(assignment, nil)
-
-	results, err := ms.matching.matchedResults()
->>>>>>> 498eb223
 	ms.Require().NoError(err)
 	ms.Assert().Len(results, 0, "should not count approvals from unassigned verifiers")
 }
 
-<<<<<<< HEAD
-=======
-func (ms *MatchingSuite) TestSealResultMissingBlock() {
-
-	// try to seal a result for which we don't have the index payload
-	result := unittest.ExecutionResultFixture()
-
-	err := ms.matching.sealResult(result)
-	ms.Require().Equal(errUnknownBlock, err, "should get unknown block error on missing block")
-
-	ms.sealedResultsDB.AssertNumberOfCalls(ms.T(), "Store", 0)
-	ms.sealsPL.AssertNumberOfCalls(ms.T(), "Add", 0)
-}
-
-func (ms *MatchingSuite) TestSealResultInvalidChunks() {
-
-	// try to seal a result with a mismatching chunk count
-	block := unittest.BlockFixture()
-	ms.blocks[block.Header.ID()] = &block
-	result := unittest.ResultForBlockFixture(&block)
-	chunk := unittest.ChunkFixture()
-	chunk.Index = uint64(len(block.Payload.Guarantees))
-	result.Chunks = append(result.Chunks, chunk)
-
-	err := ms.matching.sealResult(result)
-	ms.Require().Equal(errInvalidChunks, err, "should get invalid chunks error on wrong chunk count")
-
-	ms.sealedResultsDB.AssertNumberOfCalls(ms.T(), "Store", 0)
-	ms.sealsPL.AssertNumberOfCalls(ms.T(), "Add", 0)
-}
-
-func (ms *MatchingSuite) TestSealResultUnsealedPrevious() {
-
-	// try to seal a result with a missing previous result
-	block := unittest.BlockFixture()
-	ms.blocks[block.Header.ID()] = &block
-	result := unittest.ResultForBlockFixture(&block)
-
-	err := ms.matching.sealResult(result)
-	ms.Require().Equal(errUnsealedPrevious, err, "should get unsealed previous error on missing previous result")
-
-	ms.sealedResultsDB.AssertNumberOfCalls(ms.T(), "Store", 0)
-	ms.sealsPL.AssertNumberOfCalls(ms.T(), "Add", 0)
-}
-
->>>>>>> 498eb223
 func (ms *MatchingSuite) TestSealResultValid() {
 
 	// try to seal a result with a persisted previous result
@@ -974,10 +805,7 @@
 	ms.blocks[block.Header.ID()] = &block
 	result := unittest.ResultForBlockFixture(&block)
 	previous := unittest.ExecutionResultFixture()
-<<<<<<< HEAD
 	previous.BlockID = block.Header.ParentID
-=======
->>>>>>> 498eb223
 	result.PreviousResultID = previous.ID()
 	ms.sealedResults[previous.ID()] = previous
 
