--- conflicted
+++ resolved
@@ -44,13 +44,8 @@
 
 // signBlockProposal takes a unsigned proposal, signes it and returns a signed block proposal
 func (bp *BlockProducer) signBlockProposal(proposal *types.Block) (*types.BlockProposal, error) {
-<<<<<<< HEAD
-	// get my identity index
-	idx, err := bp.viewState.GetSelfIdxForBlockID(proposal.BlockID())
-=======
 	// get my identity
 	myIdentity, err := bp.viewState.GetSelfIdentityForBlockID(proposal.ID())
->>>>>>> 2b39f986
 	if err != nil {
 		return nil, err
 	}
@@ -58,13 +53,8 @@
 	// convert the proposal into a vote
 	unsignedVote := proposal.ToVote()
 
-<<<<<<< HEAD
-	// signing the proposal is equivlent of signing the vote
-	sig := bp.signer.SignVote(unsignedVote, idx)
-=======
 	// signing the proposal is equivalent of signing the vote
 	sig := bp.signer.SignVote(unsignedVote, myIdentity.PubKey)
->>>>>>> 2b39f986
 
 	blockProposal := types.NewBlockProposal(proposal, sig)
 	return blockProposal, nil
