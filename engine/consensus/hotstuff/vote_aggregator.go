--- conflicted
+++ resolved
@@ -17,11 +17,7 @@
 	// For pruning
 	viewToBlockID map[uint64][][]byte
 	// keeps track of votes whose blocks can not be found
-<<<<<<< HEAD
-	pendingVoteMap map[string]map[string]*types.Vote
-=======
 	pendingVoteMap map[string]*PendingStatus
->>>>>>> 3b7c8dc3
 	// keeps track of QCs that have been made for blocks
 	createdQC map[string]*types.QuorumCertificate
 	// keeps track of accumulated votes and stakes for blocks
@@ -36,19 +32,11 @@
 		lastPrunedView:          lastPruneView,
 		viewState:               viewState,
 		voteValidator:           voteValidator,
-<<<<<<< HEAD
-		pendingVoteMap:          map[string]map[string]*types.Vote{},
-		blockHashToVotingStatus: map[string]*VotingStatus{},
-		createdQC:               map[string]*types.QuorumCertificate{},
-		viewToIDToVote:          map[uint64]map[flow.Identifier]*types.Vote{},
-		viewToBlockID:           map[uint64][][]byte{},
-=======
 		viewToBlockID:           map[uint64][][]byte{},
 		pendingVoteMap:          map[string]*PendingStatus{},
 		blockHashToVotingStatus: map[string]*VotingStatus{},
 		createdQC:               map[string]*types.QuorumCertificate{},
 		viewToIDToVote:          map[uint64]map[flow.Identifier]*types.Vote{},
->>>>>>> 3b7c8dc3
 	}
 }
 
@@ -62,23 +50,12 @@
 			FinalizedView: va.lastPrunedView,
 		})
 	}
-<<<<<<< HEAD
-	blockIDStr := vote.BlockID.String()
-	voteMap, exists := va.pendingVoteMap[blockIDStr]
-	voteIDStr := string(vote.ID())
-	if exists {
-		voteMap[voteIDStr] = vote
-	} else {
-		va.pendingVoteMap[blockIDStr] = make(map[string]*types.Vote)
-		va.pendingVoteMap[blockIDStr][voteIDStr] = vote
-=======
 	pendingStatus, exists := va.pendingVoteMap[vote.BlockID.String()]
 	if exists {
 		pendingStatus.AddVote(vote)
 	} else {
 		pendingStatus = NewPendingStatus()
 		pendingStatus.AddVote(vote)
->>>>>>> 3b7c8dc3
 	}
 	return nil
 }
@@ -122,20 +99,6 @@
 	if built {
 		return oldQC, nil
 	}
-<<<<<<< HEAD
-	for _, vote := range va.pendingVoteMap[blockIDStr] {
-		voteStatus, err := va.validateAndStoreIncorporatedVote(vote, bp)
-		if err != nil {
-			va.log.Warn().Msg("invalid vote found")
-		} else {
-			voteStatus.AddVote(vote)
-		}
-	}
-	delete(va.pendingVoteMap, blockIDStr)
-
-	primaryVote := bp.ToVote()
-	return va.StoreVoteAndBuildQC(primaryVote, bp)
-=======
 	if bp.View() <= va.lastPrunedView {
 		return nil, fmt.Errorf("could not build QC on receiving block: %w", types.ErrStaleBlock{BlockProposal: bp, FinalizedView: bp.View()})
 	}
@@ -169,7 +132,6 @@
 			return
 		}
 	}
->>>>>>> 3b7c8dc3
 }
 
 // PruneByView will delete all votes equal or below to the given view, as well as related indexes.
