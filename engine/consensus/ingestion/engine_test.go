// (c) 2019 Dapper Labs - ALL RIGHTS RESERVED

package ingestion

import (
	"context"
	"sync"
	"testing"
	"time"

	"github.com/stretchr/testify/mock"
	"github.com/stretchr/testify/require"
	"github.com/stretchr/testify/suite"
	"go.uber.org/atomic"

	"github.com/onflow/flow-go/engine"
	"github.com/onflow/flow-go/module/irrecoverable"
	"github.com/onflow/flow-go/module/metrics"
	mockmodule "github.com/onflow/flow-go/module/mock"
	netint "github.com/onflow/flow-go/network"
	"github.com/onflow/flow-go/network/channels"
	"github.com/onflow/flow-go/network/mocknetwork"
	"github.com/onflow/flow-go/utils/unittest"
)

func TestIngestionEngine(t *testing.T) {
	suite.Run(t, new(IngestionSuite))
}

type IngestionSuite struct {
	IngestionCoreSuite

	con    *mocknetwork.Conduit
	net    *mocknetwork.Network
	cancel context.CancelFunc

	ingest *Engine
}

func (s *IngestionSuite) SetupTest() {
	s.IngestionCoreSuite.SetupTest()

	s.con = &mocknetwork.Conduit{}

	// set up network module mock
	s.net = &mocknetwork.Network{}
<<<<<<< HEAD
	s.net.On("Register", netint.ReceiveGuarantees, mock.Anything).Return(
		func(channel netint.Channel, engine netint.MessageProcessor) netint.Conduit {
=======
	s.net.On("Register", channels.ReceiveGuarantees, mock.Anything).Return(
		func(channel channels.Channel, engine netint.MessageProcessor) netint.Conduit {
>>>>>>> 138e1c32
			return s.con
		},
		nil,
	)

	// setup my own identity
	me := &mockmodule.Local{}
	me.On("NodeID").Return(s.conID) // we use the first consensus node as our local identity

	ctx, cancel := context.WithCancel(context.Background())
	s.cancel = cancel
	signalerCtx, _ := irrecoverable.WithSignaler(ctx)

	metrics := metrics.NewNoopCollector()
	ingest, err := New(unittest.Logger(), metrics, s.net, me, s.core)
	require.NoError(s.T(), err)
	s.ingest = ingest
	s.ingest.Start(signalerCtx)
	<-s.ingest.Ready()
}

func (s *IngestionSuite) TearDownTest() {
	s.cancel()
	<-s.ingest.Done()
}

// TestSubmittingMultipleEntries tests processing of multiple collection guarantees in concurrent way.
// In happy path we expect that all messages are dispatched to worker goroutines and executed by core.
func (s *IngestionSuite) TestSubmittingMultipleEntries() {
	originID := s.collID
	count := uint64(15)

	processed := atomic.NewUint64(0)

	var wg sync.WaitGroup
	wg.Add(1)
	go func() {
		for i := 0; i < int(count); i++ {
			guarantee := s.validGuarantee()
			s.pool.On("Has", guarantee.ID()).Return(false)
			s.pool.On("Add", guarantee).Run(func(args mock.Arguments) {
				processed.Add(1)
			}).Return(true)

			// execute the vote submission
<<<<<<< HEAD
			_ = s.ingest.Process(netint.ProvideCollections, originID, guarantee)
=======
			_ = s.ingest.Process(channels.ProvideCollections, originID, guarantee)
>>>>>>> 138e1c32
		}
		wg.Done()
	}()

	wg.Wait()

	require.Eventually(s.T(), func() bool {
		return processed.Load() == count
	}, time.Millisecond*200, time.Millisecond*20)

	s.pool.AssertExpectations(s.T())
}

// TestProcessUnsupportedMessageType tests that Process and ProcessLocal correctly handle a case where invalid message type
// was submitted from network layer.
func (s *IngestionSuite) TestProcessUnsupportedMessageType() {
	invalidEvent := uint64(42)
	err := s.ingest.Process("ch", unittest.IdentifierFixture(), invalidEvent)
	// shouldn't result in error since byzantine inputs are expected
	require.NoError(s.T(), err)
	// in case of local processing error cannot be consumed since all inputs are trusted
	err = s.ingest.ProcessLocal(invalidEvent)
	require.Error(s.T(), err)
	require.True(s.T(), engine.IsIncompatibleInputTypeError(err))
}<|MERGE_RESOLUTION|>--- conflicted
+++ resolved
@@ -44,13 +44,8 @@
 
 	// set up network module mock
 	s.net = &mocknetwork.Network{}
-<<<<<<< HEAD
-	s.net.On("Register", netint.ReceiveGuarantees, mock.Anything).Return(
-		func(channel netint.Channel, engine netint.MessageProcessor) netint.Conduit {
-=======
 	s.net.On("Register", channels.ReceiveGuarantees, mock.Anything).Return(
 		func(channel channels.Channel, engine netint.MessageProcessor) netint.Conduit {
->>>>>>> 138e1c32
 			return s.con
 		},
 		nil,
@@ -96,11 +91,7 @@
 			}).Return(true)
 
 			// execute the vote submission
-<<<<<<< HEAD
-			_ = s.ingest.Process(netint.ProvideCollections, originID, guarantee)
-=======
 			_ = s.ingest.Process(channels.ProvideCollections, originID, guarantee)
->>>>>>> 138e1c32
 		}
 		wg.Done()
 	}()
