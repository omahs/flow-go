--- conflicted
+++ resolved
@@ -117,18 +117,14 @@
 }
 
 // OnBlockProposal handles incoming block proposals.
-<<<<<<< HEAD
 // No errors are expected during normal operation. All returned exceptions
 // are potential symptoms of internal state corruption and should be fatal.
 func (c *Core) OnBlockProposal(originID flow.Identifier, proposal *messages.BlockProposal) error {
-	header := proposal.Header
+	block := proposal.Block.ToInternal()
+	header := block.Header
 	blockID := header.ID()
 	finalHeight := c.finalizedHeight.Value()
 	finalView := c.finalizedView.Value()
-=======
-func (c *Core) OnBlockProposal(originID flow.Identifier, proposal *messages.BlockProposal, inBlockRangeResponse bool) error {
-	block := proposal.Block.ToInternal()
-	header := block.Header
 
 	var traceID string
 
@@ -142,7 +138,6 @@
 		traceID = span.SpanContext().TraceID().String()
 	}
 	defer span.End()
->>>>>>> 008054d5
 
 	log := c.log.With().
 		Hex("origin_id", originID[:]).
@@ -155,22 +150,11 @@
 		Time("timestamp", header.Timestamp).
 		Hex("proposer", header.ProposerID[:]).
 		Hex("parent_signer_indices", header.ParentVoterIndices).
+		Str("traceID", traceID). // traceID is used to connect logs to traces
 		Uint64("finalized_height", finalHeight).
 		Uint64("finalized_view", finalView).
 		Logger()
 	log.Info().Msg("block proposal received")
-
-	span, _, isSampled := c.tracer.StartBlockSpan(context.Background(), blockID, trace.CONCompOnBlockProposal)
-	if isSampled {
-		span.SetAttributes(
-			attribute.Int64("view", int64(proposal.Header.View)),
-			attribute.String("origin_id", originID.String()),
-			attribute.String("proposer", proposal.Header.ProposerID.String()),
-		)
-		traceID := span.SpanContext().TraceID().String()
-		log = log.With().Str("traceID", traceID).Logger() // traceID is used to connect logs to traces
-	}
-	defer span.End()
 
 	// drop proposals below the finalized threshold
 	if header.Height <= finalHeight || header.View <= finalView {
@@ -224,13 +208,8 @@
 	_, found := c.pending.ByID(header.ParentID)
 	if found {
 		// add the block to the cache
-<<<<<<< HEAD
-		_ = c.pending.Add(originID, proposal)
+		_ = c.pending.Add(originID, block)
 		c.mempoolMetrics.MempoolEntries(metrics.ResourceProposal, c.pending.Size())
-=======
-		_ = c.pending.Add(originID, block)
-		c.mempool.MempoolEntries(metrics.ResourceProposal, c.pending.Size())
->>>>>>> 008054d5
 
 		return nil
 	}
@@ -240,17 +219,8 @@
 	// and request the parent
 	parent, err := c.headers.ByBlockID(header.ParentID)
 	if errors.Is(err, storage.ErrNotFound) {
-<<<<<<< HEAD
-		_ = c.pending.Add(originID, proposal)
+		_ = c.pending.Add(originID, block)
 		c.mempoolMetrics.MempoolEntries(metrics.ResourceProposal, c.pending.Size())
-=======
-
-		_ = c.pending.Add(originID, block)
-
-		c.mempool.MempoolEntries(metrics.ResourceProposal, c.pending.Size())
-
-		log.Debug().Msg("requesting missing parent for proposal")
->>>>>>> 008054d5
 
 		c.sync.RequestBlock(header.ParentID, header.Height-1)
 		log.Debug().Msg("requesting missing parent for proposal")
@@ -266,13 +236,8 @@
 	// execution of the entire recursion, which might include processing the
 	// proposal's pending children. There is another span within
 	// processBlockProposal that measures the time spent for a single proposal.
-<<<<<<< HEAD
-	err = c.processBlockAndDescendants(proposal, parent)
+	err = c.processBlockAndDescendants(block, parent)
 	c.mempoolMetrics.MempoolEntries(metrics.ResourceProposal, c.pending.Size())
-=======
-	err = c.processBlockAndDescendants(block, inBlockRangeResponse)
-	c.mempool.MempoolEntries(metrics.ResourceProposal, c.pending.Size())
->>>>>>> 008054d5
 	if err != nil {
 		return fmt.Errorf("could not process block proposal: %w", err)
 	}
@@ -290,15 +255,10 @@
 // its pending proposals for its children. By induction, any children connected
 // to a valid proposal are validly connected to the finalized state and can be
 // processed as well.
-<<<<<<< HEAD
 // No errors are expected during normal operation. All returned exceptions
 // are potential symptoms of internal state corruption and should be fatal.
-func (c *Core) processBlockAndDescendants(proposal *messages.BlockProposal, parent *flow.Header) error {
+func (c *Core) processBlockAndDescendants(proposal *flow.Block, parent *flow.Header) error {
 	blockID := proposal.Header.ID()
-=======
-func (c *Core) processBlockAndDescendants(block *flow.Block, inRangeBlockResponse bool) error {
-	blockID := block.ID()
->>>>>>> 008054d5
 
 	log := c.log.With().
 		Str("block_id", blockID.String()).
@@ -308,25 +268,7 @@
 		Logger()
 
 	// process block itself
-<<<<<<< HEAD
 	err := c.processBlockProposal(proposal, parent)
-=======
-	err := c.processBlockProposal(block, inRangeBlockResponse)
-	// child is outdated by the time we started processing it
-	// => node was probably behind and is catching up. Log as warning
-	if engine.IsOutdatedInputError(err) {
-		c.log.Info().Msg("dropped processing of abandoned fork; this might be an indicator that the node is slightly behind")
-		return nil
-	}
-	// the block is invalid; log as error as we desire honest participation
-	// ToDo: potential slashing
-	if engine.IsInvalidInputError(err) {
-		c.log.Warn().
-			Err(err).
-			Msg("received invalid block from other node (potential slashing evidence?)")
-		return nil
-	}
->>>>>>> 008054d5
 	if err != nil {
 		if checkForAndLogOutdatedInputError(err, log) {
 			return nil
@@ -355,15 +297,7 @@
 		return nil
 	}
 	for _, child := range children {
-<<<<<<< HEAD
-		childProposal := &messages.BlockProposal{
-			Header:  child.Header,
-			Payload: child.Payload,
-		}
-		cpr := c.processBlockAndDescendants(childProposal, proposal.Header)
-=======
-		cpr := c.processBlockAndDescendants(child.Message, inRangeBlockResponse)
->>>>>>> 008054d5
+		cpr := c.processBlockAndDescendants(child.Message, proposal.Header)
 		if cpr != nil {
 			// unexpected error: potentially corrupted internal state => abort processing and escalate error
 			return cpr
@@ -378,29 +312,19 @@
 
 // processBlockProposal processes the given block proposal. The proposal must connect to
 // the finalized state.
-<<<<<<< HEAD
 // Expected errors during normal operations:
 //   - engine.OutdatedInputError if the block proposal is outdated (e.g. orphaned)
 //   - engine.InvalidInputError if the block proposal is invalid
-func (c *Core) processBlockProposal(proposal *messages.BlockProposal, parent *flow.Header) error {
-=======
-func (c *Core) processBlockProposal(block *flow.Block, inRangeBlockResponse bool) error {
-	header := block.Header
-
->>>>>>> 008054d5
+func (c *Core) processBlockProposal(proposal *flow.Block, parent *flow.Header) error {
 	startTime := time.Now()
 	defer func() {
 		c.hotstuffMetrics.BlockProcessingDuration(time.Since(startTime))
 	}()
 
-<<<<<<< HEAD
 	header := proposal.Header
 	blockID := header.ID()
 
 	span, ctx, isSampled := c.tracer.StartBlockSpan(context.Background(), blockID, trace.ConCompProcessBlockProposal)
-=======
-	span, ctx, isSampled := c.tracer.StartBlockSpan(context.Background(), header.ID(), trace.ConCompProcessBlockProposal)
->>>>>>> 008054d5
 	if isSampled {
 		span.SetAttributes(
 			attribute.String("proposer", header.ProposerID.String()),
@@ -408,7 +332,6 @@
 	}
 	defer span.End()
 
-<<<<<<< HEAD
 	hotstuffProposal := model.ProposalFromFlow(header)
 	err := c.validator.ValidateProposal(hotstuffProposal)
 	if err != nil {
@@ -431,8 +354,6 @@
 		return fmt.Errorf("unexpected error validating proposal: %w", err)
 	}
 
-=======
->>>>>>> 008054d5
 	log := c.log.With().
 		Str("chain_id", header.ChainID.String()).
 		Uint64("block_height", header.Height).
@@ -447,24 +368,11 @@
 	log.Info().Msg("processing block proposal")
 
 	// see if the block is a valid extension of the protocol state
-<<<<<<< HEAD
 	block := &flow.Block{
 		Header:  proposal.Header,
 		Payload: proposal.Payload,
 	}
 	err = c.state.Extend(ctx, block)
-=======
-	err := c.state.Extend(ctx, block)
-	// if the block proposes an invalid extension of the protocol state, then the block is invalid
-	if state.IsInvalidExtensionError(err) {
-		return engine.NewInvalidInputErrorf("invalid extension of protocol state (block: %x, height: %d): %w",
-			header.ID(), header.Height, err)
-	}
-	// protocol state aborted processing of block as it is on an abandoned fork: block is outdated
-	if state.IsOutdatedExtensionError(err) {
-		return engine.NewOutdatedInputErrorf("outdated extension of protocol state: %w", err)
-	}
->>>>>>> 008054d5
 	if err != nil {
 		if state.IsInvalidExtensionError(err) {
 			// if the block proposes an invalid extension of the protocol state, then the block is invalid
