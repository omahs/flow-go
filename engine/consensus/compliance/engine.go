--- conflicted
+++ resolved
@@ -28,17 +28,10 @@
 	"github.com/onflow/flow-go/utils/logging"
 )
 
-<<<<<<< HEAD
-// defaultRangeResponseQueueCapacity maximum capacity of inbound queue for `messages.BlockResponse`s
-const defaultRangeResponseQueueCapacity = 100
-
-// defaultBlockQueueCapacity maximum capacity of inbound queue for `messages.BlockProposal`s
-=======
 // defaultRangeResponseQueueCapacity maximum capacity of block range responses queue
 const defaultRangeResponseQueueCapacity = 100
 
 // defaultBlockQueueCapacity maximum capacity of block proposals queue
->>>>>>> 138e1c32
 const defaultBlockQueueCapacity = 10000
 
 // defaultVoteQueueCapacity maximum capacity of inbound queue for `messages.BlockVote`s
@@ -96,24 +89,7 @@
 		FifoQueue: rangeResponseQueue,
 	}
 
-<<<<<<< HEAD
 	// Inbound FIFO queue for `messages.BlockProposal`s
-=======
-	rangeResponseQueue, err := fifoqueue.NewFifoQueue(
-		fifoqueue.WithCapacity(defaultRangeResponseQueueCapacity),
-		fifoqueue.WithLengthObserver(func(len int) { core.mempool.MempoolEntries(metrics.ResourceBlockResponseQueue, uint(len)) }),
-	)
-
-	if err != nil {
-		return nil, fmt.Errorf("failed to create queue for block responses: %w", err)
-	}
-
-	pendingRangeResponses := &engine.FifoMessageStore{
-		FifoQueue: rangeResponseQueue,
-	}
-
-	// FIFO queue for block proposals
->>>>>>> 138e1c32
 	blocksQueue, err := fifoqueue.NewFifoQueue(
 		fifoqueue.WithCapacity(defaultBlockQueueCapacity),
 		fifoqueue.WithLengthObserver(func(len int) { core.mempool.MempoolEntries(metrics.ResourceBlockProposalQueue, uint(len)) }),
@@ -235,11 +211,7 @@
 	}
 
 	// register the core with the network layer and store the conduit
-<<<<<<< HEAD
-	eng.con, err = net.Register(network.ConsensusCommittee, eng)
-=======
 	eng.con, err = net.Register(channels.ConsensusCommittee, eng)
->>>>>>> 138e1c32
 	if err != nil {
 		return nil, fmt.Errorf("could not register core: %w", err)
 	}
@@ -353,7 +325,6 @@
 // No errors expected during normal operations.
 func (e *Engine) processAvailableMessages() error {
 	for {
-<<<<<<< HEAD
 		select {
 		case <-e.unit.Quit():
 			return nil
@@ -377,11 +348,6 @@
 		}
 
 		msg, ok = e.pendingBlocks.Get()
-=======
-		// TODO prioritization
-		// eg: msg := engine.SelectNextMessage()
-		msg, ok := e.pendingRangeResponses.Get()
->>>>>>> 138e1c32
 		if ok {
 			blockResponse := msg.Payload.(*messages.BlockResponse)
 			for _, block := range blockResponse.Blocks {
@@ -642,16 +608,9 @@
 
 // handleHotStuffError accepts the error channel from the HotStuff component and
 // crashes the node if any error is detected.
-<<<<<<< HEAD
 // TODO: this function should be removed in favour of refactoring this engine and
 //  the epochmgr engine to use the Component pattern, so that irrecoverable errors
 //  can be bubbled all the way to the node scaffold
-=======
-//
-// TODO: this function should be removed in favour of refactoring this engine and
-// the epochmgr engine to use the Component pattern, so that irrecoverable errors
-// can be bubbled all the way to the node scaffold
->>>>>>> 138e1c32
 func (e *Engine) handleHotStuffError(hotstuffErrs <-chan error) {
 	for {
 		select {
