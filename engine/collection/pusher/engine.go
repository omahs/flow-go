--- conflicted
+++ resolved
@@ -47,11 +47,7 @@
 		transactions: transactions,
 	}
 
-<<<<<<< HEAD
-	conduit, err := net.Register(network.PushGuarantees, e)
-=======
 	conduit, err := net.Register(channels.PushGuarantees, e)
->>>>>>> 138e1c32
 	if err != nil {
 		return nil, fmt.Errorf("could not register for push protocol: %w", err)
 	}
