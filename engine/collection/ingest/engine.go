--- conflicted
+++ resolved
@@ -45,10 +45,7 @@
 	metrics module.Metrics,
 	me module.Local,
 	pool mempool.Transactions,
-<<<<<<< HEAD
-=======
 	expiryBuffer uint,
->>>>>>> 069249e0
 ) (*Engine, error) {
 
 	logger := log.With().
