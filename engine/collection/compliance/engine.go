package compliance

import (
	"fmt"

	"github.com/rs/zerolog"

	"github.com/onflow/flow-go/consensus/hotstuff/model"
	"github.com/onflow/flow-go/engine"
	"github.com/onflow/flow-go/engine/collection"
	"github.com/onflow/flow-go/engine/common/fifoqueue"
	"github.com/onflow/flow-go/model/flow"
	"github.com/onflow/flow-go/model/messages"
	"github.com/onflow/flow-go/module"
	"github.com/onflow/flow-go/module/component"
	"github.com/onflow/flow-go/module/irrecoverable"
	"github.com/onflow/flow-go/module/metrics"
	"github.com/onflow/flow-go/state/protocol"
	"github.com/onflow/flow-go/storage"
)

// defaultBlockQueueCapacity maximum capacity of inbound queue for `messages.ClusterBlockProposal`s
const defaultBlockQueueCapacity = 10_000

// Engine is a wrapper struct for `Core` which implements cluster consensus algorithm.
// Engine is responsible for handling incoming messages, queueing for processing, broadcasting proposals.
// Implements collection.Compliance interface.
type Engine struct {
<<<<<<< HEAD
	log                          zerolog.Logger
	metrics                      module.EngineMetrics
	me                           module.Local
	headers                      storage.Headers
	payloads                     storage.ClusterPayloads
	state                        protocol.State
	core                         *Core
	pendingBlocks                *fifoqueue.FifoQueue // queue for processing inbound blocks
	pendingBlocksNotifier        engine.Notifier
	finalizedBlocksNotifications chan *model.Block // queue for finalized blocks notifications

	cm *component.ComponentManager
	component.Component
=======
	*component.ComponentManager
	log                   zerolog.Logger
	metrics               module.EngineMetrics
	me                    module.Local
	headers               storage.Headers
	payloads              storage.ClusterPayloads
	state                 protocol.State
	core                  *Core
	pendingBlocks         *fifoqueue.FifoQueue // queue for processing inbound blocks
	pendingBlocksNotifier engine.Notifier
	// tracking finalized view
	finalizedView              counters.StrictMonotonousCounter
	finalizationEventsNotifier engine.Notifier
>>>>>>> b2cced0f
}

var _ collection.Compliance = (*Engine)(nil)

func NewEngine(
	log zerolog.Logger,
	me module.Local,
	state protocol.State,
	payloads storage.ClusterPayloads,
	core *Core,
) (*Engine, error) {
	engineLog := log.With().Str("cluster_compliance", "engine").Logger()

	// FIFO queue for block proposals
	blocksQueue, err := fifoqueue.NewFifoQueue(
		fifoqueue.WithCapacity(defaultBlockQueueCapacity),
		fifoqueue.WithLengthObserver(func(len int) {
			core.mempoolMetrics.MempoolEntries(metrics.ResourceClusterBlockProposalQueue, uint(len))
		}),
	)
	if err != nil {
		return nil, fmt.Errorf("failed to create queue for inbound block proposals: %w", err)
	}

	eng := &Engine{
		log:                          engineLog,
		metrics:                      core.engineMetrics,
		me:                           me,
		headers:                      core.headers,
		payloads:                     payloads,
		state:                        state,
		core:                         core,
		pendingBlocks:                blocksQueue,
		pendingBlocksNotifier:        engine.NewNotifier(),
		finalizedBlocksNotifications: make(chan *model.Block, 10),
	}

	// create the component manager and worker threads
	eng.ComponentManager = component.NewComponentManagerBuilder().
		AddWorker(eng.processBlocksLoop).
		AddWorker(eng.finalizationProcessingLoop).
		Build()

	return eng, nil
}

// processBlocksLoop processes available blocks as they are queued.
func (e *Engine) processBlocksLoop(ctx irrecoverable.SignalerContext, ready component.ReadyFunc) {
	ready()

	doneSignal := ctx.Done()
	newMessageSignal := e.pendingBlocksNotifier.Channel()
	for {
		select {
		case <-doneSignal:
			return
		case <-newMessageSignal:
			err := e.processQueuedBlocks(doneSignal)
			if err != nil {
				ctx.Throw(err)
			}
		}
	}
}

// processQueuedBlocks processes any available messages from the inbound queues.
// Only returns when all inbound queues are empty (or the engine is terminated).
// No errors expected during normal operations.
func (e *Engine) processQueuedBlocks(doneSignal <-chan struct{}) error {
	for {
		select {
		case <-doneSignal:
			return nil
		default:
		}

		msg, ok := e.pendingBlocks.Pop()
		if ok {
			inBlock := msg.(flow.Slashable[messages.ClusterBlockProposal])
			err := e.core.OnBlockProposal(inBlock.OriginID, inBlock.Message)
			if err != nil {
				return fmt.Errorf("could not handle block proposal: %w", err)
			}
			continue
		}

		// when there is no more messages in the queue, back to the loop to wait
		// for the next incoming message to arrive.
		return nil
	}
}

// OnFinalizedBlock implements the `OnFinalizedBlock` callback from the `hotstuff.FinalizationConsumer`
// It informs compliance.Core about finalization of the respective block.
// We choose to possibly drop notifications rather than block the caller.
//
// CAUTION: the input to this callback is treated as trusted; precautions should be taken that messages
// from external nodes cannot be considered as inputs to this function
func (e *Engine) OnFinalizedBlock(block *model.Block) {
	select {
	case e.finalizedBlocksNotifications <- block:
	default:
	}
}

// OnClusterBlockProposal feeds a new block proposal into the processing pipeline.
// Incoming proposals are queued and eventually dispatched by worker.
func (e *Engine) OnClusterBlockProposal(proposal flow.Slashable[messages.ClusterBlockProposal]) {
	e.core.engineMetrics.MessageReceived(metrics.EngineClusterCompliance, metrics.MessageClusterBlockProposal)
	if e.pendingBlocks.Push(proposal) {
		e.pendingBlocksNotifier.Notify()
	}
}

// OnSyncedClusterBlock feeds a block obtained from sync proposal into the processing pipeline.
// Incoming proposals are queued and eventually dispatched by worker.
func (e *Engine) OnSyncedClusterBlock(syncedBlock flow.Slashable[messages.ClusterBlockProposal]) {
	e.core.engineMetrics.MessageReceived(metrics.EngineClusterCompliance, metrics.MessageSyncedClusterBlock)
	if e.pendingBlocks.Push(syncedBlock) {
		e.pendingBlocksNotifier.Notify()
	}
}

// finalizationProcessingLoop is a separate goroutine that performs processing of finalization events
func (e *Engine) finalizationProcessingLoop(ctx irrecoverable.SignalerContext, ready component.ReadyFunc) {
	ready()

	doneSignal := ctx.Done()
	for {
		select {
		case <-doneSignal:
			return
		case finalizedBlock := <-e.finalizedBlocksNotifications:
			// retrieve the latest finalized header, so we know the height
			finalHeader, err := e.headers.ByBlockID(finalizedBlock.BlockID)
			if err != nil { // no expected errors
				ctx.Throw(err)
			}
			e.core.ProcessFinalizedBlock(finalHeader)
		}
	}
}<|MERGE_RESOLUTION|>--- conflicted
+++ resolved
@@ -26,7 +26,7 @@
 // Engine is responsible for handling incoming messages, queueing for processing, broadcasting proposals.
 // Implements collection.Compliance interface.
 type Engine struct {
-<<<<<<< HEAD
+	*component.ComponentManager
 	log                          zerolog.Logger
 	metrics                      module.EngineMetrics
 	me                           module.Local
@@ -37,24 +37,6 @@
 	pendingBlocks                *fifoqueue.FifoQueue // queue for processing inbound blocks
 	pendingBlocksNotifier        engine.Notifier
 	finalizedBlocksNotifications chan *model.Block // queue for finalized blocks notifications
-
-	cm *component.ComponentManager
-	component.Component
-=======
-	*component.ComponentManager
-	log                   zerolog.Logger
-	metrics               module.EngineMetrics
-	me                    module.Local
-	headers               storage.Headers
-	payloads              storage.ClusterPayloads
-	state                 protocol.State
-	core                  *Core
-	pendingBlocks         *fifoqueue.FifoQueue // queue for processing inbound blocks
-	pendingBlocksNotifier engine.Notifier
-	// tracking finalized view
-	finalizedView              counters.StrictMonotonousCounter
-	finalizationEventsNotifier engine.Notifier
->>>>>>> b2cced0f
 }
 
 var _ collection.Compliance = (*Engine)(nil)
