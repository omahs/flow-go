--- conflicted
+++ resolved
@@ -52,13 +52,8 @@
 	me module.Local,
 	protoState protocol.State,
 	clusterState cluster.State,
-<<<<<<< HEAD
-	tracer trace.Tracer,
+	metrics module.Metrics,
 	ingest network.Engine,
-=======
-	metrics module.Metrics,
-	provider network.Engine,
->>>>>>> 6d4bbe5e
 	pool mempool.Transactions,
 	transactions storage.Transactions,
 	headers storage.Headers,
@@ -77,13 +72,8 @@
 		me:           me,
 		protoState:   protoState,
 		clusterState: clusterState,
-<<<<<<< HEAD
-		tracer:       tracer,
+		metrics:      metrics,
 		ingest:       ingest,
-=======
-		metrics:      metrics,
-		provider:     provider,
->>>>>>> 6d4bbe5e
 		pool:         pool,
 		transactions: transactions,
 		headers:      headers,
@@ -249,14 +239,7 @@
 		Int("collection_size", len(payload.Collection.Transactions)).
 		Msg("submitted proposal")
 
-<<<<<<< HEAD
-	light := payload.Collection.Light()
-	trace.StartCollectionSpan(e.tracer, &light).
-		SetTag("node_type", "collection").
-		SetTag("node_id", e.me.NodeID().String())
-=======
-	e.metrics.StartCollectionToGuarantee(payload.Collection)
->>>>>>> 6d4bbe5e
+	e.metrics.StartCollectionToGuarantee(payload.Collection.Light())
 
 	return nil
 }
