module github.com/onflow/flow-go

go 1.20

require (
	cloud.google.com/go/compute/metadata v0.2.3
	cloud.google.com/go/profiler v0.3.0
	cloud.google.com/go/storage v1.28.1
	github.com/antihax/optional v1.0.0
	github.com/aws/aws-sdk-go-v2/config v1.18.19
	github.com/aws/aws-sdk-go-v2/feature/s3/manager v1.5.1
	github.com/aws/aws-sdk-go-v2/service/s3 v1.15.0
	github.com/btcsuite/btcd/btcec/v2 v2.2.1
	github.com/davecgh/go-spew v1.1.1
	github.com/dgraph-io/badger/v2 v2.2007.4
	github.com/ef-ds/deque v1.0.4
	github.com/ethereum/go-ethereum v1.9.13
	github.com/fxamacker/cbor/v2 v2.4.1-0.20230228173756-c0c9f774e40c
	github.com/gammazero/workerpool v1.1.2
	github.com/gogo/protobuf v1.3.2
	github.com/golang/mock v1.6.0
	github.com/golang/protobuf v1.5.3
	github.com/google/go-cmp v0.5.9
	github.com/google/pprof v0.0.0-20230602150820-91b7bce49751
	github.com/google/uuid v1.3.0
	github.com/gorilla/mux v1.8.0
	github.com/grpc-ecosystem/go-grpc-middleware/providers/zerolog/v2 v2.0.0-rc.2
	github.com/grpc-ecosystem/go-grpc-middleware/v2 v2.0.0-20200501113911-9a95f0fdbfea
	github.com/grpc-ecosystem/go-grpc-prometheus v1.2.0
	github.com/grpc-ecosystem/grpc-gateway/v2 v2.7.0
	github.com/hashicorp/go-multierror v1.1.1
	github.com/hashicorp/golang-lru v0.5.4
	github.com/improbable-eng/grpc-web v0.15.0
	github.com/ipfs/go-block-format v0.1.2
	github.com/ipfs/go-blockservice v0.4.0
	github.com/ipfs/go-cid v0.4.1
	github.com/ipfs/go-datastore v0.6.0
	github.com/ipfs/go-ds-badger2 v0.1.3
	github.com/ipfs/go-ipfs-blockstore v1.3.0
	github.com/ipfs/go-ipfs-provider v0.7.0
	github.com/ipfs/go-ipld-format v0.5.0
	github.com/ipfs/go-log v1.0.5
	github.com/ipfs/go-log/v2 v2.5.1
	github.com/libp2p/go-addr-util v0.1.0
	github.com/libp2p/go-libp2p v0.28.1
	github.com/libp2p/go-libp2p-kad-dht v0.24.2
	github.com/libp2p/go-libp2p-kbucket v0.6.3
	github.com/libp2p/go-libp2p-pubsub v0.9.3
	github.com/montanaflynn/stats v0.6.6
	github.com/multiformats/go-multiaddr v0.9.0
	github.com/multiformats/go-multiaddr-dns v0.3.1
	github.com/multiformats/go-multihash v0.2.3
	github.com/onflow/atree v0.6.0
	github.com/onflow/cadence v0.40.0
	github.com/onflow/flow v0.3.4
	github.com/onflow/flow-core-contracts/lib/go/contracts v1.2.4-0.20230703193002-53362441b57d
	github.com/onflow/flow-core-contracts/lib/go/templates v1.2.3
	github.com/onflow/flow-go-sdk v0.41.10
	github.com/onflow/flow-go/crypto v0.24.9
	github.com/onflow/flow/protobuf/go/flow v0.3.2-0.20230628215638-83439d22e0ce
	github.com/onflow/go-bitswap v0.0.0-20230703214630-6d3db958c73d
	github.com/pbnjay/memory v0.0.0-20210728143218-7b4eea64cf58
	github.com/pierrec/lz4 v2.6.1+incompatible
	github.com/pkg/errors v0.9.1
	github.com/pkg/profile v1.7.0
	github.com/prometheus/client_golang v1.14.0
	github.com/rs/cors v1.8.0
	github.com/rs/zerolog v1.29.0
	github.com/schollz/progressbar/v3 v3.13.1
	github.com/sethvargo/go-retry v0.2.3
	github.com/shirou/gopsutil/v3 v3.22.2
	github.com/spf13/cobra v1.6.1
	github.com/spf13/pflag v1.0.5
	github.com/spf13/viper v1.15.0
	github.com/stretchr/testify v1.8.4
	github.com/vmihailenco/msgpack v4.0.4+incompatible
	github.com/vmihailenco/msgpack/v4 v4.3.11
	go.opentelemetry.io/otel v1.16.0
	go.opentelemetry.io/otel/exporters/otlp/otlptrace/otlptracegrpc v1.14.0
	go.opentelemetry.io/otel/sdk v1.16.0
	go.opentelemetry.io/otel/trace v1.16.0
	go.uber.org/atomic v1.11.0
	go.uber.org/multierr v1.11.0
	golang.org/x/crypto v0.10.0
	golang.org/x/exp v0.0.0-20230321023759-10a507213a29
	golang.org/x/sync v0.2.0
	golang.org/x/sys v0.9.0
	golang.org/x/text v0.10.0
	golang.org/x/time v0.1.0
	golang.org/x/tools v0.9.1
	google.golang.org/api v0.114.0
	google.golang.org/genproto v0.0.0-20230306155012-7f2fa6fef1f4
	google.golang.org/grpc v1.55.0
	google.golang.org/grpc/cmd/protoc-gen-go-grpc v1.2.0
	google.golang.org/protobuf v1.30.0
	gotest.tools v2.2.0+incompatible
	pgregory.net/rapid v0.4.7
)

require (
	github.com/coreos/go-semver v0.3.0
	github.com/go-playground/validator/v10 v10.14.1
	github.com/hashicorp/golang-lru/v2 v2.0.2
	github.com/mitchellh/mapstructure v1.5.0
	github.com/onflow/wal v0.0.0-20230529184820-bc9f8244608d
	github.com/slok/go-http-metrics v0.10.0
	github.com/sony/gobreaker v0.5.0
)

require (
	cloud.google.com/go v0.110.0 // indirect
	cloud.google.com/go/compute v1.18.0 // indirect
	cloud.google.com/go/iam v0.12.0 // indirect
	github.com/aws/aws-sdk-go-v2 v1.17.7 // indirect
	github.com/aws/aws-sdk-go-v2/credentials v1.13.18 // indirect
	github.com/aws/aws-sdk-go-v2/feature/ec2/imds v1.13.1 // indirect
	github.com/aws/aws-sdk-go-v2/internal/configsources v1.1.31 // indirect
	github.com/aws/aws-sdk-go-v2/internal/endpoints/v2 v2.4.25 // indirect
	github.com/aws/aws-sdk-go-v2/internal/ini v1.3.32 // indirect
	github.com/aws/aws-sdk-go-v2/service/internal/accept-encoding v1.3.0 // indirect
	github.com/aws/aws-sdk-go-v2/service/internal/presigned-url v1.9.25 // indirect
	github.com/aws/aws-sdk-go-v2/service/internal/s3shared v1.7.0 // indirect
	github.com/aws/aws-sdk-go-v2/service/sso v1.12.6 // indirect
	github.com/aws/aws-sdk-go-v2/service/ssooidc v1.14.6 // indirect
	github.com/aws/aws-sdk-go-v2/service/sts v1.18.7 // indirect
	github.com/aws/smithy-go v1.13.5 // indirect
	github.com/benbjohnson/clock v1.3.5 // indirect
	github.com/beorn7/perks v1.0.1 // indirect
	github.com/bits-and-blooms/bitset v1.5.0 // indirect
	github.com/cenkalti/backoff v2.2.1+incompatible // indirect
	github.com/cenkalti/backoff/v4 v4.2.1 // indirect
	github.com/cespare/xxhash v1.1.0 // indirect
	github.com/cespare/xxhash/v2 v2.2.0 // indirect
	github.com/containerd/cgroups v1.1.0 // indirect
	github.com/coreos/go-systemd/v22 v22.5.0 // indirect
	github.com/cskr/pubsub v1.0.2 // indirect
	github.com/davidlazar/go-crypto v0.0.0-20200604182044-b73af7476f6c // indirect
	github.com/decred/dcrd/dcrec/secp256k1/v4 v4.2.0 // indirect
	github.com/desertbit/timer v0.0.0-20180107155436-c41aec40b27f // indirect
	github.com/dgraph-io/ristretto v0.0.3-0.20200630154024-f66de99634de // indirect
	github.com/dgryski/go-farm v0.0.0-20190423205320-6a90982ecee2 // indirect
	github.com/docker/go-units v0.5.0 // indirect
	github.com/dustin/go-humanize v1.0.1 // indirect
	github.com/elastic/gosigar v0.14.2 // indirect
	github.com/felixge/fgprof v0.9.3 // indirect
	github.com/flynn/noise v1.0.0 // indirect
	github.com/francoispqt/gojay v1.2.13 // indirect
	github.com/fsnotify/fsnotify v1.6.0 // indirect
	github.com/fxamacker/circlehash v0.3.0 // indirect
	github.com/gabriel-vasile/mimetype v1.4.2 // indirect
	github.com/gammazero/deque v0.1.0 // indirect
	github.com/ghodss/yaml v1.0.0 // indirect
	github.com/go-kit/kit v0.12.0 // indirect
	github.com/go-kit/log v0.2.1 // indirect
	github.com/go-logfmt/logfmt v0.5.1 // indirect
	github.com/go-logr/logr v1.2.4 // indirect
	github.com/go-logr/stdr v1.2.2 // indirect
	github.com/go-ole/go-ole v1.2.6 // indirect
	github.com/go-playground/locales v0.14.1 // indirect
	github.com/go-playground/universal-translator v0.18.1 // indirect
	github.com/go-task/slim-sprig v0.0.0-20230315185526-52ccab3ef572 // indirect
	github.com/go-test/deep v1.1.0 // indirect
	github.com/godbus/dbus/v5 v5.1.0 // indirect
	github.com/golang/glog v1.1.0 // indirect
	github.com/golang/groupcache v0.0.0-20210331224755-41bb18bfe9da // indirect
	github.com/golang/snappy v0.0.4 // indirect
	github.com/google/gopacket v1.1.19 // indirect
	github.com/googleapis/enterprise-certificate-proxy v0.2.3 // indirect
	github.com/googleapis/gax-go/v2 v2.7.1 // indirect
	github.com/gorilla/websocket v1.5.0 // indirect
	github.com/hashicorp/errwrap v1.1.0 // indirect
	github.com/hashicorp/hcl v1.0.0 // indirect
	github.com/huin/goupnp v1.2.0 // indirect
	github.com/inconshreveable/mousetrap v1.0.1 // indirect
	github.com/ipfs/bbloom v0.0.4 // indirect
	github.com/ipfs/boxo v0.10.0 // indirect
	github.com/ipfs/go-bitswap v0.9.0 // indirect
	github.com/ipfs/go-cidutil v0.1.0 // indirect
	github.com/ipfs/go-fetcher v1.5.0 // indirect
	github.com/ipfs/go-ipfs-delay v0.0.1 // indirect
	github.com/ipfs/go-ipfs-ds-help v1.1.0 // indirect
	github.com/ipfs/go-ipfs-exchange-interface v0.2.0 // indirect
	github.com/ipfs/go-ipfs-pq v0.0.3 // indirect
	github.com/ipfs/go-ipfs-util v0.0.2 // indirect
	github.com/ipfs/go-metrics-interface v0.0.1 // indirect
	github.com/ipfs/go-peertaskqueue v0.8.1 // indirect
	github.com/ipfs/go-verifcid v0.0.1 // indirect
	github.com/ipld/go-ipld-prime v0.20.0 // indirect
	github.com/jackpal/go-nat-pmp v1.0.2 // indirect
	github.com/jbenet/go-temp-err-catcher v0.1.0 // indirect
	github.com/jbenet/goprocess v0.1.4 // indirect
	github.com/jmespath/go-jmespath v0.4.0 // indirect
	github.com/kevinburke/go-bindata v3.23.0+incompatible // indirect
	github.com/klauspost/compress v1.16.5 // indirect
	github.com/klauspost/cpuid/v2 v2.2.5 // indirect
	github.com/koron/go-ssdp v0.0.4 // indirect
	github.com/leodido/go-urn v1.2.4 // indirect
	github.com/libp2p/go-buffer-pool v0.1.0 // indirect
	github.com/libp2p/go-cidranger v1.1.0 // indirect
	github.com/libp2p/go-flow-metrics v0.1.0 // indirect
	github.com/libp2p/go-libp2p-asn-util v0.3.0 // indirect
	github.com/libp2p/go-libp2p-core v0.20.1 // indirect
	github.com/libp2p/go-libp2p-record v0.2.0 // indirect
	github.com/libp2p/go-msgio v0.3.0 // indirect
	github.com/libp2p/go-nat v0.2.0 // indirect
	github.com/libp2p/go-netroute v0.2.1 // indirect
	github.com/libp2p/go-reuseport v0.3.0 // indirect
	github.com/libp2p/go-yamux/v4 v4.0.0 // indirect
	github.com/logrusorgru/aurora/v4 v4.0.0 // indirect
	github.com/lufia/plan9stats v0.0.0-20211012122336-39d0f177ccd0 // indirect
	github.com/magiconair/properties v1.8.7 // indirect
	github.com/marten-seemann/tcp v0.0.0-20210406111302-dfbc87cc63fd // indirect
	github.com/mattn/go-colorable v0.1.13 // indirect
	github.com/mattn/go-isatty v0.0.19 // indirect
	github.com/mattn/go-runewidth v0.0.14 // indirect
	github.com/matttproud/golang_protobuf_extensions v1.0.4 // indirect
	github.com/miekg/dns v1.1.54 // indirect
	github.com/mikioh/tcpinfo v0.0.0-20190314235526-30a79bb1804b // indirect
	github.com/mikioh/tcpopt v0.0.0-20190314235656-172688c1accc // indirect
	github.com/minio/sha256-simd v1.0.1 // indirect
	github.com/mitchellh/colorstring v0.0.0-20190213212951-d06e56a500db // indirect
	github.com/mr-tron/base58 v1.2.0 // indirect
	github.com/multiformats/go-base32 v0.1.0 // indirect
	github.com/multiformats/go-base36 v0.2.0 // indirect
	github.com/multiformats/go-multiaddr-fmt v0.1.0 // indirect
	github.com/multiformats/go-multibase v0.2.0 // indirect
	github.com/multiformats/go-multicodec v0.9.0 // indirect
	github.com/multiformats/go-multistream v0.4.1 // indirect
	github.com/multiformats/go-varint v0.0.7 // indirect
	github.com/onflow/flow-ft/lib/go/contracts v0.7.0 // indirect
	github.com/onflow/flow-nft/lib/go/contracts v1.1.0 // indirect
	github.com/onflow/sdks v0.5.0 // indirect
	github.com/onsi/ginkgo/v2 v2.9.7 // indirect
	github.com/opencontainers/runtime-spec v1.0.2 // indirect
	github.com/opentracing/opentracing-go v1.2.0 // indirect
	github.com/pelletier/go-toml/v2 v2.0.6 // indirect
	github.com/pmezard/go-difflib v1.0.0 // indirect
	github.com/polydawn/refmt v0.89.0 // indirect
	github.com/power-devops/perfstat v0.0.0-20210106213030-5aafc221ea8c // indirect
	github.com/prometheus/client_model v0.4.0 // indirect
	github.com/prometheus/common v0.42.0 // indirect
	github.com/prometheus/procfs v0.9.0 // indirect
	github.com/psiemens/sconfig v0.1.0 // indirect
	github.com/quic-go/qpack v0.4.0 // indirect
	github.com/quic-go/qtls-go1-19 v0.3.2 // indirect
	github.com/quic-go/qtls-go1-20 v0.2.2 // indirect
	github.com/quic-go/quic-go v0.33.0 // indirect
	github.com/quic-go/webtransport-go v0.5.3 // indirect
	github.com/raulk/go-watchdog v1.3.0 // indirect
	github.com/rivo/uniseg v0.4.4 // indirect
	github.com/spaolacci/murmur3 v1.1.0 // indirect
	github.com/spf13/afero v1.9.3 // indirect
	github.com/spf13/cast v1.5.0 // indirect
	github.com/spf13/jwalterweatherman v1.1.0 // indirect
	github.com/stretchr/objx v0.5.0 // indirect
	github.com/subosito/gotenv v1.4.2 // indirect
	github.com/texttheater/golang-levenshtein/levenshtein v0.0.0-20200805054039-cae8b0eaed6c // indirect
	github.com/tklauser/go-sysconf v0.3.9 // indirect
	github.com/tklauser/numcpus v0.3.0 // indirect
	github.com/turbolent/prettier v0.0.0-20220320183459-661cc755135d // indirect
	github.com/vmihailenco/tagparser v0.1.1 // indirect
	github.com/whyrusleeping/go-keyspace v0.0.0-20160322163242-5b898ac5add1 // indirect
	github.com/x448/float16 v0.8.4 // indirect
	github.com/yusufpapurcu/wmi v1.2.2 // indirect
	github.com/zeebo/blake3 v0.2.3 // indirect
	go.opencensus.io v0.24.0 // indirect
	go.opentelemetry.io/otel/exporters/otlp/internal/retry v1.16.0 // indirect
	go.opentelemetry.io/otel/exporters/otlp/otlptrace v1.16.0 // indirect
	go.opentelemetry.io/otel/metric v1.16.0 // indirect
	go.opentelemetry.io/proto/otlp v0.19.0 // indirect
	go.uber.org/dig v1.17.0 // indirect
	go.uber.org/fx v1.19.2 // indirect
	go.uber.org/zap v1.24.0 // indirect
	golang.org/x/mod v0.10.0 // indirect
	golang.org/x/net v0.10.0 // indirect
	golang.org/x/oauth2 v0.6.0 // indirect
	golang.org/x/term v0.9.0 // indirect
	golang.org/x/xerrors v0.0.0-20220907171357-04be3eba64a2 // indirect
	gonum.org/v1/gonum v0.13.0 // indirect
	google.golang.org/appengine v1.6.7 // indirect
	gopkg.in/ini.v1 v1.67.0 // indirect
	gopkg.in/yaml.v2 v2.4.0 // indirect
	gopkg.in/yaml.v3 v3.0.1 // indirect
<<<<<<< HEAD
	lukechampine.com/blake3 v1.1.7 // indirect
	nhooyr.io/websocket v1.8.6 // indirect
)

replace github.com/onflow/flow-go/crypto => ./crypto
=======
	lukechampine.com/blake3 v1.2.1 // indirect
	nhooyr.io/websocket v1.8.7 // indirect
)
>>>>>>> 104ca4f2
<|MERGE_RESOLUTION|>--- conflicted
+++ resolved
@@ -281,14 +281,8 @@
 	gopkg.in/ini.v1 v1.67.0 // indirect
 	gopkg.in/yaml.v2 v2.4.0 // indirect
 	gopkg.in/yaml.v3 v3.0.1 // indirect
-<<<<<<< HEAD
-	lukechampine.com/blake3 v1.1.7 // indirect
-	nhooyr.io/websocket v1.8.6 // indirect
-)
-
-replace github.com/onflow/flow-go/crypto => ./crypto
-=======
 	lukechampine.com/blake3 v1.2.1 // indirect
 	nhooyr.io/websocket v1.8.7 // indirect
 )
->>>>>>> 104ca4f2
+
+replace github.com/onflow/flow-go/crypto => ./crypto