module github.com/onflow/flow-go

go 1.19

require (
	cloud.google.com/go/compute/metadata v0.2.3
	cloud.google.com/go/profiler v0.3.0
	cloud.google.com/go/storage v1.28.1
	github.com/antihax/optional v1.0.0
	github.com/aws/aws-sdk-go-v2/config v1.18.19
	github.com/aws/aws-sdk-go-v2/feature/s3/manager v1.5.1
	github.com/aws/aws-sdk-go-v2/service/s3 v1.15.0
	github.com/btcsuite/btcd/btcec/v2 v2.2.1
	github.com/davecgh/go-spew v1.1.1
	github.com/dgraph-io/badger/v2 v2.2007.4
	github.com/ef-ds/deque v1.0.4
	github.com/ethereum/go-ethereum v1.9.13
	github.com/fxamacker/cbor/v2 v2.4.1-0.20220515183430-ad2eae63303f
	github.com/gammazero/workerpool v1.1.2
	github.com/gogo/protobuf v1.3.2
	github.com/golang/mock v1.6.0
	github.com/golang/protobuf v1.5.2
	github.com/google/go-cmp v0.5.9
	github.com/google/pprof v0.0.0-20221219190121-3cb0bae90811
	github.com/google/uuid v1.3.0
	github.com/gorilla/mux v1.8.0
	github.com/grpc-ecosystem/go-grpc-middleware/providers/zerolog/v2 v2.0.0-rc.2
	github.com/grpc-ecosystem/go-grpc-middleware/v2 v2.0.0-20200501113911-9a95f0fdbfea
	github.com/grpc-ecosystem/go-grpc-prometheus v1.2.0
	github.com/grpc-ecosystem/grpc-gateway/v2 v2.7.0
	github.com/hashicorp/go-multierror v1.1.1
	github.com/hashicorp/golang-lru v0.5.4
	github.com/improbable-eng/grpc-web v0.15.0
	github.com/ipfs/go-block-format v0.0.3
	github.com/ipfs/go-blockservice v0.4.0
	github.com/ipfs/go-cid v0.3.2
	github.com/ipfs/go-datastore v0.6.0
	github.com/ipfs/go-ds-badger2 v0.1.3
	github.com/ipfs/go-ipfs-blockstore v1.2.0
	github.com/ipfs/go-ipfs-provider v0.7.0
	github.com/ipfs/go-ipld-format v0.3.0
	github.com/ipfs/go-log v1.0.5
	github.com/ipfs/go-log/v2 v2.5.1
	github.com/libp2p/go-addr-util v0.1.0
	github.com/libp2p/go-libp2p v0.24.2
	github.com/libp2p/go-libp2p-kad-dht v0.19.0
	github.com/libp2p/go-libp2p-kbucket v0.5.0
	github.com/libp2p/go-libp2p-pubsub v0.8.2-0.20221201175637-3d2eab35722e
	github.com/m4ksio/wal v1.0.1-0.20221209164835-154a17396e4c
	github.com/montanaflynn/stats v0.6.6
	github.com/multiformats/go-multiaddr v0.8.0
	github.com/multiformats/go-multiaddr-dns v0.3.1
	github.com/multiformats/go-multihash v0.2.1
	github.com/onflow/atree v0.5.0
	github.com/onflow/cadence v0.38.1
	github.com/onflow/flow v0.3.4
	github.com/onflow/flow-core-contracts/lib/go/contracts v1.2.3
	github.com/onflow/flow-core-contracts/lib/go/templates v1.2.3
	github.com/onflow/flow-go-sdk v0.40.0
	github.com/onflow/flow-go/crypto v0.24.7
	github.com/onflow/flow/protobuf/go/flow v0.3.2-0.20230330183547-d0dd18f6f20d
	github.com/onflow/go-bitswap v0.0.0-20221017184039-808c5791a8a8
	github.com/pbnjay/memory v0.0.0-20210728143218-7b4eea64cf58
	github.com/pierrec/lz4 v2.6.1+incompatible
	github.com/pkg/errors v0.9.1
	github.com/pkg/profile v1.7.0
	github.com/prometheus/client_golang v1.14.0
	github.com/rs/cors v1.8.0
	github.com/rs/zerolog v1.29.0
	github.com/schollz/progressbar/v3 v3.8.3
	github.com/sethvargo/go-retry v0.2.3
	github.com/shirou/gopsutil/v3 v3.22.2
	github.com/spf13/cobra v1.6.1
	github.com/spf13/pflag v1.0.5
	github.com/spf13/viper v1.12.0
	github.com/stretchr/testify v1.8.2
	github.com/vmihailenco/msgpack v4.0.4+incompatible
	github.com/vmihailenco/msgpack/v4 v4.3.11
	go.opentelemetry.io/otel v1.8.0
	go.opentelemetry.io/otel/exporters/otlp/otlptrace/otlptracegrpc v1.8.0
	go.opentelemetry.io/otel/sdk v1.8.0
	go.opentelemetry.io/otel/trace v1.8.0
	go.uber.org/atomic v1.10.0
	go.uber.org/multierr v1.9.0
	golang.org/x/crypto v0.4.0
	golang.org/x/exp v0.0.0-20221217163422-3c43f8badb15
	golang.org/x/sync v0.1.0
	golang.org/x/sys v0.6.0
	golang.org/x/text v0.8.0
	golang.org/x/time v0.0.0-20210723032227-1f47c861a9ac
	golang.org/x/tools v0.6.0
	google.golang.org/api v0.114.0
	google.golang.org/genproto v0.0.0-20230306155012-7f2fa6fef1f4
	google.golang.org/grpc v1.53.0
	google.golang.org/grpc/cmd/protoc-gen-go-grpc v1.2.0
	google.golang.org/protobuf v1.30.0
	gotest.tools v2.2.0+incompatible
	pgregory.net/rapid v0.4.7
)

require (
<<<<<<< HEAD
	github.com/slok/go-http-metrics v0.10.0
=======
	github.com/coreos/go-semver v0.3.0
	github.com/slok/go-http-metrics v0.10.0
	golang.org/x/mod v0.8.0
>>>>>>> eec71fe4
	gonum.org/v1/gonum v0.8.2
)

require (
	cloud.google.com/go v0.110.0 // indirect
	cloud.google.com/go/compute v1.18.0 // indirect
	cloud.google.com/go/iam v0.12.0 // indirect
	github.com/aws/aws-sdk-go-v2 v1.17.7 // indirect
	github.com/aws/aws-sdk-go-v2/credentials v1.13.18 // indirect
	github.com/aws/aws-sdk-go-v2/feature/ec2/imds v1.13.1 // indirect
	github.com/aws/aws-sdk-go-v2/internal/configsources v1.1.31 // indirect
	github.com/aws/aws-sdk-go-v2/internal/endpoints/v2 v2.4.25 // indirect
	github.com/aws/aws-sdk-go-v2/internal/ini v1.3.32 // indirect
	github.com/aws/aws-sdk-go-v2/service/internal/accept-encoding v1.3.0 // indirect
	github.com/aws/aws-sdk-go-v2/service/internal/presigned-url v1.9.25 // indirect
	github.com/aws/aws-sdk-go-v2/service/internal/s3shared v1.7.0 // indirect
	github.com/aws/aws-sdk-go-v2/service/sso v1.12.6 // indirect
	github.com/aws/aws-sdk-go-v2/service/ssooidc v1.14.6 // indirect
	github.com/aws/aws-sdk-go-v2/service/sts v1.18.7 // indirect
	github.com/aws/smithy-go v1.13.5 // indirect
	github.com/benbjohnson/clock v1.3.0 // indirect
	github.com/beorn7/perks v1.0.1 // indirect
	github.com/bits-and-blooms/bitset v1.3.0 // indirect
	github.com/cenkalti/backoff v2.2.1+incompatible // indirect
	github.com/cenkalti/backoff/v4 v4.1.3 // indirect
	github.com/cespare/xxhash v1.1.0 // indirect
	github.com/cespare/xxhash/v2 v2.2.0 // indirect
	github.com/containerd/cgroups v1.0.4 // indirect
	github.com/coreos/go-systemd/v22 v22.5.0 // indirect
	github.com/cskr/pubsub v1.0.2 // indirect
	github.com/davidlazar/go-crypto v0.0.0-20200604182044-b73af7476f6c // indirect
	github.com/decred/dcrd/dcrec/secp256k1/v4 v4.1.0 // indirect
	github.com/desertbit/timer v0.0.0-20180107155436-c41aec40b27f // indirect
	github.com/dgraph-io/ristretto v0.0.3-0.20200630154024-f66de99634de // indirect
	github.com/dgryski/go-farm v0.0.0-20190423205320-6a90982ecee2 // indirect
	github.com/docker/go-units v0.5.0 // indirect
	github.com/dustin/go-humanize v1.0.1 // indirect
	github.com/elastic/gosigar v0.14.2 // indirect
	github.com/felixge/fgprof v0.9.3 // indirect
	github.com/flynn/noise v1.0.0 // indirect
	github.com/francoispqt/gojay v1.2.13 // indirect
	github.com/fsnotify/fsnotify v1.5.4 // indirect
	github.com/fxamacker/circlehash v0.3.0 // indirect
	github.com/gammazero/deque v0.1.0 // indirect
	github.com/ghodss/yaml v1.0.0 // indirect
	github.com/go-kit/kit v0.12.0 // indirect
	github.com/go-kit/log v0.2.1 // indirect
	github.com/go-logfmt/logfmt v0.5.1 // indirect
	github.com/go-logr/logr v1.2.3 // indirect
	github.com/go-logr/stdr v1.2.2 // indirect
	github.com/go-ole/go-ole v1.2.6 // indirect
	github.com/go-task/slim-sprig v0.0.0-20210107165309-348f09dbbbc0 // indirect
	github.com/go-test/deep v1.0.8 // indirect
	github.com/godbus/dbus/v5 v5.1.0 // indirect
	github.com/golang/glog v1.0.0 // indirect
	github.com/golang/groupcache v0.0.0-20210331224755-41bb18bfe9da // indirect
	github.com/golang/snappy v0.0.4 // indirect
	github.com/google/gopacket v1.1.19 // indirect
	github.com/googleapis/enterprise-certificate-proxy v0.2.3 // indirect
	github.com/googleapis/gax-go/v2 v2.7.1 // indirect
	github.com/gorilla/websocket v1.5.0 // indirect
	github.com/hashicorp/errwrap v1.1.0 // indirect
	github.com/hashicorp/hcl v1.0.0 // indirect
	github.com/huin/goupnp v1.0.3 // indirect
	github.com/inconshreveable/mousetrap v1.0.1 // indirect
	github.com/ipfs/bbloom v0.0.4 // indirect
	github.com/ipfs/go-bitswap v0.9.0 // indirect
	github.com/ipfs/go-cidutil v0.1.0 // indirect
	github.com/ipfs/go-fetcher v1.5.0 // indirect
	github.com/ipfs/go-ipfs-delay v0.0.1 // indirect
	github.com/ipfs/go-ipfs-ds-help v1.1.0 // indirect
	github.com/ipfs/go-ipfs-exchange-interface v0.2.0 // indirect
	github.com/ipfs/go-ipfs-pq v0.0.2 // indirect
	github.com/ipfs/go-ipfs-util v0.0.2 // indirect
	github.com/ipfs/go-ipns v0.2.0 // indirect
	github.com/ipfs/go-metrics-interface v0.0.1 // indirect
	github.com/ipfs/go-peertaskqueue v0.7.0 // indirect
	github.com/ipfs/go-verifcid v0.0.1 // indirect
	github.com/ipld/go-ipld-prime v0.14.1 // indirect
	github.com/jackpal/go-nat-pmp v1.0.2 // indirect
	github.com/jbenet/go-temp-err-catcher v0.1.0 // indirect
	github.com/jbenet/goprocess v0.1.4 // indirect
	github.com/jmespath/go-jmespath v0.4.0 // indirect
	github.com/kevinburke/go-bindata v3.23.0+incompatible // indirect
	github.com/klauspost/compress v1.15.13 // indirect
	github.com/klauspost/cpuid/v2 v2.2.2 // indirect
	github.com/koron/go-ssdp v0.0.3 // indirect
	github.com/libp2p/go-buffer-pool v0.1.0 // indirect
	github.com/libp2p/go-cidranger v1.1.0 // indirect
	github.com/libp2p/go-flow-metrics v0.1.0 // indirect
	github.com/libp2p/go-libp2p-asn-util v0.2.0 // indirect
	github.com/libp2p/go-libp2p-core v0.20.1 // indirect
	github.com/libp2p/go-libp2p-record v0.2.0 // indirect
	github.com/libp2p/go-msgio v0.2.0 // indirect
	github.com/libp2p/go-nat v0.1.0 // indirect
	github.com/libp2p/go-netroute v0.2.1 // indirect
	github.com/libp2p/go-openssl v0.1.0 // indirect
	github.com/libp2p/go-reuseport v0.2.0 // indirect
	github.com/libp2p/go-yamux/v4 v4.0.0 // indirect
	github.com/logrusorgru/aurora v2.0.3+incompatible // indirect
	github.com/lucas-clemente/quic-go v0.31.1 // indirect
	github.com/lufia/plan9stats v0.0.0-20211012122336-39d0f177ccd0 // indirect
	github.com/magiconair/properties v1.8.6 // indirect
	github.com/marten-seemann/qtls-go1-18 v0.1.3 // indirect
	github.com/marten-seemann/qtls-go1-19 v0.1.1 // indirect
	github.com/marten-seemann/tcp v0.0.0-20210406111302-dfbc87cc63fd // indirect
	github.com/mattn/go-colorable v0.1.13 // indirect
	github.com/mattn/go-isatty v0.0.17 // indirect
	github.com/mattn/go-pointer v0.0.1 // indirect
	github.com/mattn/go-runewidth v0.0.13 // indirect
	github.com/matttproud/golang_protobuf_extensions v1.0.4 // indirect
	github.com/miekg/dns v1.1.50 // indirect
	github.com/mikioh/tcpinfo v0.0.0-20190314235526-30a79bb1804b // indirect
	github.com/mikioh/tcpopt v0.0.0-20190314235656-172688c1accc // indirect
	github.com/minio/sha256-simd v1.0.0 // indirect
	github.com/mitchellh/colorstring v0.0.0-20190213212951-d06e56a500db // indirect
	github.com/mitchellh/mapstructure v1.5.0 // indirect
	github.com/mr-tron/base58 v1.2.0 // indirect
	github.com/multiformats/go-base32 v0.1.0 // indirect
	github.com/multiformats/go-base36 v0.2.0 // indirect
	github.com/multiformats/go-multiaddr-fmt v0.1.0 // indirect
	github.com/multiformats/go-multibase v0.1.1 // indirect
	github.com/multiformats/go-multicodec v0.7.0 // indirect
	github.com/multiformats/go-multistream v0.3.3 // indirect
	github.com/multiformats/go-varint v0.0.7 // indirect
	github.com/onflow/flow-ft/lib/go/contracts v0.7.0 // indirect
	github.com/onflow/sdks v0.5.0 // indirect
	github.com/onsi/ginkgo/v2 v2.6.1 // indirect
	github.com/opencontainers/runtime-spec v1.0.2 // indirect
	github.com/opentracing/opentracing-go v1.2.0 // indirect
	github.com/pelletier/go-toml v1.9.5 // indirect
	github.com/pelletier/go-toml/v2 v2.0.2 // indirect
	github.com/pmezard/go-difflib v1.0.0 // indirect
	github.com/polydawn/refmt v0.0.0-20201211092308-30ac6d18308e // indirect
	github.com/power-devops/perfstat v0.0.0-20210106213030-5aafc221ea8c // indirect
	github.com/prometheus/client_model v0.3.0 // indirect
	github.com/prometheus/common v0.39.0 // indirect
	github.com/prometheus/procfs v0.9.0 // indirect
	github.com/psiemens/sconfig v0.1.0 // indirect
	github.com/raulk/go-watchdog v1.3.0 // indirect
	github.com/rivo/uniseg v0.2.1-0.20211004051800-57c86be7915a // indirect
	github.com/spacemonkeygo/spacelog v0.0.0-20180420211403-2296661a0572 // indirect
	github.com/spaolacci/murmur3 v1.1.0 // indirect
	github.com/spf13/afero v1.9.0 // indirect
	github.com/spf13/cast v1.5.0 // indirect
	github.com/spf13/jwalterweatherman v1.1.0 // indirect
	github.com/stretchr/objx v0.5.0 // indirect
	github.com/subosito/gotenv v1.4.0 // indirect
	github.com/texttheater/golang-levenshtein/levenshtein v0.0.0-20200805054039-cae8b0eaed6c // indirect
	github.com/tklauser/go-sysconf v0.3.9 // indirect
	github.com/tklauser/numcpus v0.3.0 // indirect
	github.com/turbolent/prettier v0.0.0-20220320183459-661cc755135d // indirect
	github.com/vmihailenco/tagparser v0.1.1 // indirect
	github.com/whyrusleeping/go-keyspace v0.0.0-20160322163242-5b898ac5add1 // indirect
	github.com/whyrusleeping/timecache v0.0.0-20160911033111-cfcb2f1abfee // indirect
	github.com/x448/float16 v0.8.4 // indirect
	github.com/yusufpapurcu/wmi v1.2.2 // indirect
	github.com/zeebo/blake3 v0.2.3 // indirect
	go.opencensus.io v0.24.0 // indirect
	go.opentelemetry.io/otel/exporters/otlp/internal/retry v1.8.0 // indirect
	go.opentelemetry.io/otel/exporters/otlp/otlptrace v1.8.0 // indirect
	go.opentelemetry.io/proto/otlp v0.18.0 // indirect
	go.uber.org/dig v1.15.0 // indirect
	go.uber.org/fx v1.18.2 // indirect
	go.uber.org/zap v1.24.0 // indirect
	golang.org/x/net v0.8.0 // indirect
	golang.org/x/oauth2 v0.6.0 // indirect
	golang.org/x/term v0.6.0 // indirect
	golang.org/x/xerrors v0.0.0-20220907171357-04be3eba64a2 // indirect
	google.golang.org/appengine v1.6.7 // indirect
	gopkg.in/ini.v1 v1.66.6 // indirect
	gopkg.in/yaml.v2 v2.4.0 // indirect
	gopkg.in/yaml.v3 v3.0.1 // indirect
	lukechampine.com/blake3 v1.1.7 // indirect
	nhooyr.io/websocket v1.8.6 // indirect
)<|MERGE_RESOLUTION|>--- conflicted
+++ resolved
@@ -99,13 +99,9 @@
 )
 
 require (
-<<<<<<< HEAD
-	github.com/slok/go-http-metrics v0.10.0
-=======
 	github.com/coreos/go-semver v0.3.0
 	github.com/slok/go-http-metrics v0.10.0
 	golang.org/x/mod v0.8.0
->>>>>>> eec71fe4
 	gonum.org/v1/gonum v0.8.2
 )
 
