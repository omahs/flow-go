package flattener_test

import (
	"fmt"
	"testing"

	"github.com/stretchr/testify/require"

	"github.com/onflow/flow-go/ledger"
	"github.com/onflow/flow-go/ledger/common/testutils"
	"github.com/onflow/flow-go/ledger/complete/mtrie/flattener"
	"github.com/onflow/flow-go/ledger/complete/mtrie/node"
	"github.com/onflow/flow-go/ledger/complete/mtrie/trie"
)

func TestEmptyTrie(t *testing.T) {
	emptyTrie := trie.NewEmptyMTrie()

	itr := flattener.NewNodeIterator(emptyTrie.RootNode())
	require.True(t, nil == itr.Value()) // initial iterator should return nil

	require.False(t, itr.Next())
	require.Equal(t, emptyTrie.RootNode(), itr.Value())
	require.Equal(t, emptyTrie.RootNode(), itr.Value()) // test that recalling twice has no problem
	require.False(t, itr.Next())
	require.True(t, nil == itr.Value())
}

func TestPopulatedTrie(t *testing.T) {
	emptyTrie := trie.NewEmptyMTrie()

	// key: 0000...
<<<<<<< HEAD
	p1 := utils.PathByUint8(0)
	v1 := utils.LightPayload8('A', 'a')
=======
	p1 := testutils.PathByUint8(1)
	v1 := testutils.LightPayload8('A', 'a')
>>>>>>> ec0d00e4

	// key: 0100....
	p2 := testutils.PathByUint8(64)
	v2 := testutils.LightPayload8('B', 'b')

	paths := []ledger.Path{p1, p2}
	payloads := []ledger.Payload{*v1, *v2}

	testTrie, _, err := trie.NewTrieWithUpdatedRegisters(emptyTrie, paths, payloads, true)
	require.NoError(t, err)

	for itr := flattener.NewNodeIterator(testTrie.RootNode()); itr.Next(); {
		fmt.Println(itr.Value().FmtStr("", ""))
		fmt.Println()
	}

	itr := flattener.NewNodeIterator(testTrie.RootNode())

	require.True(t, itr.Next())
	p1_leaf := itr.Value()
	require.Equal(t, p1, *p1_leaf.Path())
	require.Equal(t, v1, p1_leaf.Payload())

	require.True(t, itr.Next())
	p2_leaf := itr.Value()
	require.Equal(t, p2, *p2_leaf.Path())
	require.Equal(t, v2, p2_leaf.Payload())

	require.True(t, itr.Next())
	p_parent := itr.Value()
	require.Equal(t, p1_leaf, p_parent.LeftChild())
	require.Equal(t, p2_leaf, p_parent.RightChild())

	require.True(t, itr.Next())
	root := itr.Value()
	require.Equal(t, testTrie.RootNode(), root)
	require.Equal(t, p_parent, root.LeftChild())
	require.True(t, nil == root.RightChild())

	require.False(t, itr.Next())
	require.True(t, nil == itr.Value())
}

func TestUniqueNodeIterator(t *testing.T) {
	t.Run("empty trie", func(t *testing.T) {
		emptyTrie := trie.NewEmptyMTrie()

		// visitedNodes is nil
		itr := flattener.NewUniqueNodeIterator(emptyTrie.RootNode(), nil)
		require.False(t, itr.Next())
		require.True(t, nil == itr.Value()) // initial iterator should return nil

		// visitedNodes is empty map
		visitedNodes := make(map[*node.Node]uint64)
		itr = flattener.NewUniqueNodeIterator(emptyTrie.RootNode(), visitedNodes)
		require.False(t, itr.Next())
		require.True(t, nil == itr.Value()) // initial iterator should return nil
	})

	t.Run("trie", func(t *testing.T) {
		emptyTrie := trie.NewEmptyMTrie()

		// key: 0000...
<<<<<<< HEAD
		p1 := utils.PathByUint8(0)
		v1 := utils.LightPayload8('A', 'a')
=======
		p1 := testutils.PathByUint8(1)
		v1 := testutils.LightPayload8('A', 'a')
>>>>>>> ec0d00e4

		// key: 0100....
		p2 := testutils.PathByUint8(64)
		v2 := testutils.LightPayload8('B', 'b')

		paths := []ledger.Path{p1, p2}
		payloads := []ledger.Payload{*v1, *v2}

		updatedTrie, _, err := trie.NewTrieWithUpdatedRegisters(emptyTrie, paths, payloads, true)
		require.NoError(t, err)

		//              n4
		//             /
		//            /
		//          n3
		//        /     \
		//      /         \
		//   n1 (p1/v1)     n2 (p2/v2)
		//

		expectedNodes := []*node.Node{
			updatedTrie.RootNode().LeftChild().LeftChild(),  // n1
			updatedTrie.RootNode().LeftChild().RightChild(), // n2
			updatedTrie.RootNode().LeftChild(),              // n3
			updatedTrie.RootNode(),                          // n4
		}

		// visitedNodes is nil
		i := 0
		for itr := flattener.NewUniqueNodeIterator(updatedTrie.RootNode(), nil); itr.Next(); {
			n := itr.Value()
			require.True(t, i < len(expectedNodes))
			require.Equal(t, expectedNodes[i], n)
			i++
		}
		require.Equal(t, i, len(expectedNodes))

		// visitedNodes is not nil, but it's pointless for iterating a single trie because
		// there isn't any shared sub-trie.
		visitedNodes := make(map[*node.Node]uint64)
		i = 0
		for itr := flattener.NewUniqueNodeIterator(updatedTrie.RootNode(), visitedNodes); itr.Next(); {
			n := itr.Value()
			visitedNodes[n] = uint64(i)

			require.True(t, i < len(expectedNodes))
			require.Equal(t, expectedNodes[i], n)
			i++
		}
		require.Equal(t, i, len(expectedNodes))
	})

	t.Run("forest", func(t *testing.T) {

		// tries is a slice of mtries to guarantee order.
		var tries []*trie.MTrie

		emptyTrie := trie.NewEmptyMTrie()

		// key: 0000...
<<<<<<< HEAD
		p1 := utils.PathByUint8(0)
		v1 := utils.LightPayload8('A', 'a')
=======
		p1 := testutils.PathByUint8(1)
		v1 := testutils.LightPayload8('A', 'a')
>>>>>>> ec0d00e4

		// key: 0100....
		p2 := testutils.PathByUint8(64)
		v2 := testutils.LightPayload8('B', 'b')

		paths := []ledger.Path{p1, p2}
		payloads := []ledger.Payload{*v1, *v2}

		trie1, _, err := trie.NewTrieWithUpdatedRegisters(emptyTrie, paths, payloads, true)
		require.NoError(t, err)

		// trie1
		//              n4
		//             /
		//            /
		//          n3
		//        /     \
		//      /         \
		//   n1 (p1/v1)     n2 (p2/v2)
		//

		tries = append(tries, trie1)

		// New trie reuses its parent's left sub-trie.

		// key: 1000...
		p3 := testutils.PathByUint8(128)
		v3 := testutils.LightPayload8('C', 'c')

		// key: 1100....
		p4 := testutils.PathByUint8(192)
		v4 := testutils.LightPayload8('D', 'd')

		paths = []ledger.Path{p3, p4}
		payloads = []ledger.Payload{*v3, *v4}

		trie2, _, err := trie.NewTrieWithUpdatedRegisters(trie1, paths, payloads, true)
		require.NoError(t, err)

		// trie2
		//              n8
		//             /   \
		//            /      \
		//          n3       n7
		//       (shared)   /   \
		//                /       \
		//              n5         n6
		//            (p3/v3)    (p4/v4)

		tries = append(tries, trie2)

		// New trie reuses its parent's right sub-trie, and left sub-trie's leaf node.

		// key: 0000...
		v5 := testutils.LightPayload8('E', 'e')

		paths = []ledger.Path{p1}
		payloads = []ledger.Payload{*v5}

		trie3, _, err := trie.NewTrieWithUpdatedRegisters(trie2, paths, payloads, true)
		require.NoError(t, err)

		// trie3
		//              n11
		//             /   \
		//            /      \
		//          n10       n7
		//         /   \    (shared)
		//       /       \
		//     n9         n2
		//  (p1/v5)    (shared)

		tries = append(tries, trie3)

		expectedNodes := []*node.Node{
			// unique nodes from trie1
			trie1.RootNode().LeftChild().LeftChild(),  // n1
			trie1.RootNode().LeftChild().RightChild(), // n2
			trie1.RootNode().LeftChild(),              // n3
			trie1.RootNode(),                          // n4
			// unique nodes from trie2
			trie2.RootNode().RightChild().LeftChild(),  // n5
			trie2.RootNode().RightChild().RightChild(), // n6
			trie2.RootNode().RightChild(),              // n7
			trie2.RootNode(),                           // n8
			// unique nodes from trie3
			trie3.RootNode().LeftChild().LeftChild(), // n9
			trie3.RootNode().LeftChild(),             // n10
			trie3.RootNode(),                         // n11
		}

		// Use visitedNodes to prevent revisiting shared sub-tries.
		visitedNodes := make(map[*node.Node]uint64)
		i := 0
		for _, trie := range tries {
			for itr := flattener.NewUniqueNodeIterator(trie.RootNode(), visitedNodes); itr.Next(); {
				n := itr.Value()
				visitedNodes[n] = uint64(i)

				require.True(t, i < len(expectedNodes))
				require.Equal(t, expectedNodes[i], n)
				i++
			}
		}
		require.Equal(t, i, len(expectedNodes))
	})

	t.Run("subtries", func(t *testing.T) {

		emptyTrie := trie.NewEmptyMTrie()

		// key: 0000...
		p1 := utils.PathByUint8(0)
		v1 := utils.LightPayload8('A', 'a')

		// key: 0100....
		p2 := utils.PathByUint8(64)
		v2 := utils.LightPayload8('B', 'b')

		paths := []ledger.Path{p1, p2}
		payloads := []ledger.Payload{*v1, *v2}

		trie1, _, err := trie.NewTrieWithUpdatedRegisters(emptyTrie, paths, payloads, true)
		require.NoError(t, err)

		// trie1
		//              n4
		//             /
		//            /
		//          n3
		//        /     \
		//      /         \
		//   n1 (p1/v1)     n2 (p2/v2)
		//

		// New trie reuses its parent's left sub-trie.

		// key: 1000...
		p3 := utils.PathByUint8(128)
		v3 := utils.LightPayload8('C', 'c')

		// key: 1100....
		p4 := utils.PathByUint8(192)
		v4 := utils.LightPayload8('D', 'd')

		paths = []ledger.Path{p3, p4}
		payloads = []ledger.Payload{*v3, *v4}

		trie2, _, err := trie.NewTrieWithUpdatedRegisters(trie1, paths, payloads, true)
		require.NoError(t, err)

		// trie2
		//              n8
		//             /   \
		//            /      \
		//          n3       n7
		//       (shared)   /   \
		//                /       \
		//              n5         n6
		//            (p3/v3)    (p4/v4)

		// New trie reuses its parent's right sub-trie, and left sub-trie's leaf node.

		// key: 0000...
		v5 := utils.LightPayload8('E', 'e')

		paths = []ledger.Path{p1}
		payloads = []ledger.Payload{*v5}

		trie3, _, err := trie.NewTrieWithUpdatedRegisters(trie2, paths, payloads, true)
		require.NoError(t, err)

		// trie3
		//              n11
		//             /   \
		//            /      \
		//          n10       n7
		//         /   \    (shared)
		//       /       \
		//     n9         n2
		//  (p1/v5)    (shared)

		leftSubtries := []*node.Node{
			trie1.RootNode().LeftChild(),
			trie2.RootNode().LeftChild(),
			trie3.RootNode().LeftChild(),
		}

		expectedNodesInLeftSubtries := []*node.Node{
			// unique nodes from trie1
			trie1.RootNode().LeftChild().LeftChild(),  // n1
			trie1.RootNode().LeftChild().RightChild(), // n2
			trie1.RootNode().LeftChild(),              // n3
			// unique nodes from trie3
			trie3.RootNode().LeftChild().LeftChild(), // n9
			trie3.RootNode().LeftChild(),             // n10
		}

		rightSubtries := []*node.Node{
			trie1.RootNode().RightChild(),
			trie2.RootNode().RightChild(),
			trie3.RootNode().RightChild(),
		}

		expectedNodesInRightSubtries := []*node.Node{
			// unique nodes from trie2
			trie2.RootNode().RightChild().LeftChild(),  // n5
			trie2.RootNode().RightChild().RightChild(), // n6
			trie2.RootNode().RightChild(),              // n7
		}

		testcases := []struct {
			roots         []*node.Node
			expectedNodes []*node.Node
		}{
			{leftSubtries, expectedNodesInLeftSubtries},
			{rightSubtries, expectedNodesInRightSubtries},
		}

		for _, tc := range testcases {
			visitedNodes := make(map[*node.Node]uint64)
			i := 0
			for _, n := range tc.roots {
				for itr := flattener.NewUniqueNodeIterator(n, visitedNodes); itr.Next(); {
					n := itr.Value()
					visitedNodes[n] = uint64(i)

					require.True(t, i < len(tc.expectedNodes))
					require.Equal(t, tc.expectedNodes[i], n)
					i++
				}
			}
			require.Equal(t, i, len(tc.expectedNodes))
		}
	})
}<|MERGE_RESOLUTION|>--- conflicted
+++ resolved
@@ -30,13 +30,8 @@
 	emptyTrie := trie.NewEmptyMTrie()
 
 	// key: 0000...
-<<<<<<< HEAD
-	p1 := utils.PathByUint8(0)
-	v1 := utils.LightPayload8('A', 'a')
-=======
-	p1 := testutils.PathByUint8(1)
+	p1 := testutils.PathByUint8(0)
 	v1 := testutils.LightPayload8('A', 'a')
->>>>>>> ec0d00e4
 
 	// key: 0100....
 	p2 := testutils.PathByUint8(64)
@@ -100,13 +95,8 @@
 		emptyTrie := trie.NewEmptyMTrie()
 
 		// key: 0000...
-<<<<<<< HEAD
-		p1 := utils.PathByUint8(0)
-		v1 := utils.LightPayload8('A', 'a')
-=======
-		p1 := testutils.PathByUint8(1)
+		p1 := testutils.PathByUint8(0)
 		v1 := testutils.LightPayload8('A', 'a')
->>>>>>> ec0d00e4
 
 		// key: 0100....
 		p2 := testutils.PathByUint8(64)
@@ -167,13 +157,8 @@
 		emptyTrie := trie.NewEmptyMTrie()
 
 		// key: 0000...
-<<<<<<< HEAD
-		p1 := utils.PathByUint8(0)
-		v1 := utils.LightPayload8('A', 'a')
-=======
-		p1 := testutils.PathByUint8(1)
+		p1 := testutils.PathByUint8(0)
 		v1 := testutils.LightPayload8('A', 'a')
->>>>>>> ec0d00e4
 
 		// key: 0100....
 		p2 := testutils.PathByUint8(64)
@@ -286,12 +271,12 @@
 		emptyTrie := trie.NewEmptyMTrie()
 
 		// key: 0000...
-		p1 := utils.PathByUint8(0)
-		v1 := utils.LightPayload8('A', 'a')
+		p1 := testutils.PathByUint8(0)
+		v1 := testutils.LightPayload8('A', 'a')
 
 		// key: 0100....
-		p2 := utils.PathByUint8(64)
-		v2 := utils.LightPayload8('B', 'b')
+		p2 := testutils.PathByUint8(64)
+		v2 := testutils.LightPayload8('B', 'b')
 
 		paths := []ledger.Path{p1, p2}
 		payloads := []ledger.Payload{*v1, *v2}
@@ -312,12 +297,12 @@
 		// New trie reuses its parent's left sub-trie.
 
 		// key: 1000...
-		p3 := utils.PathByUint8(128)
-		v3 := utils.LightPayload8('C', 'c')
+		p3 := testutils.PathByUint8(128)
+		v3 := testutils.LightPayload8('C', 'c')
 
 		// key: 1100....
-		p4 := utils.PathByUint8(192)
-		v4 := utils.LightPayload8('D', 'd')
+		p4 := testutils.PathByUint8(192)
+		v4 := testutils.LightPayload8('D', 'd')
 
 		paths = []ledger.Path{p3, p4}
 		payloads = []ledger.Payload{*v3, *v4}
@@ -338,7 +323,7 @@
 		// New trie reuses its parent's right sub-trie, and left sub-trie's leaf node.
 
 		// key: 0000...
-		v5 := utils.LightPayload8('E', 'e')
+		v5 := testutils.LightPayload8('E', 'e')
 
 		paths = []ledger.Path{p1}
 		payloads = []ledger.Payload{*v5}
