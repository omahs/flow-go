--- conflicted
+++ resolved
@@ -28,12 +28,9 @@
 // it returns (nil, err) if running into any exception
 func ReadCheckpointV6(dir string, fileName string, logger *zerolog.Logger) ([]*trie.MTrie, error) {
 	// TODO: read the main file and check the version
-<<<<<<< HEAD
-=======
 
 	logger.Info().Msgf("reading v6 checkpoint file")
 
->>>>>>> 19f57b9a
 	headerPath := filePathCheckpointHeader(dir, fileName)
 	subtrieChecksums, topTrieChecksum, err := readCheckpointHeader(headerPath)
 	if err != nil {
@@ -87,62 +84,6 @@
 	defer func(f *os.File) {
 		f.Close()
 	}(closable)
-<<<<<<< HEAD
-
-	var bufReader io.Reader = bufio.NewReaderSize(closable, defaultBufioReadSize)
-	reader := NewCRC32Reader(bufReader)
-
-	// read the magic bytes and header
-	version, err := readVersion(reader)
-	if err != nil {
-		return nil, 0, err
-	}
-
-	if version != VersionV6 {
-		return nil, 0, fmt.Errorf("wrong version: %v", version)
-	}
-
-	// read the subtrie level
-	subtrieCount, err := readSubtrieCount(reader)
-	if err != nil {
-		return nil, 0, err
-	}
-
-	subtrieChecksums := make([]uint32, subtrieCount)
-	for i := uint16(0); i < subtrieCount; i++ {
-		sum, err := readCRC32Sum(reader)
-		if err != nil {
-			return nil, 0, fmt.Errorf("could not read %v-th subtrie checksum from checkpoint header: %w", i, err)
-		}
-		subtrieChecksums[i] = sum
-	}
-
-	// read top level trie checksum
-	topTrieChecksum, err := readCRC32Sum(reader)
-	if err != nil {
-		return nil, 0, fmt.Errorf("could not read checkpoint top level trie checksum in chechpoint summary: %w", err)
-	}
-
-	// calculate the actual checksum
-	actualSum := reader.Crc32()
-
-	// read the stored checksum, and compare with the actual sum
-	// the same Crc32 reader is being used for simplicity, but the updated checksum
-	// won't be used.
-	expectedSum, err := readCRC32Sum(reader)
-	if err != nil {
-		return nil, 0, fmt.Errorf("could not read checkpoint header checksum: %w", err)
-	}
-
-	if actualSum != expectedSum {
-		return nil, 0, fmt.Errorf("invalid checksum in checkpoint header, expected %v, actual %v",
-			expectedSum, actualSum)
-	}
-
-	return subtrieChecksums, topTrieChecksum, nil
-}
-=======
->>>>>>> 19f57b9a
 
 	var bufReader io.Reader = bufio.NewReaderSize(closable, defaultBufioReadSize)
 	reader := NewCRC32Reader(bufReader)
@@ -267,7 +208,6 @@
 	return parts, nil
 }
 
-<<<<<<< HEAD
 var errCheckpointFileExist = errors.New("checkpoint file exists already")
 
 // noneCheckpointFileExist check if none of the checkpoint header file or the part files exist
@@ -288,8 +228,6 @@
 	return fmt.Errorf("checkpoint part file already exist %v: %w", matched, errCheckpointFileExist)
 }
 
-=======
->>>>>>> 19f57b9a
 func readSubTriesConcurrently(dir string, fileName string, subtrieChecksums []uint32) ([][]*node.Node, error) {
 	numOfSubTries := len(subtrieChecksums)
 	resultChs := make([]chan *resultReadSubTrie, 0, numOfSubTries)
@@ -407,7 +345,6 @@
 	_, err = io.ReadFull(f, footer)
 	if err != nil {
 		return 0, 0, fmt.Errorf("could not read footer: %w", err)
-<<<<<<< HEAD
 	}
 
 	nodeCount, err := decodeSubtrieFooter(footer)
@@ -422,22 +359,6 @@
 		return 0, 0, fmt.Errorf("cannot read checksum for sub trie file: %w", err)
 	}
 
-=======
-	}
-
-	nodeCount, err := decodeSubtrieFooter(footer)
-	if err != nil {
-		return 0, 0, fmt.Errorf("could not decode subtrie node count: %w", err)
-	}
-
-	// the subtrie checksum from the checkpoint header file must be same
-	// as the checksum included in the subtrie file
-	expectedSum, err := readCRC32Sum(f)
-	if err != nil {
-		return 0, 0, fmt.Errorf("cannot read checksum for sub trie file: %w", err)
-	}
-
->>>>>>> 19f57b9a
 	return nodeCount, expectedSum, nil
 }
 
@@ -451,11 +372,6 @@
 // 7. trie count
 // 6. checksum
 func readTopLevelTries(dir string, fileName string, subtrieNodes [][]*node.Node, topTrieChecksum uint32) ([]*trie.MTrie, error) {
-<<<<<<< HEAD
-	// TODO: read subtrie count
-
-=======
->>>>>>> 19f57b9a
 	filepath, _ := filePathTopTries(dir, fileName)
 	file, err := os.Open(filepath)
 	if err != nil {
@@ -466,11 +382,6 @@
 		_ = file.Close()
 	}()
 
-<<<<<<< HEAD
-	// TODO: read checksum and validate
-
-=======
->>>>>>> 19f57b9a
 	topLevelNodesCount, triesCount, expectedSum, err := readTopTriesFooter(file)
 	if err != nil {
 		return nil, fmt.Errorf("could not read top tries footer: %w", err)
@@ -490,10 +401,6 @@
 	tries := make([]*trie.MTrie, triesCount)
 
 	totalSubTrieNodeCount := computeTotalSubTrieNodeCount(subtrieNodes)
-<<<<<<< HEAD
-	// TODO: read subtrie Node count and validate
-=======
->>>>>>> 19f57b9a
 
 	var bufReader io.Reader = bufio.NewReaderSize(file, defaultBufioReadSize)
 	reader := NewCRC32Reader(bufReader)
@@ -573,10 +480,6 @@
 		return 0, err
 	}
 	return decodeSubtrieCount(bytes)
-<<<<<<< HEAD
-
-=======
->>>>>>> 19f57b9a
 }
 
 func readCRC32Sum(reader io.Reader) (uint32, error) {
