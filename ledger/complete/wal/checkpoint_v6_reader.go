--- conflicted
+++ resolved
@@ -121,8 +121,6 @@
 	actualSum := reader.Crc32()
 
 	// read the stored checksum, and compare with the actual sum
-	// the same Crc32 reader is being used for simplicity, but the updated checksum
-	// won't be used.
 	expectedSum, err := readCRC32Sum(reader)
 	if err != nil {
 		return nil, 0, fmt.Errorf("could not read checkpoint header checksum: %w", err)
@@ -256,11 +254,10 @@
 			expectedSum, actualSum)
 	}
 
-<<<<<<< HEAD
-	// compare the checksum with the checksum stored in checkpoint header file
-	if checksum != actualSum {
-		return nil, fmt.Errorf("invalid checksum in checkpoint header and subtrie header, expected %v, actual %v",
-			checksum, actualSum)
+	// read the checksum and discard, since we only care about whether reachedEOF
+	_, err = io.ReadFull(reader, scratch[:crc32SumSize])
+	if err != nil {
+		return nil, fmt.Errorf("could not read subtrie file's checksum: %w", err)
 	}
 
 	err = reachedEOF(reader)
@@ -268,10 +265,8 @@
 		return nil, err
 	}
 
-=======
 	// TODO: simplify getNodeByIndex() logic if we reslice nodes here to remove the nil node at index 0.
 	// return nodes[1:], nil
->>>>>>> f799ce71
 	return nodes, nil
 }
 
@@ -400,6 +395,12 @@
 			expectedSum, actualSum)
 	}
 
+	// read the checksum and discard, since we only care about whether reachedEOF
+	_, err = io.ReadFull(reader, scratch[:crc32SumSize])
+	if err != nil {
+		return nil, fmt.Errorf("could not read checksum from top trie file: %w", err)
+	}
+
 	err = reachedEOF(reader)
 	if err != nil {
 		return nil, err
@@ -521,9 +522,10 @@
 // it returns nil if reached EOF
 // any error returned are exception
 func reachedEOF(reader io.Reader) error {
-	_, err := reader.Read(make([]byte, 1))
+	b := make([]byte, 1)
+	_, err := reader.Read(b)
 	if errors.Is(err, io.EOF) {
 		return nil
 	}
-	return fmt.Errorf("expect to reach EOF, but didn't: %w", err)
+	return fmt.Errorf("expect to reach EOF, but didn't %v: %w", b, err)
 }