--- conflicted
+++ resolved
@@ -517,9 +517,6 @@
 }
 
 func logProgress(msg string, estimatedSubtrieNodeCount int, logger zerolog.Logger) func(nodeCounter uint64) {
-<<<<<<< HEAD
-	lg := util.LogProgress(logger, msg, estimatedSubtrieNodeCount)
-=======
 	lg := util.LogProgress(
 		logger,
 		util.DefaultLogProgressConfig(
@@ -527,7 +524,6 @@
 			estimatedSubtrieNodeCount,
 		),
 	)
->>>>>>> d488ae3b
 	return func(index uint64) {
 		lg(1)
 	}
