package wal

import (
	"bufio"
	"encoding/binary"
	"encoding/hex"
	"fmt"
	"io"
	"os"

	"github.com/rs/zerolog"

	"github.com/onflow/flow-go/ledger/complete/mtrie/flattener"
	"github.com/onflow/flow-go/ledger/complete/mtrie/node"
	"github.com/onflow/flow-go/ledger/complete/mtrie/trie"
	utilsio "github.com/onflow/flow-go/utils/io"
)

const subtrieLevel = 4
const subtrieCount = 1 << subtrieLevel

func subtrieCountByLevel(level uint16) int {
	return 1 << level
}

type resultStoringSubTrie struct {
	Index     int
	Roots     map[*node.Node]uint64 // node index for root nodes
	NodeCount uint64
	Checksum  uint32
	Err       error
}

// StoreCheckpointV6 stores checkpoint file into a main file and 17 file parts.
// the main file stores:
// 		1. version
//		2. checksum of each part file (17 in total)
// 		3. checksum of the main file itself
// 	the first 16 files parts contain the trie nodes below the subtrieLevel
//	the last part file contains the top level trie nodes above the subtrieLevel and all the trie root nodes.
func StoreCheckpointV6(
	tries []*trie.MTrie, outputDir string, outputFile string, logger *zerolog.Logger) error {
	if len(tries) == 0 {
		logger.Info().Msg("no tries to be checkpointed")
		return nil
	}

	first, last := tries[0], tries[len(tries)-1]
	logger.Info().
		Str("first_hash", first.RootHash().String()).
		Uint64("first_reg_count", first.AllocatedRegCount()).
		Str("last", last.RootHash().String()).
		Uint64("last_reg_count", last.AllocatedRegCount()).
		Int("version", 6).
		Msgf("storing checkpoint for %v tries to %v", len(tries), outputDir)

	subtrieRoots := createSubTrieRoots(tries)

	subTrieRootIndices, subTriesNodeCount, subTrieChecksums, err := storeSubTrieConcurrently(
		subtrieRoots,
		estimateSubtrieNodeCount(last), // considering the last trie most likely have more registers than others
		subTrieRootAndTopLevelTrieCount(tries),
		outputDir,
		outputFile,
		logger,
	)
	if err != nil {
		return fmt.Errorf("could not store sub trie: %w", err)
	}

	logger.Info().Msgf("subtrie have been stored. sub trie node count: %v", subTriesNodeCount)

	topTrieChecksum, err := storeTopLevelNodesAndTrieRoots(
		tries, subTrieRootIndices, subTriesNodeCount, outputDir, outputFile, logger)
	if err != nil {
		return fmt.Errorf("could not store top level tries: %w", err)
	}

	err = storeCheckpointHeader(subTrieChecksums, topTrieChecksum, outputDir, outputFile, logger)
	if err != nil {
		return fmt.Errorf("could not store checkpoint header: %w", err)
	}

	logger.Info().Msgf("checkpoint file has been successfully stored at %v/%v", outputDir, outputFile)

	return nil
}

// 		1. version
//		2. subtrieLevel
//		2. checksum of each part file (17 in total)
// 		3. checksum of the main file itself
func storeCheckpointHeader(
	subTrieChecksums []uint32,
	topTrieChecksum uint32,
	outputDir string,
	outputFile string,
	logger *zerolog.Logger,
) error {
	// sanity check
	if len(subTrieChecksums) != subtrieCountByLevel(subtrieLevel) {
		return fmt.Errorf("expect subtrie level %v to have %v checksums, but got %v",
			subtrieLevel, subtrieCountByLevel(subtrieLevel), len(subTrieChecksums))
	}

	closable, err := createWriterForCheckpointHeader(outputDir, outputFile, logger)
	if err != nil {
		return fmt.Errorf("could not store checkpoint header: %w", err)
	}
	defer func() {
		closeErr := closable.Close()
		// Return close error if there isn't any prior error to return.
		if err == nil {
			err = closeErr
		}
	}()

	writer := NewCRC32Writer(closable)

	// write version
	_, err = writer.Write(encodeVersion(MagicBytes, VersionV6))
	if err != nil {
		return fmt.Errorf("cannot write version into checkpoint header: %w", err)
	}

	// encode subtrieCount
	_, err = writer.Write(encodeSubtrieCount(subtrieCount))
	if err != nil {
		return fmt.Errorf("cannot write subtrie level into checkpoint header: %w", err)
	}

	//  write subtrie checksums
	for i, subtrieSum := range subTrieChecksums {
		_, err = writer.Write(encodeCRC32Sum(subtrieSum))
		if err != nil {
			return fmt.Errorf("cannot write %v-th subtriechecksum into checkpoint header: %w", i, err)
		}
	}

	// write top level trie checksum
	_, err = writer.Write(encodeCRC32Sum(topTrieChecksum))
	if err != nil {
		return fmt.Errorf("cannot write top level trie checksum into checkpoint header: %w", err)
	}

	// write checksum to the end of the file
	checksum := writer.Crc32()
	_, err = writer.Write(encodeCRC32Sum(checksum))
	if err != nil {
		return fmt.Errorf("cannot write CRC32 checksum to checkpoint header: %w", err)
	}
	return nil
}

func createWriterForCheckpointHeader(outputDir string, outputFile string, logger *zerolog.Logger) (io.WriteCloser, error) {
	fullPath := filePathCheckpointHeader(outputDir, outputFile)
	if utilsio.FileExists(fullPath) {
		return nil, fmt.Errorf("checkpoint file already exists at %v", fullPath)
	}

	return createClosableWriter(outputDir, logger, outputFile, fullPath)
}

// 17th part file contains:
// 1. checkpoint version TODO
// 2. checkpoint file part index TODO
// 3. subtrieNodeCount TODO
// 4. top level nodes
// 5. trie roots
// 6. node count
// 7. trie count
// 6. checksum
func storeTopLevelNodesAndTrieRoots(
	tries []*trie.MTrie,
	subTrieRootIndices map[*node.Node]uint64,
	subTriesNodeCount uint64,
	outputDir string,
	outputFile string,
	logger *zerolog.Logger,
) (uint32, error) {
	// the remaining nodes and data will be stored into the same file
	closable, err := createWriterForTopTries(outputDir, outputFile, logger)
	if err != nil {
		return 0, fmt.Errorf("could not create writer for top tries: %w", err)
	}
	defer func() {
		closeErr := closable.Close()
		// Return close error if there isn't any prior error to return.
		if err == nil {
			err = closeErr
		}
	}()

	writer := NewCRC32Writer(closable)

	// write subTriesNodeCount
	_, err = writer.Write(encodeNodeCount(subTriesNodeCount))
	if err != nil {
		return 0, fmt.Errorf("could not write subtrie node count: %w", err)
	}

	topLevelNodeIndices, topLevelNodesCount, err := storeTopLevelNodes(
		tries,
		subTrieRootIndices,
		subTriesNodeCount+1, // the counter is 1 more than the node count, because the first item is nil
		writer)

	if err != nil {
		return 0, fmt.Errorf("could not store top level nodes: %w", err)
	}

	logger.Info().Msgf("top level nodes have been stored. top level node count: %v", topLevelNodesCount)

	err = storeTries(tries, topLevelNodeIndices, writer)
	if err != nil {
		return 0, fmt.Errorf("could not store trie root nodes: %w", err)
	}

	checksum, err := storeTopLevelTrieFooter(topLevelNodesCount, uint16(len(tries)), writer)
	if err != nil {
		return 0, fmt.Errorf("could not store footer: %w", err)
	}

	return checksum, nil
}

func createSubTrieRoots(tries []*trie.MTrie) [subtrieCount][]*node.Node {
	var subtrieRoots [subtrieCount][]*node.Node
	for i := 0; i < len(subtrieRoots); i++ {
		subtrieRoots[i] = make([]*node.Node, len(tries))
	}

	for trieIndex, t := range tries {
		// subtries is an array with subtrieCount trie nodes
		// in breadth-first order at subtrieLevel of the trie `t`
		subtries := getNodesAtLevel(t.RootNode(), subtrieLevel)
		for subtrieIndex, subtrieRoot := range subtries {
			subtrieRoots[subtrieIndex][trieIndex] = subtrieRoot
		}
	}
	return subtrieRoots
}

// estimateSubtrieNodeCount estimate the average number of registers in each subtrie.
func estimateSubtrieNodeCount(trie *trie.MTrie) int {
	estimatedTrieNodeCount := 2*int(trie.AllocatedRegCount()) - 1
	return estimatedTrieNodeCount / subtrieCount
}

// subTrieRootAndTopLevelTrieCount return the total number of subtrie root nodes
// and top level trie nodes for given number of tries
// it is used for preallocating memory for the map that holds all unique nodes in
// all sub trie roots and top level trie nodoes.
// the top level trie nodes has nearly same number of nodes as subtrie node count at subtrieLevel
// that's it needs to * 2.
func subTrieRootAndTopLevelTrieCount(tries []*trie.MTrie) int {
	return len(tries) * subtrieCount * 2
}

func storeSubTrieConcurrently(
	subtrieRoots [subtrieCount][]*node.Node,
	estimatedSubtrieNodeCount int, // useful for preallocating memory for building unique node map when processing sub tries
	subAndTopNodeCount int, // useful for preallocating memory for the node indices map to be returned
	outputDir string,
	outputFile string,
	logger *zerolog.Logger,
) (
	map[*node.Node]uint64, // node indices
	uint64, // node count
	[]uint32, //checksums
	error, // any exception
) {
	logger.Info().Msgf("storing %v subtrie groups with average node count %v for each subtrie", subtrieCount, estimatedSubtrieNodeCount)

	resultChs := make([]chan *resultStoringSubTrie, 0, len(subtrieRoots))
	for i, subTrieRoot := range subtrieRoots {
		resultCh := make(chan *resultStoringSubTrie)
		go func(i int, subTrieRoot []*node.Node) {
			roots, nodeCount, checksum, err := storeCheckpointSubTrie(
				i, subTrieRoot, estimatedSubtrieNodeCount, outputDir, outputFile, logger)
			resultCh <- &resultStoringSubTrie{
				Index:     i,
				Roots:     roots,
				NodeCount: nodeCount,
				Checksum:  checksum,
				Err:       err,
			}
			close(resultCh)
		}(i, subTrieRoot)
		resultChs = append(resultChs, resultCh)
	}

	logger.Info().Msgf("subtrie roots have been stored")

	results := make(map[*node.Node]uint64, subAndTopNodeCount)
	results[nil] = 0
	nodeCounter := uint64(0)
	checksums := make([]uint32, 0, len(resultChs))
	for _, resultCh := range resultChs {
		result := <-resultCh
		if result.Err != nil {
			return nil, 0, nil, fmt.Errorf("fail to store %v-th subtrie, trie: %w", result.Index, result.Err)
		}

		for root, index := range result.Roots {
			// the original index is relative to the subtrie file itself.
			// but we need a global index to be referenced by top level trie,
			// therefore we need to add the nodeCounter
			results[root] = index + nodeCounter
		}
		nodeCounter += result.NodeCount
		checksums = append(checksums, result.Checksum)
	}

	return results, nodeCounter, checksums, nil
}

func createWriterForTopTries(dir string, file string, logger *zerolog.Logger) (io.WriteCloser, error) {
	fullPath, topTriesFileName := filePathTopTries(dir, file)
	if utilsio.FileExists(fullPath) {
		return nil, fmt.Errorf("checkpoint file for top tries %s already exists", fullPath)
	}

	return createClosableWriter(dir, logger, topTriesFileName, fullPath)
}

func createWriterForSubtrie(dir string, file string, logger *zerolog.Logger, index int) (io.WriteCloser, error) {
	fullPath, subTriesFileName, err := filePathSubTries(dir, file, index)
	if err != nil {
		return nil, err
	}
	if utilsio.FileExists(fullPath) {
		return nil, fmt.Errorf("checkpoint file for %v-th sub trie %s already exists", index, fullPath)
	}

	return createClosableWriter(dir, logger, subTriesFileName, fullPath)
}

func createClosableWriter(dir string, logger *zerolog.Logger, fileName string, fullPath string) (io.WriteCloser, error) {
	tmpFile, err := os.CreateTemp(dir, fmt.Sprintf("writing-%v-*", fileName))
	if err != nil {
		return nil, fmt.Errorf("could not create temporary file for checkpoint toptries: %w", err)
	}

	writer := bufio.NewWriterSize(tmpFile, defaultBufioWriteSize)
	return &SyncOnCloseRenameFile{
		logger:     logger,
		file:       tmpFile,
		targetName: fullPath,
		Writer:     writer,
	}, nil
}

// subtrie file contains:
// 1. checkpoint version // TODO
// 2. nodes
// 3. node count
// 4. checksum
func storeCheckpointSubTrie(
	i int,
	roots []*node.Node,
	estimatedSubtrieNodeCount int,
	outputDir string,
	outputFile string,
	logger *zerolog.Logger,
) (
	map[*node.Node]uint64, uint64, uint32, error) {

	closable, err := createWriterForSubtrie(outputDir, outputFile, logger, i)
	if err != nil {
		return nil, 0, 0, fmt.Errorf("could not create writer for sub trie: %w", err)
	}

	defer func() {
		closeErr := closable.Close()
		// Return close error if there isn't any prior error to return.
		if err == nil {
			err = closeErr
		}
	}()

	// create a CRC32 writer, so that any bytes passed to the writer will
	// be used to calculate CRC32 checksum
	writer := NewCRC32Writer(closable)
<<<<<<< HEAD

	// write file part index
	_, err = writer.Write(encodeFileIndex(uint16(i)))
	if err != nil {
		return nil, 0, 0, fmt.Errorf("could not write file part index: %w", err)
	}

=======
>>>>>>> c4a2eab5
	// topLevelNodes contains all unique nodes of given tries
	// from root to subtrie root and their index
	// (ordered by node traversal sequence).
	// Index 0 is a special case with nil node.
	subtrieRootNodes := make(map[*node.Node]uint64, subtrieCount)

	// nodeCounter is counter for all unique nodes.
	// It starts from 1, as 0 marks nil node.
	nodeCounter := uint64(1)

	logging := logProgress(fmt.Sprintf("storing %v-th sub trie roots", i), estimatedSubtrieNodeCount, logger)

	// traversedSubtrieNodes contains all unique nodes of subtries of the same path and their index.
	traversedSubtrieNodes := make(map[*node.Node]uint64, estimatedSubtrieNodeCount)
	// index 0 is nil, it can be used in a node's left child or right child to indicate
	// a node's left child or right child is nil
	traversedSubtrieNodes[nil] = 0

	scratch := make([]byte, 1024*4)
	for _, root := range roots {
		// Note: nodeCounter is to assign an global index to each node in the order of it being seralized
		// into the checkpoint file. Therefore, it has to be reused when iterating each subtrie.
		// storeUniqueNodes will add the unique visited node into traversedSubtrieNodes with key as the node
		// itself, and value as n-th node being seralized in the checkpoint file.
		nodeCounter, err = storeUniqueNodes(root, traversedSubtrieNodes, nodeCounter, scratch, writer, logging)
		if err != nil {
			return nil, 0, 0, fmt.Errorf("fail to store nodes in step 1 for subtrie root %v: %w", root.Hash(), err)
		}
		// Save subtrie root node index in topLevelNodes,
		// so when traversing top level tries
		// (from level 0 to subtrieLevel) using topLevelNodes,
		// node iterator skips subtrie as visited nodes.
		subtrieRootNodes[root] = traversedSubtrieNodes[root]
	}

	// -1 to account for 0 node meaning nil
	totalNodeCount := nodeCounter - 1

	// write total number of node as footer
<<<<<<< HEAD
	footer := encodeNodeCount(totalNodeCount)
	_, err = writer.Write(footer)
=======
	checksum, err := storeSubtrieFooter(totalNodeCount, writer)
>>>>>>> c4a2eab5
	if err != nil {
		return nil, 0, 0, fmt.Errorf("could not store subtrie footer %w", err)
	}

	return subtrieRootNodes, totalNodeCount, checksum, nil
}

func storeTopLevelNodes(
	tries []*trie.MTrie,
	subTrieRootIndices map[*node.Node]uint64,
	initNodeCounter uint64,
	writer io.Writer) (
	map[*node.Node]uint64,
	uint64,
	error) {
	scratch := make([]byte, 1024*4)
	nodeCounter := initNodeCounter
	var err error
	for _, t := range tries {
		root := t.RootNode()
		if root == nil {
			continue
		}
		// if we iterate through the root trie with an empty visited nodes map, then it will iterate through
		// all nodes at all levels. In order to skip the nodes above subtrieLevel, since they have been seralized in step 1,
		// we will need to pass in a visited nodes map that contains all the subtrie root nodes, which is the topLevelNodes.
		// The topLevelNodes was built in step 1, when seralizing each subtrie root nodes.
		nodeCounter, err = storeUniqueNodes(root, subTrieRootIndices, nodeCounter, scratch, writer, func(uint64) {})
		if err != nil {
			return nil, 0, fmt.Errorf("fail to store nodes in step 2 for root trie %v: %w", root.Hash(), err)
		}
	}

	topLevelNodesCount := nodeCounter - initNodeCounter
	return subTrieRootIndices, topLevelNodesCount, nil
}

func storeTries(
	tries []*trie.MTrie,
	topLevelNodes map[*node.Node]uint64,
	writer io.Writer) error {
	scratch := make([]byte, 1024*4)
	for _, t := range tries {
		rootNode := t.RootNode()

		// Get root node index
		rootIndex, found := topLevelNodes[rootNode]
		if !found {
			rootHash := t.RootHash()
			return fmt.Errorf("internal error: missing node with hash %s", hex.EncodeToString(rootHash[:]))
		}

		encTrie := flattener.EncodeTrie(t, rootIndex, scratch)
		_, err := writer.Write(encTrie)
		if err != nil {
			return fmt.Errorf("cannot serialize trie: %w", err)
		}
	}

	return nil
}

func storeTopLevelTrieFooter(topLevelNodesCount uint64, rootTrieCount uint16, writer *Crc32Writer) (uint32, error) {
	footer := encodeFooter(topLevelNodesCount, rootTrieCount)
	_, err := writer.Write(footer)
	if err != nil {
		return 0, fmt.Errorf("cannot write checkpoint footer: %w", err)
	}

	// write checksum to the end of the file
	checksum := writer.Crc32()
	_, err = writer.Write(encodeCRC32Sum(checksum))
	if err != nil {
		return 0, fmt.Errorf("cannot write CRC32 checksum to top level part file: %w", err)
	}

	return checksum, nil
}

func storeSubtrieFooter(nodeCount uint64, writer *Crc32Writer) (uint32, error) {
	footer := encodeSubtrieFooter(nodeCount)
	_, err := writer.Write(footer)
	if err != nil {
		return 0, fmt.Errorf("cannot write checkpoint subtrie footer: %w", err)
	}

	// write checksum to the end of the file
	crc32Sum := writer.Crc32()
	_, err = writer.Write(encodeCRC32Sum(crc32Sum))
	if err != nil {
		return 0, fmt.Errorf("cannot write CRC32 checksum %v", err)
	}
	return crc32Sum, nil
}

func encodeFooter(topLevelNodesCount uint64, rootTrieCount uint16) []byte {
	footer := make([]byte, encNodeCountSize+encTrieCountSize)
	binary.BigEndian.PutUint64(footer, topLevelNodesCount)
	binary.BigEndian.PutUint16(footer[encNodeCountSize:], rootTrieCount)
	return footer
}

func decodeFooter(footer []byte) (uint64, uint16, error) {
	const footerSize = encNodeCountSize + encTrieCountSize // footer doesn't include crc32 sum
	if len(footer) != footerSize {
		return 0, 0, fmt.Errorf("wrong footer size, expect %v, got %v", footerSize, len(footer))
	}
	nodesCount := binary.BigEndian.Uint64(footer)
	triesCount := binary.BigEndian.Uint16(footer[encNodeCountSize:])
	return nodesCount, triesCount, nil
}

func encodeNodeCount(totalNodeCount uint64) []byte {
	footer := make([]byte, encNodeCountSize)
	binary.BigEndian.PutUint64(footer, totalNodeCount)
	return footer
}

func decodeNodeCount(footer []byte) (uint64, error) {
	if len(footer) != encNodeCountSize {
		return 0, fmt.Errorf("wrong subtrie footer size, expect %v, got %v", encNodeCountSize, len(footer))
	}
	nodesCount := binary.BigEndian.Uint64(footer)
	return nodesCount, nil
}

func encodeCRC32Sum(checksum uint32) []byte {
	buf := make([]byte, crc32SumSize)
	binary.BigEndian.PutUint32(buf, checksum)
	return buf
}

func decodeCRC32Sum(encoded []byte) (uint32, error) {
	if len(encoded) != crc32SumSize {
		return 0, fmt.Errorf("wrong crc32sum size, expect %v, got %v", crc32SumSize, len(encoded))
	}
	return binary.BigEndian.Uint32(encoded), nil
}

func encodeVersion(magic uint16, version uint16) []byte {
	// Write header: magic (2 bytes) + version (2 bytes)
	header := make([]byte, encMagicSize+encVersionSize)
	binary.BigEndian.PutUint16(header, magic)
	binary.BigEndian.PutUint16(header[encMagicSize:], version)
	return header
}

func decodeVersion(encoded []byte) (uint16, uint16, error) {
	if len(encoded) != encMagicSize+encVersionSize {
		return 0, 0, fmt.Errorf("wrong version size, expect %v, got %v", encMagicSize+encVersionSize, len(encoded))
	}
	magicBytes := binary.BigEndian.Uint16(encoded)
	version := binary.BigEndian.Uint16(encoded[encMagicSize:])
	return magicBytes, version, nil
}

func encodeSubtrieCount(level uint16) []byte {
	bytes := make([]byte, encSubtrieCountSize)
	binary.BigEndian.PutUint16(bytes, level)
	return bytes
}

func decodeSubtrieCount(encoded []byte) (uint16, error) {
	if len(encoded) != encSubtrieCountSize {
		return 0, fmt.Errorf("wrong subtrie level size, expect %v, got %v", encSubtrieCountSize, len(encoded))
	}
	return binary.BigEndian.Uint16(encoded), nil
}

func encodeFileIndex(index uint16) []byte {
	header := make([]byte, encFilePartIndexSize)
	binary.BigEndian.PutUint16(header, index)
	return header
}

func decodeFileIndex(encoded []byte) (uint16, error) {
	if len(encoded) != encFilePartIndexSize {
		return 0, fmt.Errorf("wrong encoded file size, expect %v, got %v", encFilePartIndexSize, len(encoded))
	}
	return binary.BigEndian.Uint16(encoded), nil
}<|MERGE_RESOLUTION|>--- conflicted
+++ resolved
@@ -193,12 +193,6 @@
 
 	writer := NewCRC32Writer(closable)
 
-	// write subTriesNodeCount
-	_, err = writer.Write(encodeNodeCount(subTriesNodeCount))
-	if err != nil {
-		return 0, fmt.Errorf("could not write subtrie node count: %w", err)
-	}
-
 	topLevelNodeIndices, topLevelNodesCount, err := storeTopLevelNodes(
 		tries,
 		subTrieRootIndices,
@@ -382,16 +376,7 @@
 	// create a CRC32 writer, so that any bytes passed to the writer will
 	// be used to calculate CRC32 checksum
 	writer := NewCRC32Writer(closable)
-<<<<<<< HEAD
-
-	// write file part index
-	_, err = writer.Write(encodeFileIndex(uint16(i)))
-	if err != nil {
-		return nil, 0, 0, fmt.Errorf("could not write file part index: %w", err)
-	}
-
-=======
->>>>>>> c4a2eab5
+
 	// topLevelNodes contains all unique nodes of given tries
 	// from root to subtrie root and their index
 	// (ordered by node traversal sequence).
@@ -431,12 +416,7 @@
 	totalNodeCount := nodeCounter - 1
 
 	// write total number of node as footer
-<<<<<<< HEAD
-	footer := encodeNodeCount(totalNodeCount)
-	_, err = writer.Write(footer)
-=======
 	checksum, err := storeSubtrieFooter(totalNodeCount, writer)
->>>>>>> c4a2eab5
 	if err != nil {
 		return nil, 0, 0, fmt.Errorf("could not store subtrie footer %w", err)
 	}
@@ -549,13 +529,13 @@
 	return nodesCount, triesCount, nil
 }
 
-func encodeNodeCount(totalNodeCount uint64) []byte {
+func encodeSubtrieFooter(totalNodeCount uint64) []byte {
 	footer := make([]byte, encNodeCountSize)
 	binary.BigEndian.PutUint64(footer, totalNodeCount)
 	return footer
 }
 
-func decodeNodeCount(footer []byte) (uint64, error) {
+func decodeSubtrieFooter(footer []byte) (uint64, error) {
 	if len(footer) != encNodeCountSize {
 		return 0, fmt.Errorf("wrong subtrie footer size, expect %v, got %v", encNodeCountSize, len(footer))
 	}
@@ -604,17 +584,4 @@
 		return 0, fmt.Errorf("wrong subtrie level size, expect %v, got %v", encSubtrieCountSize, len(encoded))
 	}
 	return binary.BigEndian.Uint16(encoded), nil
-}
-
-func encodeFileIndex(index uint16) []byte {
-	header := make([]byte, encFilePartIndexSize)
-	binary.BigEndian.PutUint16(header, index)
-	return header
-}
-
-func decodeFileIndex(encoded []byte) (uint16, error) {
-	if len(encoded) != encFilePartIndexSize {
-		return 0, fmt.Errorf("wrong encoded file size, expect %v, got %v", encFilePartIndexSize, len(encoded))
-	}
-	return binary.BigEndian.Uint16(encoded), nil
 }