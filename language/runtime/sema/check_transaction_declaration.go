package sema

import (
	"github.com/dapperlabs/flow-go/language/runtime/ast"
	"github.com/dapperlabs/flow-go/language/runtime/common"
	"github.com/dapperlabs/flow-go/language/runtime/errors"
)

func (checker *Checker) VisitTransactionDeclaration(declaration *ast.TransactionDeclaration) ast.Repr {
	transactionType := checker.Elaboration.TransactionDeclarationTypes[declaration]
	if transactionType == nil {
		panic(errors.NewUnreachableError())
	}

	checker.containerTypes[transactionType] = true
	defer func() {
		checker.containerTypes[transactionType] = false
	}()

	fieldMembers := map[*Member]*ast.FieldDeclaration{}

	for _, field := range declaration.Fields {
		fieldName := field.Identifier.Identifier
		member := transactionType.Members[fieldName]
		fieldMembers[member] = field
	}

	checker.checkTransactionFields(declaration)
	checker.checkTransactionBlocks(declaration)

	// enter a new scope for this transaction
	checker.enterValueScope()
	defer checker.leaveValueScope(true)

	checker.declareSelfValue(transactionType)

	if declaration.ParameterList != nil {
		checker.checkTransactionParameters(declaration, transactionType.Parameters)
	}

	checker.visitTransactionPrepareFunction(declaration.Prepare, transactionType, fieldMembers)

	if declaration.PreConditions != nil {
		checker.visitConditions(*declaration.PreConditions)
	}

	checker.visitWithPostConditions(
		declaration.PostConditions,
		&VoidType{},
		func() {
			checker.withSelfResourceInvalidationAllowed(func() {
				checker.visitTransactionExecuteFunction(declaration.Execute, transactionType)
			})
		},
	)

	checker.checkResourceFieldsInvalidated(transactionType, transactionType.Members)

	return nil
}

func (checker *Checker) checkTransactionParameters(declaration *ast.TransactionDeclaration, parameters []*Parameter) {
	checker.checkArgumentLabels(declaration.ParameterList)
	checker.checkParameters(declaration.ParameterList, parameters)
	checker.declareParameters(declaration.ParameterList, parameters)

	// Check that none of the parameters are resources

	for i, parameter := range parameters {
		parameterType := parameter.TypeAnnotation.Type

		if parameterType.IsInvalidType() ||
			!parameterType.IsResourceType() {

			continue
		}

		astParameter := declaration.ParameterList.Parameters[i]
		typeRange := ast.NewRangeFromPositioned(astParameter.TypeAnnotation)

		checker.report(
			&InvalidResourceTransactionParameterError{
				Type:  parameterType,
				Range: typeRange,
			},
		)
	}
}

// checkTransactionFields validates the field declarations for a transaction.
//
func (checker *Checker) checkTransactionFields(declaration *ast.TransactionDeclaration) {
	for _, field := range declaration.Fields {
		if field.Access != ast.AccessNotSpecified {
			checker.report(
				&InvalidTransactionFieldAccessModifierError{
					Name:   field.Identifier.Identifier,
					Access: field.Access,
					Pos:    field.StartPosition(),
				},
			)
		}
	}
}

// checkTransactionBlocks checks that a transaction contains the required prepare and execute blocks.
//
// An execute block is always required, but a prepare block is only required if fields are present.
//
func (checker *Checker) checkTransactionBlocks(declaration *ast.TransactionDeclaration) {
	if declaration.Prepare != nil {
		// parser allows any identifier so it must be checked here
		prepareIdentifier := declaration.Prepare.Identifier
		if prepareIdentifier.Identifier != common.DeclarationKindPrepare.Keywords() {
			checker.report(&InvalidTransactionBlockError{
				Name: prepareIdentifier.Identifier,
				Pos:  prepareIdentifier.Pos,
			})
		}
	} else if len(declaration.Fields) != 0 {
		// report an error if fields are defined but no prepare statement exists
		// note: field initialization is checked later

		// report error for first field
		firstField := declaration.Fields[0]

		checker.report(
			&TransactionMissingPrepareError{
				FirstFieldName: firstField.Identifier.Identifier,
				FirstFieldPos:  firstField.Identifier.Pos,
			},
		)
	}

	if declaration.Execute != nil {
		// parser allows any identifier so it must be checked here
		executeIdentifier := declaration.Execute.Identifier
		if executeIdentifier.Identifier != common.DeclarationKindExecute.Keywords() {
			checker.report(&InvalidTransactionBlockError{
				Name: executeIdentifier.Identifier,
				Pos:  executeIdentifier.Pos,
			})
		}
	}
}

// visitTransactionPrepareFunction visits and checks the prepare function of a transaction.
//
func (checker *Checker) visitTransactionPrepareFunction(
	prepareFunction *ast.SpecialFunctionDeclaration,
	transactionType *TransactionType,
	fieldMembers map[*Member]*ast.FieldDeclaration,
) {
	if prepareFunction == nil {
		return
	}

	initializationInfo := NewInitializationInfo(transactionType, fieldMembers)

	prepareFunctionType := transactionType.PrepareFunctionType().InvocationFunctionType()

	checker.checkFunction(
		prepareFunction.ParameterList,
		nil,
		prepareFunctionType,
		prepareFunction.FunctionBlock,
		true,
		initializationInfo,
		true,
	)

	checker.checkTransactionPrepareFunctionParameters(
		prepareFunction.ParameterList,
		prepareFunctionType.Parameters,
	)
}

// checkTransactionPrepareFunctionParameters checks that the parameters are each of type Account.
//
func (checker *Checker) checkTransactionPrepareFunctionParameters(
	parameterList *ast.ParameterList,
	parameters []*Parameter,
) {
	for i, parameter := range parameterList.Parameters {
		parameterType := parameters[i].TypeAnnotation.Type

<<<<<<< HEAD
		if !IsSubType(parameterType, &AuthAccountType{}) {
=======
		if !parameterType.IsInvalidType() &&
			!IsSubType(parameterType, &AccountType{}) {

>>>>>>> 3a54426d
			checker.report(
				&InvalidTransactionPrepareParameterTypeError{
					Type:  parameterType,
					Range: ast.NewRangeFromPositioned(parameter.TypeAnnotation),
				},
			)
		}
	}

}

// visitTransactionExecuteFunction visits and checks the execute function of a transaction.
func (checker *Checker) visitTransactionExecuteFunction(
	executeFunction *ast.SpecialFunctionDeclaration,
	transactionType *TransactionType,
) {
	if executeFunction == nil {
		return
	}

	executeFunctionType := transactionType.ExecuteFunctionType().InvocationFunctionType()

	checker.checkFunction(
		&ast.ParameterList{},
		nil,
		executeFunctionType,
		executeFunction.FunctionBlock,
		true,
		nil,
		true,
	)
}

func (checker *Checker) declareTransactionDeclaration(declaration *ast.TransactionDeclaration) {
	transactionType := &TransactionType{}

	if declaration.ParameterList != nil {
		transactionType.Parameters = checker.parameters(declaration.ParameterList)
	}

	members, origins := checker.nonEventMembersAndOrigins(
		transactionType,
		declaration.Fields,
		nil,
		true,
	)

	checker.memberOrigins[transactionType] = origins

	transactionType.Members = members

	if declaration.Prepare != nil {
		transactionType.PrepareParameters = checker.parameters(declaration.Prepare.ParameterList)
	}

	checker.Elaboration.TransactionDeclarationTypes[declaration] = transactionType
	checker.TransactionTypes = append(checker.TransactionTypes, transactionType)
}<|MERGE_RESOLUTION|>--- conflicted
+++ resolved
@@ -184,13 +184,9 @@
 	for i, parameter := range parameterList.Parameters {
 		parameterType := parameters[i].TypeAnnotation.Type
 
-<<<<<<< HEAD
-		if !IsSubType(parameterType, &AuthAccountType{}) {
-=======
 		if !parameterType.IsInvalidType() &&
-			!IsSubType(parameterType, &AccountType{}) {
-
->>>>>>> 3a54426d
+			!IsSubType(parameterType, &AuthAccountType{}) {
+
 			checker.report(
 				&InvalidTransactionPrepareParameterTypeError{
 					Type:  parameterType,
