package netconf

import (
	"fmt"
	"strings"

	"github.com/spf13/pflag"
	"github.com/spf13/viper"

	p2pconfig "github.com/onflow/flow-go/network/p2p/config"
)

const (
	// All constant strings are used for CLI flag names and corresponding keys for config values.
	// network configuration
	networkingConnectionPruning       = "networking-connection-pruning"
	preferredUnicastsProtocols        = "preferred-unicast-protocols"
	receivedMessageCacheSize          = "received-message-cache-size"
	peerUpdateInterval                = "peerupdate-interval"
	dnsCacheTTL                       = "dns-cache-ttl"
	disallowListNotificationCacheSize = "disallow-list-notification-cache-size"
	// resource manager config
<<<<<<< HEAD
	rootResourceManagerPrefix        = "libp2p-resource-manager"
	memoryLimitRatioPrefix           = "memory-limit-ratio"
	fileDescriptorsRatioPrefix       = "file-descriptors-ratio"
	limitsOverridePrefix             = "limits-override"
	systemScope                      = "system"
	transientScope                   = "transient"
	protocolScope                    = "protocol"
	peerScope                        = "peer"
	peerProtocolScope                = "peer-protocol"
	inboundStreamLimit               = "streams-inbound"
	outboundStreamLimit              = "streams-outbound"
	inboundConnectionLimit           = "connections-inbound"
	outboundConnectionLimit          = "connections-outbound"
	fileDescriptorsLimit             = "fd"
	memoryLimitBytes                 = "memory-bytes"
	duplicateMessageTrackerCacheSize = "gossipsub-duplicate-message-cache-tracker-size"
	duplicateMessageTrackerDecay     = "gossipsub-duplicate-message-cache-tracker-decay"
	// connection manager
	highWatermark                      = "libp2p-high-watermark"
	lowWatermark                       = "libp2p-low-watermark"
	gracePeriod                        = "libp2p-grace-period"
	silencePeriod                      = "libp2p-silence-period"
	gossipSub                          = "gossipsub"
=======
	rootResourceManagerPrefix  = "libp2p-resource-manager"
	memoryLimitRatioPrefix     = "memory-limit-ratio"
	fileDescriptorsRatioPrefix = "file-descriptors-ratio"
	limitsOverridePrefix       = "limits-override"
	systemScope                = "system"
	transientScope             = "transient"
	protocolScope              = "protocol"
	peerScope                  = "peer"
	peerProtocolScope          = "peer-protocol"
	inboundStreamLimit         = "streams-inbound"
	outboundStreamLimit        = "streams-outbound"
	inboundConnectionLimit     = "connections-inbound"
	outboundConnectionLimit    = "connections-outbound"
	fileDescriptorsLimit       = "fd"
	memoryLimitBytes           = "memory-bytes"

>>>>>>> 38484ebe
	alspDisabled                       = "alsp-disable-penalty"
	alspSpamRecordCacheSize            = "alsp-spam-record-cache-size"
	alspSpamRecordQueueSize            = "alsp-spam-report-queue-size"
	alspHearBeatInterval               = "alsp-heart-beat-interval"
	alspSyncEngineBatchRequestBaseProb = "alsp-sync-engine-batch-request-base-prob"
	alspSyncEngineRangeRequestBaseProb = "alsp-sync-engine-range-request-base-prob"
	alspSyncEngineSyncRequestProb      = "alsp-sync-engine-sync-request-prob"
)

func AllFlagNames() []string {
	allFlags := []string{
		networkingConnectionPruning,
		preferredUnicastsProtocols,
		receivedMessageCacheSize,
		peerUpdateInterval,
		BuildFlagName(unicastKey, MessageTimeoutKey),
		BuildFlagName(unicastKey, unicastManagerKey, createStreamBackoffDelayKey),
		BuildFlagName(unicastKey, unicastManagerKey, streamZeroRetryResetThresholdKey),
		BuildFlagName(unicastKey, unicastManagerKey, maxStreamCreationRetryAttemptTimesKey),
		BuildFlagName(unicastKey, unicastManagerKey, configCacheSizeKey),
		dnsCacheTTL,
		disallowListNotificationCacheSize,
		BuildFlagName(unicastKey, rateLimiterKey, messageRateLimitKey),
		BuildFlagName(unicastKey, rateLimiterKey, BandwidthRateLimitKey),
		BuildFlagName(unicastKey, rateLimiterKey, BandwidthBurstLimitKey),
		BuildFlagName(unicastKey, rateLimiterKey, LockoutDurationKey),
		BuildFlagName(unicastKey, rateLimiterKey, DryRunKey),
		BuildFlagName(unicastKey, enableStreamProtectionKey),
		BuildFlagName(rootResourceManagerPrefix, memoryLimitRatioPrefix),
		BuildFlagName(rootResourceManagerPrefix, fileDescriptorsRatioPrefix),
		BuildFlagName(connectionManagerKey, highWatermarkKey),
		BuildFlagName(connectionManagerKey, lowWatermarkKey),
		BuildFlagName(connectionManagerKey, silencePeriodKey),
		BuildFlagName(connectionManagerKey, gracePeriodKey),
		alspDisabled,
		alspSpamRecordCacheSize,
		alspSpamRecordQueueSize,
		alspHearBeatInterval,
		alspSyncEngineBatchRequestBaseProb,
		alspSyncEngineRangeRequestBaseProb,
		alspSyncEngineSyncRequestProb,
<<<<<<< HEAD
		BuildFlagName(gossipSub, p2pconf.PeerScoringEnabledKey),
		BuildFlagName(gossipSub, p2pconf.RpcTracerKey, p2pconf.LocalMeshLogIntervalKey),
		BuildFlagName(gossipSub, p2pconf.RpcTracerKey, p2pconf.ScoreTracerIntervalKey),
		BuildFlagName(gossipSub, p2pconf.RpcTracerKey, p2pconf.RPCSentTrackerCacheSizeKey),
		BuildFlagName(gossipSub, p2pconf.RpcTracerKey, p2pconf.RPCSentTrackerQueueCacheSizeKey),
		BuildFlagName(gossipSub, p2pconf.RpcTracerKey, p2pconf.RPCSentTrackerNumOfWorkersKey),
		BuildFlagName(gossipSub, p2pconf.RpcTracerKey, p2pconf.DuplicateMessageCacheTrackerSizeKey),
		BuildFlagName(gossipSub, p2pconf.RpcTracerKey, p2pconf.DuplicateMessageCacheTrackerDecayKey),
		BuildFlagName(gossipSub, p2pconf.RpcInspectorKey, p2pconf.ValidationConfigKey, p2pconf.NumberOfWorkersKey),
		BuildFlagName(gossipSub, p2pconf.RpcInspectorKey, p2pconf.ValidationConfigKey, p2pconf.QueueSizeKey),
		BuildFlagName(gossipSub, p2pconf.RpcInspectorKey, p2pconf.ValidationConfigKey, p2pconf.ClusterPrefixedMessageConfigKey, p2pconf.TrackerCacheSizeKey),
		BuildFlagName(gossipSub, p2pconf.RpcInspectorKey, p2pconf.ValidationConfigKey, p2pconf.ClusterPrefixedMessageConfigKey, p2pconf.TrackerCacheDecayKey),
		BuildFlagName(gossipSub, p2pconf.RpcInspectorKey, p2pconf.ValidationConfigKey, p2pconf.ClusterPrefixedMessageConfigKey, p2pconf.HardThresholdKey),
		BuildFlagName(gossipSub, p2pconf.RpcInspectorKey, p2pconf.MetricsConfigKey, p2pconf.NumberOfWorkersKey),
		BuildFlagName(gossipSub, p2pconf.RpcInspectorKey, p2pconf.MetricsConfigKey, p2pconf.CacheSizeKey),
		BuildFlagName(gossipSub, p2pconf.RpcInspectorKey, p2pconf.NotificationCacheSizeKey),
		BuildFlagName(gossipSub, p2pconf.RpcInspectorKey, p2pconf.ValidationConfigKey, p2pconf.IHaveConfigKey, p2pconf.MaxSampleSizeKey),
		BuildFlagName(gossipSub, p2pconf.RpcInspectorKey, p2pconf.ValidationConfigKey, p2pconf.IHaveConfigKey, p2pconf.MaxMessageIDSampleSizeKey),
		BuildFlagName(gossipSub, p2pconf.RpcInspectorKey, p2pconf.ValidationConfigKey, p2pconf.GraftPruneMessageMaxSampleSizeKey),
		BuildFlagName(gossipSub, p2pconf.RpcInspectorKey, p2pconf.ValidationConfigKey, p2pconf.IWantConfigKey, p2pconf.MaxSampleSizeKey),
		BuildFlagName(gossipSub, p2pconf.RpcInspectorKey, p2pconf.ValidationConfigKey, p2pconf.IWantConfigKey, p2pconf.MaxMessageIDSampleSizeKey),
		BuildFlagName(gossipSub, p2pconf.RpcInspectorKey, p2pconf.ValidationConfigKey, p2pconf.IWantConfigKey, p2pconf.CacheMissThresholdKey),
		BuildFlagName(gossipSub, p2pconf.RpcInspectorKey, p2pconf.ValidationConfigKey, p2pconf.IWantConfigKey, p2pconf.CacheMissCheckSizeKey),
		BuildFlagName(gossipSub, p2pconf.RpcInspectorKey, p2pconf.ValidationConfigKey, p2pconf.IWantConfigKey, p2pconf.DuplicateMsgIDThresholdKey),
		BuildFlagName(gossipSub, p2pconf.RpcInspectorKey, p2pconf.ValidationConfigKey, p2pconf.MessageMaxSampleSizeKey),
		BuildFlagName(gossipSub, p2pconf.RpcInspectorKey, p2pconf.ValidationConfigKey, p2pconf.MessageErrorThresholdKey),
		BuildFlagName(gossipSub, p2pconf.SubscriptionProviderKey, p2pconf.UpdateIntervalKey),
		BuildFlagName(gossipSub, p2pconf.SubscriptionProviderKey, p2pconf.CacheSizeKey),
		BuildFlagName(gossipSub, p2pconf.ScoreParamsKey, p2pconf.AppSpecificScoreRegistryKey, p2pconf.ScoreUpdateWorkerNumKey),
		BuildFlagName(gossipSub, p2pconf.ScoreParamsKey, p2pconf.AppSpecificScoreRegistryKey, p2pconf.ScoreUpdateRequestQueueSizeKey),
		BuildFlagName(gossipSub, p2pconf.ScoreParamsKey, p2pconf.AppSpecificScoreRegistryKey, p2pconf.ScoreTTLKey),
		BuildFlagName(gossipSub, p2pconf.ScoreParamsKey, p2pconf.SpamRecordCacheKey, p2pconf.CacheSizeKey),
		BuildFlagName(gossipSub, p2pconf.ScoreParamsKey, p2pconf.SpamRecordCacheKey, p2pconf.PenaltyDecaySlowdownThresholdKey),
		BuildFlagName(gossipSub, p2pconf.ScoreParamsKey, p2pconf.SpamRecordCacheKey, p2pconf.DecayRateReductionFactorKey),
		BuildFlagName(gossipSub, p2pconf.ScoreParamsKey, p2pconf.SpamRecordCacheKey, p2pconf.PenaltyDecayEvaluationPeriodKey),
		BuildFlagName(gossipSub, p2pconf.ScoreParamsKey, p2pconf.DecayIntervalKey),
=======
		BuildFlagName(gossipsubKey, p2pconfig.PeerScoringEnabledKey),
		BuildFlagName(gossipsubKey, p2pconfig.RpcTracerKey, p2pconfig.LocalMeshLogIntervalKey),
		BuildFlagName(gossipsubKey, p2pconfig.RpcTracerKey, p2pconfig.ScoreTracerIntervalKey),
		BuildFlagName(gossipsubKey, p2pconfig.RpcTracerKey, p2pconfig.RPCSentTrackerCacheSizeKey),
		BuildFlagName(gossipsubKey, p2pconfig.RpcTracerKey, p2pconfig.RPCSentTrackerQueueCacheSizeKey),
		BuildFlagName(gossipsubKey, p2pconfig.RpcTracerKey, p2pconfig.RPCSentTrackerNumOfWorkersKey),
		BuildFlagName(gossipsubKey, p2pconfig.RpcInspectorKey, p2pconfig.ValidationConfigKey, p2pconfig.NumberOfWorkersKey),
		BuildFlagName(gossipsubKey, p2pconfig.RpcInspectorKey, p2pconfig.ValidationConfigKey, p2pconfig.QueueSizeKey),
		BuildFlagName(gossipsubKey, p2pconfig.RpcInspectorKey, p2pconfig.ValidationConfigKey, p2pconfig.ClusterPrefixedMessageConfigKey, p2pconfig.TrackerCacheSizeKey),
		BuildFlagName(gossipsubKey, p2pconfig.RpcInspectorKey, p2pconfig.ValidationConfigKey, p2pconfig.ClusterPrefixedMessageConfigKey, p2pconfig.TrackerCacheDecayKey),
		BuildFlagName(gossipsubKey, p2pconfig.RpcInspectorKey, p2pconfig.ValidationConfigKey, p2pconfig.ClusterPrefixedMessageConfigKey, p2pconfig.HardThresholdKey),
		BuildFlagName(gossipsubKey, p2pconfig.RpcInspectorKey, p2pconfig.NotificationCacheSizeKey),
		BuildFlagName(gossipsubKey, p2pconfig.RpcInspectorKey, p2pconfig.ValidationConfigKey, p2pconfig.IHaveConfigKey, p2pconfig.MaxSampleSizeKey),
		BuildFlagName(gossipsubKey, p2pconfig.RpcInspectorKey, p2pconfig.ValidationConfigKey, p2pconfig.IHaveConfigKey, p2pconfig.MaxMessageIDSampleSizeKey),
		BuildFlagName(gossipsubKey, p2pconfig.RpcInspectorKey, p2pconfig.ValidationConfigKey, p2pconfig.GraftPruneMessageMaxSampleSizeKey),
		BuildFlagName(gossipsubKey, p2pconfig.RpcInspectorKey, p2pconfig.ValidationConfigKey, p2pconfig.IWantConfigKey, p2pconfig.MaxSampleSizeKey),
		BuildFlagName(gossipsubKey, p2pconfig.RpcInspectorKey, p2pconfig.ValidationConfigKey, p2pconfig.IWantConfigKey, p2pconfig.MaxMessageIDSampleSizeKey),
		BuildFlagName(gossipsubKey, p2pconfig.RpcInspectorKey, p2pconfig.ValidationConfigKey, p2pconfig.IWantConfigKey, p2pconfig.CacheMissThresholdKey),
		BuildFlagName(gossipsubKey, p2pconfig.RpcInspectorKey, p2pconfig.ValidationConfigKey, p2pconfig.IWantConfigKey, p2pconfig.CacheMissCheckSizeKey),
		BuildFlagName(gossipsubKey, p2pconfig.RpcInspectorKey, p2pconfig.ValidationConfigKey, p2pconfig.IWantConfigKey, p2pconfig.DuplicateMsgIDThresholdKey),
		BuildFlagName(gossipsubKey, p2pconfig.RpcInspectorKey, p2pconfig.ValidationConfigKey, p2pconfig.MessageMaxSampleSizeKey),
		BuildFlagName(gossipsubKey, p2pconfig.RpcInspectorKey, p2pconfig.ValidationConfigKey, p2pconfig.MessageErrorThresholdKey),
		BuildFlagName(gossipsubKey, p2pconfig.SubscriptionProviderKey, p2pconfig.UpdateIntervalKey),
		BuildFlagName(gossipsubKey, p2pconfig.SubscriptionProviderKey, p2pconfig.CacheSizeKey),
		BuildFlagName(gossipsubKey, p2pconfig.ScoreParamsKey, p2pconfig.AppSpecificScoreRegistryKey, p2pconfig.ScoreUpdateWorkerNumKey),
		BuildFlagName(gossipsubKey, p2pconfig.ScoreParamsKey, p2pconfig.AppSpecificScoreRegistryKey, p2pconfig.ScoreUpdateRequestQueueSizeKey),
		BuildFlagName(gossipsubKey, p2pconfig.ScoreParamsKey, p2pconfig.AppSpecificScoreRegistryKey, p2pconfig.ScoreTTLKey),
		BuildFlagName(gossipsubKey, p2pconfig.ScoreParamsKey, p2pconfig.SpamRecordCacheKey, p2pconfig.CacheSizeKey),
		BuildFlagName(gossipsubKey, p2pconfig.ScoreParamsKey, p2pconfig.SpamRecordCacheKey, p2pconfig.PenaltyDecaySlowdownThresholdKey),
		BuildFlagName(gossipsubKey, p2pconfig.ScoreParamsKey, p2pconfig.SpamRecordCacheKey, p2pconfig.DecayRateReductionFactorKey),
		BuildFlagName(gossipsubKey, p2pconfig.ScoreParamsKey, p2pconfig.SpamRecordCacheKey, p2pconfig.PenaltyDecayEvaluationPeriodKey),
		BuildFlagName(gossipsubKey, p2pconfig.ScoreParamsKey, p2pconfig.DecayIntervalKey),
>>>>>>> 38484ebe
	}

	for _, scope := range []string{systemScope, transientScope, protocolScope, peerScope, peerProtocolScope} {
		for _, resource := range []string{inboundStreamLimit,
			outboundStreamLimit,
			inboundConnectionLimit,
			outboundConnectionLimit,
			fileDescriptorsLimit,
			memoryLimitBytes} {
			allFlags = append(allFlags, fmt.Sprintf("%s-%s-%s-%s", rootResourceManagerPrefix, limitsOverridePrefix, scope, resource))
		}
	}

	return allFlags
}

// InitializeNetworkFlags initializes all CLI flags for the Flow network configuration on the provided pflag set.
// Args:
//
//	*pflag.FlagSet: the pflag set of the Flow node.
//	*Config: the default network config used to set default values on the flags
func InitializeNetworkFlags(flags *pflag.FlagSet, config *Config) {
	flags.Bool(networkingConnectionPruning, config.NetworkConnectionPruning, "enabling connection trimming")
	flags.Duration(dnsCacheTTL, config.DNSCacheTTL, "time-to-live for dns cache")
	flags.StringSlice(
		preferredUnicastsProtocols, config.PreferredUnicastProtocols, "preferred unicast protocols in ascending order of preference")
	flags.Uint32(receivedMessageCacheSize, config.NetworkReceivedMessageCacheSize, "incoming message cache size at networking layer")
	flags.Uint32(
		disallowListNotificationCacheSize,
		config.DisallowListNotificationCacheSize,
		"cache size for notification events from disallow list")
	flags.Duration(peerUpdateInterval, config.PeerUpdateInterval, "how often to refresh the peer connections for the node")
	flags.Duration(BuildFlagName(unicastKey, MessageTimeoutKey), config.Unicast.MessageTimeout, "how long a unicast transmission can take to complete")
	flags.Duration(BuildFlagName(unicastKey, unicastManagerKey, createStreamBackoffDelayKey), config.Unicast.UnicastManager.CreateStreamBackoffDelay,
		"initial backoff delay between failing to establish a connection with another node and retrying, "+
			"this delay increases exponentially with the number of subsequent failures to establish a connection.")
	flags.Uint64(BuildFlagName(unicastKey, unicastManagerKey, streamZeroRetryResetThresholdKey), config.Unicast.UnicastManager.StreamZeroRetryResetThreshold,
		"reset stream creation retry budget from zero to the maximum after consecutive successful streams reach this threshold.")
	flags.Uint64(BuildFlagName(unicastKey, unicastManagerKey, maxStreamCreationRetryAttemptTimesKey),
		config.Unicast.UnicastManager.MaxStreamCreationRetryAttemptTimes,
		"max attempts to create a unicast stream.")
	flags.Uint32(BuildFlagName(unicastKey, unicastManagerKey, configCacheSizeKey), config.Unicast.UnicastManager.ConfigCacheSize,
		"cache size of the dial config cache, recommended to be big enough to accommodate the entire nodes in the network.")

	// unicast stream handler rate limits
	flags.Int(BuildFlagName(unicastKey, rateLimiterKey, messageRateLimitKey), config.Unicast.RateLimiter.MessageRateLimit, "maximum number of unicast messages that a peer can send per second")
	flags.Int(BuildFlagName(unicastKey, rateLimiterKey, BandwidthRateLimitKey), config.Unicast.RateLimiter.BandwidthRateLimit,
		"bandwidth size in bytes a peer is allowed to send via unicast streams per second")
	flags.Int(BuildFlagName(unicastKey, rateLimiterKey, BandwidthBurstLimitKey), config.Unicast.RateLimiter.BandwidthBurstLimit, "bandwidth size in bytes a peer is allowed to send at one time")
	flags.Duration(BuildFlagName(unicastKey, rateLimiterKey, LockoutDurationKey), config.Unicast.RateLimiter.LockoutDuration,
		"the number of seconds a peer will be forced to wait before being allowed to successful reconnect to the node after being rate limited")
	flags.Bool(BuildFlagName(unicastKey, rateLimiterKey, DryRunKey), config.Unicast.RateLimiter.DryRun, "disable peer disconnects and connections gating when rate limiting peers")
	flags.Bool(BuildFlagName(unicastKey, enableStreamProtectionKey),
		config.Unicast.EnableStreamProtection,
		"enable stream protection for unicast streams, when enabled, all connections that are being established or have been already established for unicast streams are protected")

	LoadLibP2PResourceManagerFlags(flags, config)

	flags.Int(BuildFlagName(connectionManagerKey, lowWatermarkKey), config.ConnectionManager.LowWatermark, "low watermarking for libp2p connection manager")
	flags.Int(BuildFlagName(connectionManagerKey, highWatermarkKey), config.ConnectionManager.HighWatermark, "high watermarking for libp2p connection manager")
	flags.Duration(BuildFlagName(connectionManagerKey, gracePeriodKey), config.ConnectionManager.GracePeriod, "grace period for libp2p connection manager")
	flags.Duration(BuildFlagName(connectionManagerKey, silencePeriodKey), config.ConnectionManager.SilencePeriod, "silence period for libp2p connection manager")
	flags.Bool(BuildFlagName(gossipsubKey, p2pconfig.PeerScoringEnabledKey), config.GossipSub.PeerScoringEnabled, "enabling peer scoring on pubsub network")
	flags.Duration(BuildFlagName(gossipsubKey, p2pconfig.RpcTracerKey, p2pconfig.LocalMeshLogIntervalKey),
		config.GossipSub.RpcTracer.LocalMeshLogInterval,
		"logging interval for local mesh in gossipsub tracer")
	flags.Duration(BuildFlagName(gossipsubKey, p2pconfig.RpcTracerKey, p2pconfig.ScoreTracerIntervalKey), config.GossipSub.RpcTracer.ScoreTracerInterval,
		"logging interval for peer score tracer in gossipsub, set to 0 to disable")
	flags.Uint32(BuildFlagName(gossipsubKey, p2pconfig.RpcTracerKey, p2pconfig.RPCSentTrackerCacheSizeKey), config.GossipSub.RpcTracer.RPCSentTrackerCacheSize,
		"cache size of the rpc sent tracker used by the gossipsub mesh tracer.")
	flags.Uint32(BuildFlagName(gossipsubKey, p2pconfig.RpcTracerKey, p2pconfig.RPCSentTrackerQueueCacheSizeKey), config.GossipSub.RpcTracer.RPCSentTrackerQueueCacheSize,
		"cache size of the rpc sent tracker worker queue.")
<<<<<<< HEAD
	flags.Uint32(BuildFlagName(gossipSub, p2pconf.RpcTracerKey, p2pconf.DuplicateMessageCacheTrackerSizeKey),
		config.GossipSub.RpcTracer.DuplicateMessageTrackerCacheSize,
		"cache size of the gossipsub duplicate message tracker.")
	flags.Float64(BuildFlagName(gossipSub, p2pconf.RpcTracerKey, p2pconf.DuplicateMessageCacheTrackerDecayKey),
		config.GossipSub.RpcTracer.DuplicateMessageTrackerGuageDecay,
		"decay rate for the peer duplicate message counters.")

	flags.Int(BuildFlagName(gossipSub, p2pconf.RpcTracerKey, p2pconf.RPCSentTrackerNumOfWorkersKey), config.GossipSub.RpcTracer.RpcSentTrackerNumOfWorkers,
=======
	flags.Int(BuildFlagName(gossipsubKey, p2pconfig.RpcTracerKey, p2pconfig.RPCSentTrackerNumOfWorkersKey), config.GossipSub.RpcTracer.RpcSentTrackerNumOfWorkers,
>>>>>>> 38484ebe
		"number of workers for the rpc sent tracker worker pool.")
	// gossipsub RPC control message validation limits used for validation configuration and rate limiting
	flags.Int(BuildFlagName(gossipsubKey, p2pconfig.RpcInspectorKey, p2pconfig.ValidationConfigKey, p2pconfig.NumberOfWorkersKey),
		config.GossipSub.RpcInspector.Validation.NumberOfWorkers,
		"number of gossipsub RPC control message validation inspector component workers")
	flags.Uint32(BuildFlagName(gossipsubKey, p2pconfig.RpcInspectorKey, p2pconfig.ValidationConfigKey, p2pconfig.QueueSizeKey),
		config.GossipSub.RpcInspector.Validation.QueueSize,
		"queue size for gossipsub RPC validation inspector events worker pool queue.")
	flags.Uint32(BuildFlagName(gossipsubKey, p2pconfig.RpcInspectorKey, p2pconfig.ValidationConfigKey, p2pconfig.ClusterPrefixedMessageConfigKey, p2pconfig.TrackerCacheSizeKey),
		config.GossipSub.RpcInspector.Validation.ClusterPrefixedMessage.ControlMsgsReceivedCacheSize,
		"cache size for gossipsub RPC validation inspector cluster prefix received tracker.")
	flags.Float64(BuildFlagName(gossipsubKey, p2pconfig.RpcInspectorKey, p2pconfig.ValidationConfigKey, p2pconfig.ClusterPrefixedMessageConfigKey, p2pconfig.TrackerCacheDecayKey),
		config.GossipSub.RpcInspector.Validation.ClusterPrefixedMessage.ControlMsgsReceivedCacheDecay,
		"the decay value used to decay cluster prefix received topics received cached counters.")
	flags.Float64(BuildFlagName(gossipsubKey, p2pconfig.RpcInspectorKey, p2pconfig.ValidationConfigKey, p2pconfig.ClusterPrefixedMessageConfigKey, p2pconfig.HardThresholdKey),
		config.GossipSub.RpcInspector.Validation.ClusterPrefixedMessage.HardThreshold,
		"the maximum number of cluster-prefixed control messages allowed to be processed when the active cluster id is unset or a mismatch is detected, exceeding this threshold will result in node penalization by gossipsub.")
	// networking event notifications
	flags.Uint32(BuildFlagName(gossipsubKey, p2pconfig.RpcInspectorKey, p2pconfig.NotificationCacheSizeKey), config.GossipSub.RpcInspector.NotificationCacheSize,
		"cache size for notification events from gossipsub rpc inspector")
	// application layer spam prevention (alsp) protocol
	flags.Bool(alspDisabled, config.AlspConfig.DisablePenalty, "disable the penalty mechanism of the alsp protocol. default value (recommended) is false")
	flags.Uint32(alspSpamRecordCacheSize, config.AlspConfig.SpamRecordCacheSize, "size of spam record cache, recommended to be 10x the number of authorized nodes")
	flags.Uint32(alspSpamRecordQueueSize, config.AlspConfig.SpamReportQueueSize, "size of spam report queue, recommended to be 100x the number of authorized nodes")
	flags.Duration(alspHearBeatInterval,
		config.AlspConfig.HearBeatInterval,
		"interval between two consecutive heartbeat events at alsp, recommended to leave it as default unless you know what you are doing.")
	flags.Float32(alspSyncEngineBatchRequestBaseProb,
		config.AlspConfig.SyncEngine.BatchRequestBaseProb,
		"base probability of creating a misbehavior report for a batch request message")
	flags.Float32(alspSyncEngineRangeRequestBaseProb,
		config.AlspConfig.SyncEngine.RangeRequestBaseProb,
		"base probability of creating a misbehavior report for a range request message")
	flags.Float32(alspSyncEngineSyncRequestProb, config.AlspConfig.SyncEngine.SyncRequestProb, "probability of creating a misbehavior report for a sync request message")

	flags.Float64(BuildFlagName(gossipsubKey, p2pconfig.ScoreParamsKey, p2pconfig.SpamRecordCacheKey, p2pconfig.PenaltyDecaySlowdownThresholdKey),
		config.GossipSub.ScoringParameters.SpamRecordCache.PenaltyDecaySlowdownThreshold,
		fmt.Sprintf("the penalty level at which the decay rate is reduced by --%s",
			BuildFlagName(gossipsubKey, p2pconfig.ScoreParamsKey, p2pconfig.SpamRecordCacheKey, p2pconfig.DecayRateReductionFactorKey)))
	flags.Float64(BuildFlagName(gossipsubKey, p2pconfig.ScoreParamsKey, p2pconfig.SpamRecordCacheKey, p2pconfig.DecayRateReductionFactorKey),
		config.GossipSub.ScoringParameters.SpamRecordCache.DecayRateReductionFactor,
		fmt.Sprintf("defines the value by which the decay rate is decreased every time the penalty is below the --%s",
			BuildFlagName(gossipsubKey, p2pconfig.ScoreParamsKey, p2pconfig.SpamRecordCacheKey, p2pconfig.PenaltyDecaySlowdownThresholdKey)))
	flags.Duration(BuildFlagName(gossipsubKey, p2pconfig.ScoreParamsKey, p2pconfig.SpamRecordCacheKey, p2pconfig.PenaltyDecayEvaluationPeriodKey),
		config.GossipSub.ScoringParameters.SpamRecordCache.PenaltyDecayEvaluationPeriod,
		"defines the period at which the decay for a spam record is okay to be adjusted.")
	flags.Int(BuildFlagName(gossipsubKey, p2pconfig.RpcInspectorKey, p2pconfig.ValidationConfigKey, p2pconfig.IHaveConfigKey, p2pconfig.MaxSampleSizeKey),
		config.GossipSub.RpcInspector.Validation.IHave.MaxSampleSize,
		"max number of ihaves to sample when performing validation")
	flags.Int(BuildFlagName(gossipsubKey, p2pconfig.RpcInspectorKey, p2pconfig.ValidationConfigKey, p2pconfig.IHaveConfigKey, p2pconfig.MaxMessageIDSampleSizeKey),
		config.GossipSub.RpcInspector.Validation.IHave.MaxMessageIDSampleSize,
		"max number of message ids to sample when performing validation per ihave")
	flags.Int(BuildFlagName(gossipsubKey, p2pconfig.RpcInspectorKey, p2pconfig.ValidationConfigKey, p2pconfig.GraftPruneMessageMaxSampleSizeKey),
		config.GossipSub.RpcInspector.Validation.GraftPruneMessageMaxSampleSize,
		"max number of control messages to sample when performing validation on GRAFT and PRUNE message types")
	flags.Uint(BuildFlagName(gossipsubKey, p2pconfig.RpcInspectorKey, p2pconfig.ValidationConfigKey, p2pconfig.IWantConfigKey, p2pconfig.MaxSampleSizeKey),
		config.GossipSub.RpcInspector.Validation.IWant.MaxSampleSize,
		"max number of iwants to sample when performing validation")
	flags.Int(BuildFlagName(gossipsubKey, p2pconfig.RpcInspectorKey, p2pconfig.ValidationConfigKey, p2pconfig.IWantConfigKey, p2pconfig.MaxMessageIDSampleSizeKey),
		config.GossipSub.RpcInspector.Validation.IWant.MaxMessageIDSampleSize,
		"max number of message ids to sample when performing validation per iwant")
	flags.Float64(BuildFlagName(gossipsubKey, p2pconfig.RpcInspectorKey, p2pconfig.ValidationConfigKey, p2pconfig.IWantConfigKey, p2pconfig.CacheMissThresholdKey),
		config.GossipSub.RpcInspector.Validation.IWant.CacheMissThreshold,
		"max number of iwants to sample when performing validation")
	flags.Int(BuildFlagName(gossipsubKey, p2pconfig.RpcInspectorKey, p2pconfig.ValidationConfigKey, p2pconfig.IWantConfigKey, p2pconfig.CacheMissCheckSizeKey),
		config.GossipSub.RpcInspector.Validation.IWant.CacheMissCheckSize,
		"the iWants size at which message id cache misses will be checked")
	flags.Float64(BuildFlagName(gossipsubKey, p2pconfig.RpcInspectorKey, p2pconfig.ValidationConfigKey, p2pconfig.IWantConfigKey, p2pconfig.DuplicateMsgIDThresholdKey),
		config.GossipSub.RpcInspector.Validation.IWant.DuplicateMsgIDThreshold,
		"max allowed duplicate message IDs in a single iWant control message")
	flags.Int(BuildFlagName(gossipsubKey, p2pconfig.RpcInspectorKey, p2pconfig.ValidationConfigKey, p2pconfig.MessageMaxSampleSizeKey),
		config.GossipSub.RpcInspector.Validation.MessageMaxSampleSize,
		"the max sample size used for RPC message validation. If the total number of RPC messages exceeds this value a sample will be taken but messages will not be truncated")
	flags.Int(BuildFlagName(gossipsubKey, p2pconfig.RpcInspectorKey, p2pconfig.ValidationConfigKey, p2pconfig.MessageErrorThresholdKey),
		config.GossipSub.RpcInspector.Validation.MessageErrorThreshold,
		"the threshold at which an error will be returned if the number of invalid RPC messages exceeds this value")
	flags.Duration(BuildFlagName(gossipsubKey, p2pconfig.SubscriptionProviderKey, p2pconfig.UpdateIntervalKey),
		config.GossipSub.SubscriptionProvider.UpdateInterval,
		"interval for updating the list of subscribed topics for all peers in the gossipsub, recommended value is a few minutes")
	flags.Uint32(BuildFlagName(gossipsubKey, p2pconfig.SubscriptionProviderKey, p2pconfig.CacheSizeKey),
		config.GossipSub.SubscriptionProvider.CacheSize,
		"size of the cache that keeps the list of topics each peer has subscribed to, recommended size is 10x the number of authorized nodes")
	flags.Int(BuildFlagName(gossipsubKey, p2pconfig.ScoreParamsKey, p2pconfig.AppSpecificScoreRegistryKey, p2pconfig.ScoreUpdateWorkerNumKey),
		config.GossipSub.ScoringParameters.AppSpecificScore.ScoreUpdateWorkerNum,
		"number of workers for the app specific score update worker pool")
	flags.Uint32(BuildFlagName(gossipsubKey, p2pconfig.ScoreParamsKey, p2pconfig.AppSpecificScoreRegistryKey, p2pconfig.ScoreUpdateRequestQueueSizeKey),
		config.GossipSub.ScoringParameters.AppSpecificScore.ScoreUpdateRequestQueueSize,
		"size of the app specific score update worker pool queue")
	flags.Duration(BuildFlagName(gossipsubKey, p2pconfig.ScoreParamsKey, p2pconfig.AppSpecificScoreRegistryKey, p2pconfig.ScoreTTLKey),
		config.GossipSub.ScoringParameters.AppSpecificScore.ScoreTTL,
		"time to live for app specific scores; when expired a new request will be sent to the score update worker pool; till then the expired score will be used")
	flags.Uint32(BuildFlagName(gossipsubKey, p2pconfig.ScoreParamsKey, p2pconfig.SpamRecordCacheKey, p2pconfig.CacheSizeKey),
		config.GossipSub.ScoringParameters.SpamRecordCache.CacheSize,
		"size of the spam record cache, recommended size is 10x the number of authorized nodes")
	flags.Duration(BuildFlagName(gossipsubKey, p2pconfig.ScoreParamsKey, p2pconfig.DecayIntervalKey),
		config.GossipSub.ScoringParameters.DecayInterval,
		"interval at which the counters associated with a peer behavior in GossipSub system are decayed, recommended value is one minute")
}

// LoadLibP2PResourceManagerFlags loads all CLI flags for the libp2p resource manager configuration on the provided pflag set.
// Args:
// *pflag.FlagSet: the pflag set of the Flow node.
// *Config: the default network config used to set default values on the flags
func LoadLibP2PResourceManagerFlags(flags *pflag.FlagSet, config *Config) {
	flags.Float64(fmt.Sprintf("%s-%s", rootResourceManagerPrefix, fileDescriptorsRatioPrefix),
		config.ResourceManager.FileDescriptorsRatio,
		"ratio of available file descriptors to be used by libp2p (in (0,1])")
	flags.Float64(fmt.Sprintf("%s-%s", rootResourceManagerPrefix, memoryLimitRatioPrefix),
		config.ResourceManager.MemoryLimitRatio,
		"ratio of available memory to be used by libp2p (in (0,1])")
	loadLibP2PResourceManagerFlagsForScope(systemScope, flags, &config.ResourceManager.Override.System)
	loadLibP2PResourceManagerFlagsForScope(transientScope, flags, &config.ResourceManager.Override.Transient)
	loadLibP2PResourceManagerFlagsForScope(protocolScope, flags, &config.ResourceManager.Override.Protocol)
	loadLibP2PResourceManagerFlagsForScope(peerScope, flags, &config.ResourceManager.Override.Peer)
	loadLibP2PResourceManagerFlagsForScope(peerProtocolScope, flags, &config.ResourceManager.Override.PeerProtocol)
}

// loadLibP2PResourceManagerFlagsForScope loads all CLI flags for the libp2p resource manager configuration on the provided pflag set for the specific scope.
// Args:
// *p2pconf.ResourceScope: the resource scope to load flags for.
// *pflag.FlagSet: the pflag set of the Flow node.
// *Config: the default network config used to set default values on the flags.
func loadLibP2PResourceManagerFlagsForScope(scope p2pconfig.ResourceScope, flags *pflag.FlagSet, override *p2pconfig.ResourceManagerOverrideLimit) {
	flags.Int(fmt.Sprintf("%s-%s-%s-%s", rootResourceManagerPrefix, limitsOverridePrefix, scope, inboundStreamLimit),
		override.StreamsInbound,
		fmt.Sprintf("the limit on the number of inbound streams at %s scope, 0 means use the default value", scope))
	flags.Int(fmt.Sprintf("%s-%s-%s-%s", rootResourceManagerPrefix, limitsOverridePrefix, scope, outboundStreamLimit),
		override.StreamsOutbound,
		fmt.Sprintf("the limit on the number of outbound streams at %s scope, 0 means use the default value", scope))
	flags.Int(fmt.Sprintf("%s-%s-%s-%s", rootResourceManagerPrefix, limitsOverridePrefix, scope, inboundConnectionLimit),
		override.ConnectionsInbound,
		fmt.Sprintf("the limit on the number of inbound connections at %s scope, 0 means use the default value", scope))
	flags.Int(fmt.Sprintf("%s-%s-%s-%s", rootResourceManagerPrefix, limitsOverridePrefix, scope, outboundConnectionLimit),
		override.ConnectionsOutbound,
		fmt.Sprintf("the limit on the number of outbound connections at %s scope, 0 means use the default value", scope))
	flags.Int(fmt.Sprintf("%s-%s-%s-%s", rootResourceManagerPrefix, limitsOverridePrefix, scope, fileDescriptorsLimit),
		override.FD,
		fmt.Sprintf("the limit on the number of file descriptors at %s scope, 0 means use the default value", scope))
	flags.Int(fmt.Sprintf("%s-%s-%s-%s", rootResourceManagerPrefix, limitsOverridePrefix, scope, memoryLimitBytes),
		override.Memory,
		fmt.Sprintf("the limit on the amount of memory (bytes) at %s scope, 0 means use the default value", scope))
}

// SetAliases this func sets an aliases for each CLI flag defined for network config overrides to it's corresponding
// full key in the viper config store. This is required because in our p2pconfig.yml file all configuration values for the
// Flow network are stored one level down on the network-config property. When the default config is bootstrapped viper will
// store these values with the "network-p2pconfig." prefix on the config key, because we do not want to use CLI flags like --network-p2pconfig.networking-connection-pruning
// to override default values we instead use cleans flags like --networking-connection-pruning and create an alias from networking-connection-pruning -> network-p2pconfig.networking-connection-pruning
// to ensure overrides happen as expected.
// Args:
// *viper.Viper: instance of the viper store to register network config aliases on.
// Returns:
// error: if a flag does not have a corresponding key in the viper store; all returned errors are fatal.
func SetAliases(conf *viper.Viper) error {
	m := make(map[string]string)
	// create map of key -> full pathkey
	// ie: "networking-connection-pruning" -> "network-p2pconfig.networking-connection-pruning"
	for _, key := range conf.AllKeys() {
		s := strings.Split(key, ".")
		// Each networking config has the format of network-p2pconfig.key1.key2.key3... in the config file
		// which is translated to key1-key2-key3... in the CLI flags
		// Hence, we map the CLI flag name to the full key in the config store
		// TODO: all networking flags should also be prefixed with "network-config". Hence, this
		// mapping should be from network-p2pconfig.key1.key2.key3... to network-config-key1-key2-key3...
		m[strings.Join(s[1:], "-")] = key
	}
	// each flag name should correspond to exactly one key in our config store after it is loaded with the default config
	for _, flagName := range AllFlagNames() {
		fullKey, ok := m[flagName]
		if !ok {
			return fmt.Errorf("invalid network configuration missing configuration key flag name %s check config file and cli flags", flagName)
		}
		conf.RegisterAlias(fullKey, flagName)
	}
	return nil
}

func BuildFlagName(keys ...string) string {
	return strings.Join(keys, "-")
}<|MERGE_RESOLUTION|>--- conflicted
+++ resolved
@@ -20,31 +20,6 @@
 	dnsCacheTTL                       = "dns-cache-ttl"
 	disallowListNotificationCacheSize = "disallow-list-notification-cache-size"
 	// resource manager config
-<<<<<<< HEAD
-	rootResourceManagerPrefix        = "libp2p-resource-manager"
-	memoryLimitRatioPrefix           = "memory-limit-ratio"
-	fileDescriptorsRatioPrefix       = "file-descriptors-ratio"
-	limitsOverridePrefix             = "limits-override"
-	systemScope                      = "system"
-	transientScope                   = "transient"
-	protocolScope                    = "protocol"
-	peerScope                        = "peer"
-	peerProtocolScope                = "peer-protocol"
-	inboundStreamLimit               = "streams-inbound"
-	outboundStreamLimit              = "streams-outbound"
-	inboundConnectionLimit           = "connections-inbound"
-	outboundConnectionLimit          = "connections-outbound"
-	fileDescriptorsLimit             = "fd"
-	memoryLimitBytes                 = "memory-bytes"
-	duplicateMessageTrackerCacheSize = "gossipsub-duplicate-message-cache-tracker-size"
-	duplicateMessageTrackerDecay     = "gossipsub-duplicate-message-cache-tracker-decay"
-	// connection manager
-	highWatermark                      = "libp2p-high-watermark"
-	lowWatermark                       = "libp2p-low-watermark"
-	gracePeriod                        = "libp2p-grace-period"
-	silencePeriod                      = "libp2p-silence-period"
-	gossipSub                          = "gossipsub"
-=======
 	rootResourceManagerPrefix  = "libp2p-resource-manager"
 	memoryLimitRatioPrefix     = "memory-limit-ratio"
 	fileDescriptorsRatioPrefix = "file-descriptors-ratio"
@@ -61,7 +36,9 @@
 	fileDescriptorsLimit       = "fd"
 	memoryLimitBytes           = "memory-bytes"
 
->>>>>>> 38484ebe
+	duplicateMessageTrackerCacheSize = "gossipsub-duplicate-message-cache-tracker-size"
+	duplicateMessageTrackerDecay     = "gossipsub-duplicate-message-cache-tracker-decay"
+
 	alspDisabled                       = "alsp-disable-penalty"
 	alspSpamRecordCacheSize            = "alsp-spam-record-cache-size"
 	alspSpamRecordQueueSize            = "alsp-spam-report-queue-size"
@@ -103,50 +80,15 @@
 		alspSyncEngineBatchRequestBaseProb,
 		alspSyncEngineRangeRequestBaseProb,
 		alspSyncEngineSyncRequestProb,
-<<<<<<< HEAD
-		BuildFlagName(gossipSub, p2pconf.PeerScoringEnabledKey),
-		BuildFlagName(gossipSub, p2pconf.RpcTracerKey, p2pconf.LocalMeshLogIntervalKey),
-		BuildFlagName(gossipSub, p2pconf.RpcTracerKey, p2pconf.ScoreTracerIntervalKey),
-		BuildFlagName(gossipSub, p2pconf.RpcTracerKey, p2pconf.RPCSentTrackerCacheSizeKey),
-		BuildFlagName(gossipSub, p2pconf.RpcTracerKey, p2pconf.RPCSentTrackerQueueCacheSizeKey),
-		BuildFlagName(gossipSub, p2pconf.RpcTracerKey, p2pconf.RPCSentTrackerNumOfWorkersKey),
-		BuildFlagName(gossipSub, p2pconf.RpcTracerKey, p2pconf.DuplicateMessageCacheTrackerSizeKey),
-		BuildFlagName(gossipSub, p2pconf.RpcTracerKey, p2pconf.DuplicateMessageCacheTrackerDecayKey),
-		BuildFlagName(gossipSub, p2pconf.RpcInspectorKey, p2pconf.ValidationConfigKey, p2pconf.NumberOfWorkersKey),
-		BuildFlagName(gossipSub, p2pconf.RpcInspectorKey, p2pconf.ValidationConfigKey, p2pconf.QueueSizeKey),
-		BuildFlagName(gossipSub, p2pconf.RpcInspectorKey, p2pconf.ValidationConfigKey, p2pconf.ClusterPrefixedMessageConfigKey, p2pconf.TrackerCacheSizeKey),
-		BuildFlagName(gossipSub, p2pconf.RpcInspectorKey, p2pconf.ValidationConfigKey, p2pconf.ClusterPrefixedMessageConfigKey, p2pconf.TrackerCacheDecayKey),
-		BuildFlagName(gossipSub, p2pconf.RpcInspectorKey, p2pconf.ValidationConfigKey, p2pconf.ClusterPrefixedMessageConfigKey, p2pconf.HardThresholdKey),
-		BuildFlagName(gossipSub, p2pconf.RpcInspectorKey, p2pconf.MetricsConfigKey, p2pconf.NumberOfWorkersKey),
-		BuildFlagName(gossipSub, p2pconf.RpcInspectorKey, p2pconf.MetricsConfigKey, p2pconf.CacheSizeKey),
-		BuildFlagName(gossipSub, p2pconf.RpcInspectorKey, p2pconf.NotificationCacheSizeKey),
-		BuildFlagName(gossipSub, p2pconf.RpcInspectorKey, p2pconf.ValidationConfigKey, p2pconf.IHaveConfigKey, p2pconf.MaxSampleSizeKey),
-		BuildFlagName(gossipSub, p2pconf.RpcInspectorKey, p2pconf.ValidationConfigKey, p2pconf.IHaveConfigKey, p2pconf.MaxMessageIDSampleSizeKey),
-		BuildFlagName(gossipSub, p2pconf.RpcInspectorKey, p2pconf.ValidationConfigKey, p2pconf.GraftPruneMessageMaxSampleSizeKey),
-		BuildFlagName(gossipSub, p2pconf.RpcInspectorKey, p2pconf.ValidationConfigKey, p2pconf.IWantConfigKey, p2pconf.MaxSampleSizeKey),
-		BuildFlagName(gossipSub, p2pconf.RpcInspectorKey, p2pconf.ValidationConfigKey, p2pconf.IWantConfigKey, p2pconf.MaxMessageIDSampleSizeKey),
-		BuildFlagName(gossipSub, p2pconf.RpcInspectorKey, p2pconf.ValidationConfigKey, p2pconf.IWantConfigKey, p2pconf.CacheMissThresholdKey),
-		BuildFlagName(gossipSub, p2pconf.RpcInspectorKey, p2pconf.ValidationConfigKey, p2pconf.IWantConfigKey, p2pconf.CacheMissCheckSizeKey),
-		BuildFlagName(gossipSub, p2pconf.RpcInspectorKey, p2pconf.ValidationConfigKey, p2pconf.IWantConfigKey, p2pconf.DuplicateMsgIDThresholdKey),
-		BuildFlagName(gossipSub, p2pconf.RpcInspectorKey, p2pconf.ValidationConfigKey, p2pconf.MessageMaxSampleSizeKey),
-		BuildFlagName(gossipSub, p2pconf.RpcInspectorKey, p2pconf.ValidationConfigKey, p2pconf.MessageErrorThresholdKey),
-		BuildFlagName(gossipSub, p2pconf.SubscriptionProviderKey, p2pconf.UpdateIntervalKey),
-		BuildFlagName(gossipSub, p2pconf.SubscriptionProviderKey, p2pconf.CacheSizeKey),
-		BuildFlagName(gossipSub, p2pconf.ScoreParamsKey, p2pconf.AppSpecificScoreRegistryKey, p2pconf.ScoreUpdateWorkerNumKey),
-		BuildFlagName(gossipSub, p2pconf.ScoreParamsKey, p2pconf.AppSpecificScoreRegistryKey, p2pconf.ScoreUpdateRequestQueueSizeKey),
-		BuildFlagName(gossipSub, p2pconf.ScoreParamsKey, p2pconf.AppSpecificScoreRegistryKey, p2pconf.ScoreTTLKey),
-		BuildFlagName(gossipSub, p2pconf.ScoreParamsKey, p2pconf.SpamRecordCacheKey, p2pconf.CacheSizeKey),
-		BuildFlagName(gossipSub, p2pconf.ScoreParamsKey, p2pconf.SpamRecordCacheKey, p2pconf.PenaltyDecaySlowdownThresholdKey),
-		BuildFlagName(gossipSub, p2pconf.ScoreParamsKey, p2pconf.SpamRecordCacheKey, p2pconf.DecayRateReductionFactorKey),
-		BuildFlagName(gossipSub, p2pconf.ScoreParamsKey, p2pconf.SpamRecordCacheKey, p2pconf.PenaltyDecayEvaluationPeriodKey),
-		BuildFlagName(gossipSub, p2pconf.ScoreParamsKey, p2pconf.DecayIntervalKey),
-=======
+
 		BuildFlagName(gossipsubKey, p2pconfig.PeerScoringEnabledKey),
 		BuildFlagName(gossipsubKey, p2pconfig.RpcTracerKey, p2pconfig.LocalMeshLogIntervalKey),
 		BuildFlagName(gossipsubKey, p2pconfig.RpcTracerKey, p2pconfig.ScoreTracerIntervalKey),
 		BuildFlagName(gossipsubKey, p2pconfig.RpcTracerKey, p2pconfig.RPCSentTrackerCacheSizeKey),
 		BuildFlagName(gossipsubKey, p2pconfig.RpcTracerKey, p2pconfig.RPCSentTrackerQueueCacheSizeKey),
 		BuildFlagName(gossipsubKey, p2pconfig.RpcTracerKey, p2pconfig.RPCSentTrackerNumOfWorkersKey),
+		BuildFlagName(gossipsubKey, p2pconfig.RpcTracerKey, p2pconfig.DuplicateMessageCacheTrackerSizeKey),
+		BuildFlagName(gossipsubKey, p2pconfig.RpcTracerKey, p2pconfig.DuplicateMessageCacheTrackerDecayKey),
 		BuildFlagName(gossipsubKey, p2pconfig.RpcInspectorKey, p2pconfig.ValidationConfigKey, p2pconfig.NumberOfWorkersKey),
 		BuildFlagName(gossipsubKey, p2pconfig.RpcInspectorKey, p2pconfig.ValidationConfigKey, p2pconfig.QueueSizeKey),
 		BuildFlagName(gossipsubKey, p2pconfig.RpcInspectorKey, p2pconfig.ValidationConfigKey, p2pconfig.ClusterPrefixedMessageConfigKey, p2pconfig.TrackerCacheSizeKey),
@@ -173,7 +115,6 @@
 		BuildFlagName(gossipsubKey, p2pconfig.ScoreParamsKey, p2pconfig.SpamRecordCacheKey, p2pconfig.DecayRateReductionFactorKey),
 		BuildFlagName(gossipsubKey, p2pconfig.ScoreParamsKey, p2pconfig.SpamRecordCacheKey, p2pconfig.PenaltyDecayEvaluationPeriodKey),
 		BuildFlagName(gossipsubKey, p2pconfig.ScoreParamsKey, p2pconfig.DecayIntervalKey),
->>>>>>> 38484ebe
 	}
 
 	for _, scope := range []string{systemScope, transientScope, protocolScope, peerScope, peerProtocolScope} {
@@ -246,18 +187,15 @@
 		"cache size of the rpc sent tracker used by the gossipsub mesh tracer.")
 	flags.Uint32(BuildFlagName(gossipsubKey, p2pconfig.RpcTracerKey, p2pconfig.RPCSentTrackerQueueCacheSizeKey), config.GossipSub.RpcTracer.RPCSentTrackerQueueCacheSize,
 		"cache size of the rpc sent tracker worker queue.")
-<<<<<<< HEAD
-	flags.Uint32(BuildFlagName(gossipSub, p2pconf.RpcTracerKey, p2pconf.DuplicateMessageCacheTrackerSizeKey),
+
+	flags.Uint32(BuildFlagName(gossipsubKey, p2pconfig.RpcTracerKey, p2pconfig.DuplicateMessageCacheTrackerSizeKey),
 		config.GossipSub.RpcTracer.DuplicateMessageTrackerCacheSize,
 		"cache size of the gossipsub duplicate message tracker.")
-	flags.Float64(BuildFlagName(gossipSub, p2pconf.RpcTracerKey, p2pconf.DuplicateMessageCacheTrackerDecayKey),
+	flags.Float64(BuildFlagName(gossipsubKey, p2pconfig.RpcTracerKey, p2pconfig.DuplicateMessageCacheTrackerDecayKey),
 		config.GossipSub.RpcTracer.DuplicateMessageTrackerGuageDecay,
 		"decay rate for the peer duplicate message counters.")
 
-	flags.Int(BuildFlagName(gossipSub, p2pconf.RpcTracerKey, p2pconf.RPCSentTrackerNumOfWorkersKey), config.GossipSub.RpcTracer.RpcSentTrackerNumOfWorkers,
-=======
 	flags.Int(BuildFlagName(gossipsubKey, p2pconfig.RpcTracerKey, p2pconfig.RPCSentTrackerNumOfWorkersKey), config.GossipSub.RpcTracer.RpcSentTrackerNumOfWorkers,
->>>>>>> 38484ebe
 		"number of workers for the rpc sent tracker worker pool.")
 	// gossipsub RPC control message validation limits used for validation configuration and rate limiting
 	flags.Int(BuildFlagName(gossipsubKey, p2pconfig.RpcInspectorKey, p2pconfig.ValidationConfigKey, p2pconfig.NumberOfWorkersKey),
