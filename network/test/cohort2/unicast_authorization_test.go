package cohort2

import (
	"context"
	"io"
	"reflect"
	"testing"
	"time"

	"github.com/rs/zerolog"
	mockery "github.com/stretchr/testify/mock"
	"github.com/stretchr/testify/require"
	"github.com/stretchr/testify/suite"

	"github.com/onflow/flow-go/model/flow"
	libp2pmessage "github.com/onflow/flow-go/model/libp2p/message"
	"github.com/onflow/flow-go/model/messages"
	"github.com/onflow/flow-go/module/irrecoverable"
	"github.com/onflow/flow-go/network"
	"github.com/onflow/flow-go/network/channels"
	"github.com/onflow/flow-go/network/codec"
	"github.com/onflow/flow-go/network/internal/testutils"
	"github.com/onflow/flow-go/network/message"
	"github.com/onflow/flow-go/network/mocknetwork"
	"github.com/onflow/flow-go/network/p2p"
	p2plogging "github.com/onflow/flow-go/network/p2p/logging"
	"github.com/onflow/flow-go/network/underlay"
	"github.com/onflow/flow-go/network/validator"
	"github.com/onflow/flow-go/utils/unittest"
)

// UnicastAuthorizationTestSuite tests that messages sent via unicast that are unauthenticated or unauthorized are correctly rejected. Each test on the test suite
// uses 2 networks, a sender and receiver. A mock slashing violation's consumer is used to assert the messages were rejected. Networks and the cancel func
// are set during each test run inside the test and remove after each test run in the TearDownTest callback.
type UnicastAuthorizationTestSuite struct {
	suite.Suite
	channelCloseDuration time.Duration
	logger               zerolog.Logger

	codec *overridableMessageEncoder

	libP2PNodes []p2p.LibP2PNode
	// senderNetwork is the networking layer instance that will be used to send the message.
	senderNetwork network.EngineRegistry
	// senderID the identity on the mw sending the message
	senderID *flow.Identity
	// receiverNetwork is the networking layer instance that will be used to receive the message.
	receiverNetwork network.EngineRegistry
	// receiverID the identity on the mw sending the message
	receiverID *flow.Identity
	// providers id providers generated at beginning of a test run
	providers []*unittest.UpdatableIDProvider
	// cancel is the cancel func from the context that was used to start the networks in a test run
	cancel  context.CancelFunc
	sporkId flow.Identifier
	// waitCh is the channel used to wait for the networks to perform authorization and invoke the slashing
	// violation's consumer before making mock assertions and cleaning up resources
	waitCh chan struct{}
}

// TestUnicastAuthorizationTestSuite runs all the test methods in this test suit
func TestUnicastAuthorizationTestSuite(t *testing.T) {
	suite.Run(t, new(UnicastAuthorizationTestSuite))
}

func (u *UnicastAuthorizationTestSuite) SetupTest() {
	u.logger = unittest.Logger()
	u.channelCloseDuration = 100 * time.Millisecond
	// this ch will allow us to wait until the expected method call happens before shutting down networks.
	u.waitCh = make(chan struct{})
}

func (u *UnicastAuthorizationTestSuite) TearDownTest() {
	u.stopNetworksAndLibp2pNodes()
}

// setupNetworks will setup the sender and receiver networks with the given slashing violations consumer.
func (u *UnicastAuthorizationTestSuite) setupNetworks(slashingViolationsConsumer network.ViolationsConsumer) {
	u.sporkId = unittest.IdentifierFixture()
	ids, libP2PNodes := testutils.LibP2PNodeForNetworkFixture(u.T(), u.sporkId, 2)
	u.codec = newOverridableMessageEncoder(unittest.NetworkCodec())
	nets, providers := testutils.NetworksFixture(
		u.T(),
		u.sporkId,
		ids,
		libP2PNodes,
		underlay.WithCodec(u.codec),
		underlay.WithSlashingViolationConsumerFactory(func(_ network.ConduitAdapter) network.ViolationsConsumer {
			return slashingViolationsConsumer
		}))
	require.Len(u.T(), ids, 2)
	require.Len(u.T(), providers, 2)
	require.Len(u.T(), nets, 2)

	u.senderNetwork = nets[0]
	u.receiverNetwork = nets[1]
	u.senderID = ids[0]
	u.receiverID = ids[1]
	u.providers = providers
	u.libP2PNodes = libP2PNodes
}

// startNetworksAndLibp2pNodes will start both sender and receiver networks with an irrecoverable signaler context and set the context cancel func.
func (u *UnicastAuthorizationTestSuite) startNetworksAndLibp2pNodes() {
	ctx, cancel := context.WithCancel(context.Background())
	sigCtx, _ := irrecoverable.WithSignaler(ctx)

	testutils.StartNodes(sigCtx, u.T(), u.libP2PNodes)
	testutils.StartNetworks(sigCtx, u.T(), []network.EngineRegistry{u.senderNetwork, u.receiverNetwork})
	unittest.RequireComponentsReadyBefore(u.T(), 1*time.Second, u.senderNetwork, u.receiverNetwork)

	u.cancel = cancel
}

// stopNetworksAndLibp2pNodes will stop all networks and libp2p nodes and wait for them to stop.
func (u *UnicastAuthorizationTestSuite) stopNetworksAndLibp2pNodes() {
	u.cancel() // cancel context to stop libp2p nodes.

	testutils.StopComponents(u.T(), []network.EngineRegistry{u.senderNetwork, u.receiverNetwork}, 1*time.Second)
	unittest.RequireComponentsDoneBefore(u.T(), 1*time.Second, u.senderNetwork, u.receiverNetwork)
}

// TestUnicastAuthorization_UnstakedPeer tests that messages sent via unicast by an unstaked peer is correctly rejected.
func (u *UnicastAuthorizationTestSuite) TestUnicastAuthorization_UnstakedPeer() {
	slashingViolationsConsumer := mocknetwork.NewViolationsConsumer(u.T())
	u.setupNetworks(slashingViolationsConsumer)

	expectedSenderPeerID, err := unittest.PeerIDFromFlowID(u.senderID)
	require.NoError(u.T(), err)

	var nilID *flow.Identity
	expectedViolation := &network.Violation{
		Identity: nilID, // because the peer will be unverified this identity will be nil
		PeerID:   p2plogging.PeerId(expectedSenderPeerID),
		MsgType:  "",                          // message will not be decoded before OnSenderEjectedError is logged, we won't log message type
		Channel:  channels.TestNetworkChannel, // message will not be decoded before OnSenderEjectedError is logged, we won't log peer ID
		Protocol: message.ProtocolTypeUnicast,
		Err:      validator.ErrIdentityUnverified,
	}
	slashingViolationsConsumer.On("OnUnAuthorizedSenderError", expectedViolation).Return(nil).Once().Run(func(args mockery.Arguments) {
		close(u.waitCh)
	})

	u.startNetworksAndLibp2pNodes()

	// overriding the identity provide of the receiver node to return an empty identity list so that the
	// sender node looks unstaked to its networking layer and hence it sends an UnAuthorizedSenderError upon receiving a message
	// from the sender node
	u.providers[1].SetIdentities(nil)

	_, err = u.receiverNetwork.Register(channels.TestNetworkChannel, &mocknetwork.MessageProcessor{})
	require.NoError(u.T(), err)

	senderCon, err := u.senderNetwork.Register(channels.TestNetworkChannel, &mocknetwork.MessageProcessor{})
	require.NoError(u.T(), err)

	// send message via unicast
	err = senderCon.Unicast(&libp2pmessage.TestMessage{
		Text: string("hello"),
	}, u.receiverID.NodeID)
	require.NoError(u.T(), err)

	// wait for slashing violations consumer mock to invoke run func and close ch if expected method call happens
	unittest.RequireCloseBefore(u.T(), u.waitCh, u.channelCloseDuration, "could close ch on time")
}

// TestUnicastAuthorization_EjectedPeer tests that messages sent via unicast by an ejected peer is correctly rejected.
func (u *UnicastAuthorizationTestSuite) TestUnicastAuthorization_EjectedPeer() {
	slashingViolationsConsumer := mocknetwork.NewViolationsConsumer(u.T())
	u.setupNetworks(slashingViolationsConsumer)
<<<<<<< HEAD
	//NOTE: setup ejected identity
	u.senderID.EpochParticipationStatus = flow.EpochParticipationStatusEjected
=======
	// NOTE: setup ejected identity
	u.senderID.Ejected = true
>>>>>>> 38484ebe

	// overriding the identity provide of the receiver node to return the ejected identity so that the
	// sender node looks ejected to its networking layer and hence it sends a SenderEjectedError upon receiving a message
	// from the sender node
	u.providers[1].SetIdentities(flow.IdentityList{u.senderID})

	expectedSenderPeerID, err := unittest.PeerIDFromFlowID(u.senderID)
	require.NoError(u.T(), err)

	expectedViolation := &network.Violation{
		Identity: u.senderID, // we expect this method to be called with the ejected identity
		OriginID: u.senderID.NodeID,
		PeerID:   p2plogging.PeerId(expectedSenderPeerID),
		MsgType:  "",                          // message will not be decoded before OnSenderEjectedError is logged, we won't log message type
		Channel:  channels.TestNetworkChannel, // message will not be decoded before OnSenderEjectedError is logged, we won't log peer ID
		Protocol: message.ProtocolTypeUnicast,
		Err:      validator.ErrSenderEjected,
	}
	slashingViolationsConsumer.On("OnSenderEjectedError", expectedViolation).
		Return(nil).Once().Run(func(args mockery.Arguments) {
		close(u.waitCh)
	})

	u.startNetworksAndLibp2pNodes()

	_, err = u.receiverNetwork.Register(channels.TestNetworkChannel, &mocknetwork.MessageProcessor{})
	require.NoError(u.T(), err)

	senderCon, err := u.senderNetwork.Register(channels.TestNetworkChannel, &mocknetwork.MessageProcessor{})
	require.NoError(u.T(), err)

	// send message via unicast
	err = senderCon.Unicast(&libp2pmessage.TestMessage{
		Text: string("hello"),
	}, u.receiverID.NodeID)
	require.NoError(u.T(), err)

	// wait for slashing violations consumer mock to invoke run func and close ch if expected method call happens
	unittest.RequireCloseBefore(u.T(), u.waitCh, u.channelCloseDuration, "could close ch on time")
}

// TestUnicastAuthorization_UnauthorizedPeer tests that messages sent via unicast by an unauthorized peer is correctly rejected.
func (u *UnicastAuthorizationTestSuite) TestUnicastAuthorization_UnauthorizedPeer() {
	slashingViolationsConsumer := mocknetwork.NewViolationsConsumer(u.T())
	u.setupNetworks(slashingViolationsConsumer)

	expectedSenderPeerID, err := unittest.PeerIDFromFlowID(u.senderID)
	require.NoError(u.T(), err)

	expectedViolation := &network.Violation{
		Identity: u.senderID,
		OriginID: u.senderID.NodeID,
		PeerID:   p2plogging.PeerId(expectedSenderPeerID),
		MsgType:  "*message.TestMessage",
		Channel:  channels.ConsensusCommittee,
		Protocol: message.ProtocolTypeUnicast,
		Err:      message.ErrUnauthorizedMessageOnChannel,
	}

	slashingViolationsConsumer.On("OnUnAuthorizedSenderError", expectedViolation).
		Return(nil).Once().Run(func(args mockery.Arguments) {
		close(u.waitCh)
	})

	u.startNetworksAndLibp2pNodes()

	_, err = u.receiverNetwork.Register(channels.ConsensusCommittee, &mocknetwork.MessageProcessor{})
	require.NoError(u.T(), err)

	senderCon, err := u.senderNetwork.Register(channels.ConsensusCommittee, &mocknetwork.MessageProcessor{})
	require.NoError(u.T(), err)

	// send message via unicast; a test message must only be unicasted on the TestNetworkChannel, not on the ConsensusCommittee channel
	// so we expect an unauthorized sender error
	err = senderCon.Unicast(&libp2pmessage.TestMessage{
		Text: string("hello"),
	}, u.receiverID.NodeID)
	require.NoError(u.T(), err)

	// wait for slashing violations consumer mock to invoke run func and close ch if expected method call happens
	unittest.RequireCloseBefore(u.T(), u.waitCh, u.channelCloseDuration, "could close ch on time")
}

// TestUnicastAuthorization_UnknownMsgCode tests that messages sent via unicast with an unknown message code is correctly rejected.
func (u *UnicastAuthorizationTestSuite) TestUnicastAuthorization_UnknownMsgCode() {
	slashingViolationsConsumer := mocknetwork.NewViolationsConsumer(u.T())
	u.setupNetworks(slashingViolationsConsumer)

	expectedSenderPeerID, err := unittest.PeerIDFromFlowID(u.senderID)
	require.NoError(u.T(), err)

	invalidMessageCode := codec.MessageCode(byte('X'))
	// register a custom encoder that encodes the message with an invalid message code when encoding a string.
	u.codec.RegisterEncoder(reflect.TypeOf(""), func(v interface{}) ([]byte, error) {
		e, err := unittest.NetworkCodec().Encode(&libp2pmessage.TestMessage{
			Text: v.(string),
		})
		require.NoError(u.T(), err)
		// manipulate message code byte
		invalidMessageCode := codec.MessageCode(byte('X'))
		e[0] = invalidMessageCode.Uint8()
		return e, nil
	})

	var nilID *flow.Identity
	expectedViolation := &network.Violation{
		Identity: nilID,
		PeerID:   p2plogging.PeerId(expectedSenderPeerID),
		MsgType:  "",
		Channel:  channels.TestNetworkChannel,
		Protocol: message.ProtocolTypeUnicast,
		Err:      codec.NewUnknownMsgCodeErr(invalidMessageCode),
	}

	slashingViolationsConsumer.On("OnUnknownMsgTypeError", expectedViolation).
		Return(nil).Once().Run(func(args mockery.Arguments) {
		close(u.waitCh)
	})

	u.startNetworksAndLibp2pNodes()

	_, err = u.receiverNetwork.Register(channels.TestNetworkChannel, &mocknetwork.MessageProcessor{})
	require.NoError(u.T(), err)

	senderCon, err := u.senderNetwork.Register(channels.TestNetworkChannel, &mocknetwork.MessageProcessor{})
	require.NoError(u.T(), err)

	// send message via unicast
	err = senderCon.Unicast("hello!", u.receiverID.NodeID)
	require.NoError(u.T(), err)

	// wait for slashing violations consumer mock to invoke run func and close ch if expected method call happens
	unittest.RequireCloseBefore(u.T(), u.waitCh, u.channelCloseDuration, "could close ch on time")
}

// TestUnicastAuthorization_WrongMsgCode tests that messages sent via unicast with a message code that does not match the underlying message type are correctly rejected.
func (u *UnicastAuthorizationTestSuite) TestUnicastAuthorization_WrongMsgCode() {
	slashingViolationsConsumer := mocknetwork.NewViolationsConsumer(u.T())
	u.setupNetworks(slashingViolationsConsumer)

	expectedSenderPeerID, err := unittest.PeerIDFromFlowID(u.senderID)
	require.NoError(u.T(), err)

	modifiedMessageCode := codec.CodeDKGMessage
	// register a custom encoder that overrides the message code when encoding a TestMessage.
	u.codec.RegisterEncoder(reflect.TypeOf(&libp2pmessage.TestMessage{}), func(v interface{}) ([]byte, error) {
		e, err := unittest.NetworkCodec().Encode(v)
		require.NoError(u.T(), err)
		e[0] = modifiedMessageCode.Uint8()
		return e, nil
	})

	expectedViolation := &network.Violation{
		Identity: u.senderID,
		OriginID: u.senderID.NodeID,
		PeerID:   p2plogging.PeerId(expectedSenderPeerID),
		MsgType:  "*messages.DKGMessage",
		Channel:  channels.TestNetworkChannel,
		Protocol: message.ProtocolTypeUnicast,
		Err:      message.ErrUnauthorizedMessageOnChannel,
	}

	slashingViolationsConsumer.On("OnUnAuthorizedSenderError", expectedViolation).
		Return(nil).Once().Run(func(args mockery.Arguments) {
		close(u.waitCh)
	})

	u.startNetworksAndLibp2pNodes()

	_, err = u.receiverNetwork.Register(channels.TestNetworkChannel, &mocknetwork.MessageProcessor{})
	require.NoError(u.T(), err)

	senderCon, err := u.senderNetwork.Register(channels.TestNetworkChannel, &mocknetwork.MessageProcessor{})
	require.NoError(u.T(), err)

	// send message via unicast
	err = senderCon.Unicast(&libp2pmessage.TestMessage{
		Text: string("hello"),
	}, u.receiverID.NodeID)
	require.NoError(u.T(), err)

	// wait for slashing violations consumer mock to invoke run func and close ch if expected method call happens
	unittest.RequireCloseBefore(u.T(), u.waitCh, u.channelCloseDuration, "could close ch on time")
}

// TestUnicastAuthorization_PublicChannel tests that messages sent via unicast on a public channel are not rejected for any reason.
func (u *UnicastAuthorizationTestSuite) TestUnicastAuthorization_PublicChannel() {
	slashingViolationsConsumer := mocknetwork.NewViolationsConsumer(u.T())
	u.setupNetworks(slashingViolationsConsumer)
	u.startNetworksAndLibp2pNodes()

	msg := &libp2pmessage.TestMessage{
		Text: string("hello"),
	}

	// mock a message processor that will receive the message.
	receiverEngine := &mocknetwork.MessageProcessor{}
	receiverEngine.On("Process", channels.PublicPushBlocks, u.senderID.NodeID, msg).Run(
		func(args mockery.Arguments) {
			close(u.waitCh)
		}).Return(nil).Once()
	_, err := u.receiverNetwork.Register(channels.PublicPushBlocks, receiverEngine)
	require.NoError(u.T(), err)

	senderCon, err := u.senderNetwork.Register(channels.PublicPushBlocks, &mocknetwork.MessageProcessor{})
	require.NoError(u.T(), err)

	// send message via unicast
	err = senderCon.Unicast(&libp2pmessage.TestMessage{
		Text: string("hello"),
	}, u.receiverID.NodeID)
	require.NoError(u.T(), err)

	// wait for slashing violations consumer mock to invoke run func and close ch if expected method call happens
	unittest.RequireCloseBefore(u.T(), u.waitCh, u.channelCloseDuration, "could close ch on time")
}

// TestUnicastAuthorization_UnauthorizedUnicastOnChannel tests that messages sent via unicast that are not authorized for unicast are rejected.
func (u *UnicastAuthorizationTestSuite) TestUnicastAuthorization_UnauthorizedUnicastOnChannel() {
	slashingViolationsConsumer := mocknetwork.NewViolationsConsumer(u.T())
	u.setupNetworks(slashingViolationsConsumer)

	// set sender id role to RoleConsensus to avoid unauthorized sender validation error
	u.senderID.Role = flow.RoleConsensus

	expectedSenderPeerID, err := unittest.PeerIDFromFlowID(u.senderID)
	require.NoError(u.T(), err)

	expectedViolation := &network.Violation{
		Identity: u.senderID,
		OriginID: u.senderID.NodeID,
		PeerID:   p2plogging.PeerId(expectedSenderPeerID),
		MsgType:  "*messages.BlockProposal",
		Channel:  channels.ConsensusCommittee,
		Protocol: message.ProtocolTypeUnicast,
		Err:      message.ErrUnauthorizedUnicastOnChannel,
	}

	slashingViolationsConsumer.On("OnUnauthorizedUnicastOnChannel", expectedViolation).
		Return(nil).Once().Run(func(args mockery.Arguments) {
		close(u.waitCh)
	})

	u.startNetworksAndLibp2pNodes()

	_, err = u.receiverNetwork.Register(channels.ConsensusCommittee, &mocknetwork.MessageProcessor{})
	require.NoError(u.T(), err)

	senderCon, err := u.senderNetwork.Register(channels.ConsensusCommittee, &mocknetwork.MessageProcessor{})
	require.NoError(u.T(), err)

	// messages.BlockProposal is not authorized to be sent via unicast over the ConsensusCommittee channel
	payload := unittest.ProposalFixture()
	// send message via unicast
	err = senderCon.Unicast(payload, u.receiverID.NodeID)
	require.NoError(u.T(), err)

	// wait for slashing violations consumer mock to invoke run func and close ch if expected method call happens
	unittest.RequireCloseBefore(u.T(), u.waitCh, u.channelCloseDuration, "could close ch on time")
}

// TestUnicastAuthorization_ReceiverHasNoSubscription tests that messages sent via unicast are rejected on the receiver end if the receiver does not have a subscription
// to the channel of the message.
func (u *UnicastAuthorizationTestSuite) TestUnicastAuthorization_ReceiverHasNoSubscription() {
	slashingViolationsConsumer := mocknetwork.NewViolationsConsumer(u.T())
	u.setupNetworks(slashingViolationsConsumer)

	expectedSenderPeerID, err := unittest.PeerIDFromFlowID(u.senderID)
	require.NoError(u.T(), err)

	expectedViolation := &network.Violation{
		Identity: nil,
		PeerID:   p2plogging.PeerId(expectedSenderPeerID),
		MsgType:  "*message.TestMessage",
		Channel:  channels.TestNetworkChannel,
		Protocol: message.ProtocolTypeUnicast,
		Err:      underlay.ErrUnicastMsgWithoutSub,
	}

	slashingViolationsConsumer.On("OnUnauthorizedUnicastOnChannel", expectedViolation).
		Return(nil).Once().Run(func(args mockery.Arguments) {
		close(u.waitCh)
	})

	u.startNetworksAndLibp2pNodes()

	senderCon, err := u.senderNetwork.Register(channels.TestNetworkChannel, &mocknetwork.MessageProcessor{})
	require.NoError(u.T(), err)

	// send message via unicast
	err = senderCon.Unicast(&libp2pmessage.TestMessage{
		Text: string("hello"),
	}, u.receiverID.NodeID)
	require.NoError(u.T(), err)

	// wait for slashing violations consumer mock to invoke run func and close ch if expected method call happens
	unittest.RequireCloseBefore(u.T(), u.waitCh, u.channelCloseDuration, "could close ch on time")
}

// TestUnicastAuthorization_ReceiverHasSubscription tests that messages sent via unicast are processed on the receiver end if the receiver does have a subscription
// to the channel of the message.
func (u *UnicastAuthorizationTestSuite) TestUnicastAuthorization_ReceiverHasSubscription() {
	slashingViolationsConsumer := mocknetwork.NewViolationsConsumer(u.T())
	u.setupNetworks(slashingViolationsConsumer)
	u.startNetworksAndLibp2pNodes()

	msg := &messages.EntityRequest{
		EntityIDs: unittest.IdentifierListFixture(10),
	}

	// both sender and receiver must have an authorized role to send and receive messages on the ConsensusCommittee channel.
	u.senderID.Role = flow.RoleConsensus
	u.receiverID.Role = flow.RoleExecution

	receiverEngine := &mocknetwork.MessageProcessor{}
	receiverEngine.On("Process", channels.RequestReceiptsByBlockID, u.senderID.NodeID, msg).Run(
		func(args mockery.Arguments) {
			close(u.waitCh)
		}).Return(nil).Once()
	_, err := u.receiverNetwork.Register(channels.RequestReceiptsByBlockID, receiverEngine)
	require.NoError(u.T(), err)

	senderCon, err := u.senderNetwork.Register(channels.RequestReceiptsByBlockID, &mocknetwork.MessageProcessor{})
	require.NoError(u.T(), err)

	// send message via unicast
	err = senderCon.Unicast(msg, u.receiverID.NodeID)
	require.NoError(u.T(), err)

	// wait for slashing violations consumer mock to invoke run func and close ch if expected method call happens
	unittest.RequireCloseBefore(u.T(), u.waitCh, u.channelCloseDuration, "could close ch on time")
}

// overridableMessageEncoder is a codec that allows to override the encoder for a specific type only for sake of testing.
// We specifically use this to override the encoder for the TestMessage type to encode it with an invalid message code.
type overridableMessageEncoder struct {
	codec           network.Codec
	specificEncoder map[reflect.Type]func(interface{}) ([]byte, error)
}

var _ network.Codec = (*overridableMessageEncoder)(nil)

func newOverridableMessageEncoder(codec network.Codec) *overridableMessageEncoder {
	return &overridableMessageEncoder{
		codec:           codec,
		specificEncoder: make(map[reflect.Type]func(interface{}) ([]byte, error)),
	}
}

// RegisterEncoder registers an encoder for a specific type, overriding the default encoder for that type.
func (u *overridableMessageEncoder) RegisterEncoder(t reflect.Type, encoder func(interface{}) ([]byte, error)) {
	u.specificEncoder[t] = encoder
}

// NewEncoder creates a new encoder.
func (u *overridableMessageEncoder) NewEncoder(w io.Writer) network.Encoder {
	return u.codec.NewEncoder(w)
}

// NewDecoder creates a new decoder.
func (u *overridableMessageEncoder) NewDecoder(r io.Reader) network.Decoder {
	return u.codec.NewDecoder(r)
}

// Encode encodes a value into a byte slice. If a specific encoder is registered for the type of the value, it will be used.
// Otherwise, the default encoder will be used.
func (u *overridableMessageEncoder) Encode(v interface{}) ([]byte, error) {
	if encoder, ok := u.specificEncoder[reflect.TypeOf(v)]; ok {
		return encoder(v)
	}
	return u.codec.Encode(v)
}

// Decode decodes a byte slice into a value. It uses the default decoder.
func (u *overridableMessageEncoder) Decode(data []byte) (interface{}, error) {
	return u.codec.Decode(data)
}<|MERGE_RESOLUTION|>--- conflicted
+++ resolved
@@ -168,13 +168,8 @@
 func (u *UnicastAuthorizationTestSuite) TestUnicastAuthorization_EjectedPeer() {
 	slashingViolationsConsumer := mocknetwork.NewViolationsConsumer(u.T())
 	u.setupNetworks(slashingViolationsConsumer)
-<<<<<<< HEAD
 	//NOTE: setup ejected identity
 	u.senderID.EpochParticipationStatus = flow.EpochParticipationStatusEjected
-=======
-	// NOTE: setup ejected identity
-	u.senderID.Ejected = true
->>>>>>> 38484ebe
 
 	// overriding the identity provide of the receiver node to return the ejected identity so that the
 	// sender node looks ejected to its networking layer and hence it sends a SenderEjectedError upon receiving a message
