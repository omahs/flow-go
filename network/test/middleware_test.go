package test

import (
	"bytes"
	"context"
	"fmt"
	"regexp"
<<<<<<< HEAD
=======
	"strings"
>>>>>>> f66ac965
	"sync"
	"testing"
	"time"

	"github.com/libp2p/go-libp2p/core/peer"
	"github.com/libp2p/go-libp2p/p2p/net/swarm"
	"github.com/rs/zerolog"
	"github.com/stretchr/testify/assert"
	mockery "github.com/stretchr/testify/mock"
	"github.com/stretchr/testify/require"
	"github.com/stretchr/testify/suite"
	"go.uber.org/atomic"
	"golang.org/x/time/rate"

	"github.com/onflow/flow-go/model/flow"
	"github.com/onflow/flow-go/model/flow/filter"
	libp2pmessage "github.com/onflow/flow-go/model/libp2p/message"
	"github.com/onflow/flow-go/module/irrecoverable"
	"github.com/onflow/flow-go/module/metrics"
	"github.com/onflow/flow-go/module/observable"
	"github.com/onflow/flow-go/network"
	"github.com/onflow/flow-go/network/channels"
<<<<<<< HEAD
=======
	"github.com/onflow/flow-go/network/internal/p2pfixtures"
>>>>>>> f66ac965
	"github.com/onflow/flow-go/network/internal/testutils"
	"github.com/onflow/flow-go/network/mocknetwork"
	"github.com/onflow/flow-go/network/p2p"
	"github.com/onflow/flow-go/network/p2p/middleware"
	"github.com/onflow/flow-go/network/p2p/p2pnode"
	p2ptest "github.com/onflow/flow-go/network/p2p/test"
	"github.com/onflow/flow-go/network/p2p/unicast/ratelimit"
	"github.com/onflow/flow-go/network/slashing"
	"github.com/onflow/flow-go/utils/unittest"
)

const testChannel = channels.TestNetworkChannel

// libp2p emits a call to `Protect` with a topic-specific tag upon establishing each peering connection in a GossipSUb mesh, see:
// https://github.com/libp2p/go-libp2p-pubsub/blob/master/tag_tracer.go
// One way to make sure such a mesh has formed, asynchronously, in unit tests, is to wait for libp2p.GossipSubD such calls,
// and that's what we do with tagsObserver.
type tagsObserver struct {
	tags chan string
	log  zerolog.Logger
}

func (co *tagsObserver) OnNext(peertag interface{}) {
	pt, ok := peertag.(testutils.PeerTag)

	if ok {
		co.tags <- fmt.Sprintf("peer: %v tag: %v", pt.Peer, pt.Tag)
	}

}
func (co *tagsObserver) OnError(err error) {
	co.log.Error().Err(err).Msg("Tags Observer closed on an error")
	close(co.tags)
}
func (co *tagsObserver) OnComplete() {
	close(co.tags)
}

type MiddlewareTestSuite struct {
	suite.Suite
	sync.RWMutex
	size      int // used to determine number of middlewares under test
	nodes     []p2p.LibP2PNode
	mws       []network.Middleware // used to keep track of middlewares under test
	ov        []*mocknetwork.Overlay
	obs       chan string // used to keep track of Protect events tagged by pubsub messages
	ids       []*flow.Identity
	metrics   *metrics.NoopCollector // no-op performance monitoring simulation
	logger    zerolog.Logger
	providers []*testutils.UpdatableIDProvider

	mwCancel context.CancelFunc
	mwCtx    irrecoverable.SignalerContext

	slashingViolationsConsumer slashing.ViolationsConsumer
}

// TestMiddlewareTestSuit runs all the test methods in this test suit
func TestMiddlewareTestSuite(t *testing.T) {
	t.Parallel()
	suite.Run(t, new(MiddlewareTestSuite))
}

// SetupTest initiates the test setups prior to each test
func (m *MiddlewareTestSuite) SetupTest() {
	m.logger = unittest.Logger()

	m.size = 2 // operates on two middlewares
	m.metrics = metrics.NewNoopCollector()

	// create and start the middlewares and inject a connection observer
	var obs []observable.Observable
	peerChannel := make(chan string)
	ob := tagsObserver{
		tags: peerChannel,
		log:  m.logger,
	}

	m.slashingViolationsConsumer = mocknetwork.NewViolationsConsumer(m.T())

	m.ids, m.nodes, m.mws, obs, m.providers = testutils.GenerateIDsAndMiddlewares(m.T(),
		m.size,
		m.logger,
		unittest.NetworkCodec(),
		m.slashingViolationsConsumer)

	for _, observableConnMgr := range obs {
		observableConnMgr.Subscribe(&ob)
	}
	m.obs = peerChannel

	require.Len(m.Suite.T(), obs, m.size)
	require.Len(m.Suite.T(), m.ids, m.size)
	require.Len(m.Suite.T(), m.mws, m.size)

	// create the mock overlays
	for i := 0; i < m.size; i++ {
		m.ov = append(m.ov, m.createOverlay(m.providers[i]))
	}

	ctx, cancel := context.WithCancel(context.Background())
	m.mwCancel = cancel

	m.mwCtx = irrecoverable.NewMockSignalerContext(m.T(), ctx)

	testutils.StartNodes(m.mwCtx, m.T(), m.nodes, 100*time.Millisecond)

	for i, mw := range m.mws {
		mw.SetOverlay(m.ov[i])
		mw.Start(m.mwCtx)
		unittest.RequireComponentsReadyBefore(m.T(), 100*time.Millisecond, mw)
		require.NoError(m.T(), mw.Subscribe(testChannel))
	}
}

func (m *MiddlewareTestSuite) TearDownTest() {
	m.mwCancel()

	testutils.StopComponents(m.T(), m.mws, 100*time.Millisecond)
	testutils.StopComponents(m.T(), m.nodes, 100*time.Millisecond)

	m.mws = nil
	m.nodes = nil
	m.ov = nil
	m.ids = nil
	m.size = 0
}

// TestUpdateNodeAddresses tests that the UpdateNodeAddresses method correctly updates
// the addresses of the staked network participants.
func (m *MiddlewareTestSuite) TestUpdateNodeAddresses() {
	ctx, cancel := context.WithCancel(m.mwCtx)
	irrecoverableCtx := irrecoverable.NewMockSignalerContext(m.T(), ctx)

	// create a new staked identity
	ids, libP2PNodes, _ := testutils.GenerateIDs(m.T(), m.logger, 1)

	mws, providers := testutils.GenerateMiddlewares(m.T(), m.logger, ids, libP2PNodes, unittest.NetworkCodec(), m.slashingViolationsConsumer)
	require.Len(m.T(), ids, 1)
	require.Len(m.T(), providers, 1)
	require.Len(m.T(), mws, 1)
	newId := ids[0]
	newMw := mws[0]

	overlay := m.createOverlay(providers[0])
	overlay.On("Receive", m.ids[0].NodeID, mockery.AnythingOfType("*message.Message")).Return(nil)
	newMw.SetOverlay(overlay)

	// start up nodes and peer managers
	testutils.StartNodes(irrecoverableCtx, m.T(), libP2PNodes, 100*time.Millisecond)
	defer testutils.StopComponents(m.T(), libP2PNodes, 100*time.Millisecond)

	newMw.Start(irrecoverableCtx)
	defer testutils.StopComponents(m.T(), mws, 100*time.Millisecond)
	unittest.RequireComponentsReadyBefore(m.T(), 100*time.Millisecond, newMw)

	idList := flow.IdentityList(append(m.ids, newId))

	// needed to enable ID translation
	m.providers[0].SetIdentities(idList)

	outMsg, err := network.NewOutgoingScope(
		flow.IdentifierList{newId.NodeID},
		testChannel,
		&libp2pmessage.TestMessage{
			Text: "TestUpdateNodeAddresses",
		},
		unittest.NetworkCodec().Encode,
<<<<<<< HEAD
		network.ProtocolTypeUnicast)
=======
		message.ProtocolTypeUnicast)
>>>>>>> f66ac965
	require.NoError(m.T(), err)
	// message should fail to send because no address is known yet
	// for the new identity
	err = m.mws[0].SendDirect(outMsg)
<<<<<<< HEAD
	require.ErrorIs(m.T(), err, swarm.ErrNoAddresses)
=======
	require.True(m.T(), strings.Contains(err.Error(), swarm.ErrNoAddresses.Error()))
>>>>>>> f66ac965

	// update the addresses
	m.mws[0].UpdateNodeAddresses()

	// now the message should send successfully
	err = m.mws[0].SendDirect(outMsg)
	require.NoError(m.T(), err)

	cancel()
	unittest.RequireComponentsReadyBefore(m.T(), 100*time.Millisecond, newMw)
}

func (m *MiddlewareTestSuite) TestUnicastRateLimit_Messages() {
	unittest.SkipUnless(m.T(), unittest.TEST_FLAKY, "disabling so that flaky metrics can be gathered before re-enabling")

	// limiter limit will be set to 5 events/sec the 6th event per interval will be rate limited
	limit := rate.Limit(5)

	// burst per interval
	burst := 5

<<<<<<< HEAD
	messageRateLimiter := ratelimit.NewMessageRateLimiter(limit, burst, 1)
=======
	messageRateLimiter := ratelimit.NewMessageRateLimiter(limit, burst, 4)

	// we only expect messages from the first middleware on the test suite
	expectedPID, err := unittest.PeerIDFromFlowID(m.ids[0])
	require.NoError(m.T(), err)
>>>>>>> f66ac965

	// the onRateLimit call back we will use to keep track of how many times a rate limit happens.
	rateLimits := atomic.NewUint64(0)

	onRateLimit := func(peerID peer.ID, role, msgType, topic, reason string) {
		require.Equal(m.T(), reason, ratelimit.ReasonMessageCount.String())
		require.Equal(m.T(), expectedPID, peerID)
		// update hook calls
		rateLimits.Inc()
	}

	// setup rate limit distributor that will be used to track the number of rate limits via the onRateLimit callback.
	consumer := testutils.NewRateLimiterConsumer(onRateLimit)
	distributor := ratelimit.NewUnicastRateLimiterDistributor()
	distributor.AddConsumer(consumer)

	opts := []ratelimit.RateLimitersOption{ratelimit.WithMessageRateLimiter(messageRateLimiter), ratelimit.WithNotifier(distributor), ratelimit.WithDisabledRateLimiting(false)}
	rateLimiters := ratelimit.NewRateLimiters(opts...)

<<<<<<< HEAD
	// create middleware
	netmet := mock.NewNetworkMetrics(m.T())
	calls := 0
	netmet.On("InboundMessageReceived", mockery.Anything, mockery.Anything, mockery.Anything).Times(5).Run(func(args mockery.Arguments) {
		calls++
		if calls == 5 {
			close(ch)
=======
	idProvider := testutils.NewUpdatableIDProvider(m.ids)
	// create a new staked identity
	connGater := testutils.NewConnectionGater(idProvider, func(pid peer.ID) error {
		if messageRateLimiter.IsRateLimited(pid) {
			return fmt.Errorf("rate-limited peer")
>>>>>>> f66ac965
		}
		return nil
	})
<<<<<<< HEAD
	// we expect 5 messages to be processed the rest will be rate limited
	defer netmet.AssertNumberOfCalls(m.T(), "InboundMessageReceived", 5)
=======
	ids, libP2PNodes, _ := testutils.GenerateIDs(m.T(),
		m.logger,
		1,
		testutils.WithUnicastRateLimiterDistributor(distributor),
		testutils.WithConnectionGater(connGater))
	idProvider.SetIdentities(append(m.ids, ids...))
>>>>>>> f66ac965

	// create middleware
	mws, providers := testutils.GenerateMiddlewares(m.T(),
		m.logger,
		ids,
		libP2PNodes,
		unittest.NetworkCodec(),
		m.slashingViolationsConsumer,
		testutils.WithUnicastRateLimiters(rateLimiters),
		testutils.WithPeerManagerFilters(testutils.IsRateLimitedPeerFilter(messageRateLimiter)))

	require.Len(m.T(), ids, 1)
	require.Len(m.T(), providers, 1)
	require.Len(m.T(), mws, 1)
	newId := ids[0]
	newMw := mws[0]
	idList := flow.IdentityList(append(m.ids, newId))

	providers[0].SetIdentities(idList)

	overlay := m.createOverlay(providers[0])

	calls := atomic.NewUint64(0)
	ch := make(chan struct{})
	overlay.On("Receive", mockery.AnythingOfType("*network.IncomingMessageScope")).Return(nil).Run(func(args mockery.Arguments) {
		calls.Inc()
		if calls.Load() >= 5 {
			close(ch)
		}
	})

	newMw.SetOverlay(overlay)

	ctx, cancel := context.WithCancel(m.mwCtx)
	irrecoverableCtx := irrecoverable.NewMockSignalerContext(m.T(), ctx)

	testutils.StartNodes(irrecoverableCtx, m.T(), libP2PNodes, 100*time.Millisecond)
	defer testutils.StopComponents(m.T(), libP2PNodes, 100*time.Millisecond)

	newMw.Start(irrecoverableCtx)
	unittest.RequireComponentsReadyBefore(m.T(), 100*time.Millisecond, newMw)

	require.NoError(m.T(), newMw.Subscribe(testChannel))

	// needed to enable ID translation
	m.providers[0].SetIdentities(idList)

	// update the addresses
	m.mws[0].UpdateNodeAddresses()

<<<<<<< HEAD
	// send 6 unicast messages, 5 should be allowed and the 6th should be rate limited
	for i := 0; i < 6; i++ {
=======
	// add our sender node as a direct peer to our receiving node, this allows us to ensure
	// that connections to peers that are rate limited are completely prune. IsConnected will
	// return true only if the node is a direct peer of the other, after rate limiting this direct
	// peer should be removed by the peer manager.
	p2ptest.LetNodesDiscoverEachOther(m.T(), ctx, []p2p.LibP2PNode{libP2PNodes[0], m.nodes[0]}, flow.IdentityList{ids[0], m.ids[0]})
	p2ptest.EnsureConnected(m.T(), ctx, []p2p.LibP2PNode{libP2PNodes[0], m.nodes[0]})

	// with the rate limit configured to 5 msg/sec we send 10 messages at once and expect the rate limiter
	// to be invoked at-least once. We send 10 messages due to the flakiness that is caused by async stream
	// handling of streams.
	for i := 0; i < 10; i++ {
>>>>>>> f66ac965
		msg, err := network.NewOutgoingScope(
			flow.IdentifierList{newId.NodeID},
			testChannel,
			&libp2pmessage.TestMessage{
				Text: fmt.Sprintf("hello-%d", i),
			},
			unittest.NetworkCodec().Encode,
<<<<<<< HEAD
			network.ProtocolTypeUnicast)
		require.NoError(m.T(), err)
		err = m.mws[0].SendDirect(msg)

=======
			message.ProtocolTypeUnicast)
		require.NoError(m.T(), err)
		err = m.mws[0].SendDirect(msg)
>>>>>>> f66ac965
		require.NoError(m.T(), err)
	}
	// wait for all rate limits before shutting down middleware
	unittest.RequireCloseBefore(m.T(), ch, 100*time.Millisecond, "could not stop rate limit test ch on time")

	// sleep for 1 seconds to allow connection pruner to prune connections
	time.Sleep(1 * time.Second)

	// ensure connection to rate limited peer is pruned
	p2pfixtures.EnsureNotConnectedBetweenGroups(m.T(), ctx, []p2p.LibP2PNode{libP2PNodes[0]}, []p2p.LibP2PNode{m.nodes[0]})
	p2pfixtures.EnsureNoStreamCreationBetweenGroups(m.T(), ctx, []p2p.LibP2PNode{libP2PNodes[0]}, []p2p.LibP2PNode{m.nodes[0]})

	// eventually the rate limited node should be able to reconnect and send messages
	require.Eventually(m.T(), func() bool {
		msg, err := network.NewOutgoingScope(
			flow.IdentifierList{newId.NodeID},
			testChannel,
			&libp2pmessage.TestMessage{
				Text: "hello",
			},
			unittest.NetworkCodec().Encode,
			message.ProtocolTypeUnicast)
		require.NoError(m.T(), err)
		return m.mws[0].SendDirect(msg) == nil
	}, 3*time.Second, 100*time.Millisecond)

	// shutdown our middleware so that each message can be processed
	cancel()
	unittest.RequireCloseBefore(m.T(), libP2PNodes[0].Done(), 100*time.Millisecond, "could not stop libp2p node on time")
	unittest.RequireCloseBefore(m.T(), newMw.Done(), 100*time.Millisecond, "could not stop middleware on time")

	// expect our rate limited peer callback to be invoked once
	require.True(m.T(), rateLimits.Load() > 0)
}

func (m *MiddlewareTestSuite) TestUnicastRateLimit_Bandwidth() {
	unittest.SkipUnless(m.T(), unittest.TEST_FLAKY, "disabling so that flaky metrics can be gathered before re-enabling")

	//limiter limit will be set up to 1000 bytes/sec
	limit := rate.Limit(1000)

	//burst per interval
	burst := 1000

	// we only expect messages from the first middleware on the test suite
	expectedPID, err := unittest.PeerIDFromFlowID(m.ids[0])
	require.NoError(m.T(), err)

	// setup bandwidth rate limiter
	bandwidthRateLimiter := ratelimit.NewBandWidthRateLimiter(limit, burst, 4)

	// the onRateLimit call back we will use to keep track of how many times a rate limit happens
	// after 5 rate limits we will close ch.
	ch := make(chan struct{})
	rateLimits := atomic.NewUint64(0)
	onRateLimit := func(peerID peer.ID, role, msgType, topic, reason string) {
		require.Equal(m.T(), reason, ratelimit.ReasonBandwidth.String())

		// we only expect messages from the first middleware on the test suite
		require.NoError(m.T(), err)
		require.Equal(m.T(), expectedPID, peerID)
		// update hook calls
		rateLimits.Inc()
		close(ch)
	}

	consumer := testutils.NewRateLimiterConsumer(onRateLimit)
	distributor := ratelimit.NewUnicastRateLimiterDistributor()
	distributor.AddConsumer(consumer)
	opts := []ratelimit.RateLimitersOption{ratelimit.WithBandwidthRateLimiter(bandwidthRateLimiter), ratelimit.WithNotifier(distributor), ratelimit.WithDisabledRateLimiting(false)}
	rateLimiters := ratelimit.NewRateLimiters(opts...)

	idProvider := testutils.NewUpdatableIDProvider(m.ids)
	// create connection gater, connection gater will refuse connections from rate limited nodes
	connGater := testutils.NewConnectionGater(idProvider, func(pid peer.ID) error {
		if bandwidthRateLimiter.IsRateLimited(pid) {
			return fmt.Errorf("rate-limited peer")
		}

		return nil
	})
	// create a new staked identity
	ids, libP2PNodes, _ := testutils.GenerateIDs(m.T(),
		m.logger,
		1,
		testutils.WithUnicastRateLimiterDistributor(distributor),
		testutils.WithConnectionGater(connGater))
	idProvider.SetIdentities(append(m.ids, ids...))

	// create middleware
<<<<<<< HEAD
	opts := testutils.WithUnicastRateLimiters(rateLimiters)
=======
>>>>>>> f66ac965
	mws, providers := testutils.GenerateMiddlewares(m.T(),
		m.logger,
		ids,
		libP2PNodes,
		unittest.NetworkCodec(),
<<<<<<< HEAD
		m.slashingViolationsConsumer, opts)
=======
		m.slashingViolationsConsumer,
		testutils.WithUnicastRateLimiters(rateLimiters),
		testutils.WithPeerManagerFilters(testutils.IsRateLimitedPeerFilter(bandwidthRateLimiter)))
>>>>>>> f66ac965
	require.Len(m.T(), ids, 1)
	require.Len(m.T(), providers, 1)
	require.Len(m.T(), mws, 1)
	newId := ids[0]
	newMw := mws[0]
	overlay := m.createOverlay(providers[0])
	overlay.On("Receive", m.ids[0].NodeID, mockery.AnythingOfType("*message.Message")).Return(nil)

	newMw.SetOverlay(overlay)

	ctx, cancel := context.WithCancel(m.mwCtx)
	irrecoverableCtx := irrecoverable.NewMockSignalerContext(m.T(), ctx)

	testutils.StartNodes(irrecoverableCtx, m.T(), libP2PNodes, 100*time.Millisecond)
	defer testutils.StopComponents(m.T(), libP2PNodes, 100*time.Millisecond)

	newMw.Start(irrecoverableCtx)
	unittest.RequireComponentsReadyBefore(m.T(), 100*time.Millisecond, newMw)

	require.NoError(m.T(), newMw.Subscribe(testChannel))

	idList := flow.IdentityList(append(m.ids, newId))

	// needed to enable ID translation
	m.providers[0].SetIdentities(idList)

	// create message with about 400bytes (300 random bytes + 100bytes message info)
	b := make([]byte, 300)
	for i := range b {
		b[i] = byte('X')
	}

	msg, err := network.NewOutgoingScope(
		flow.IdentifierList{newId.NodeID},
		testChannel,
		&libp2pmessage.TestMessage{
			Text: string(b),
		},
		unittest.NetworkCodec().Encode,
<<<<<<< HEAD
		network.ProtocolTypeUnicast)
=======
		message.ProtocolTypeUnicast)
>>>>>>> f66ac965
	require.NoError(m.T(), err)

	// update the addresses
	m.mws[0].UpdateNodeAddresses()

<<<<<<< HEAD
	// for the duration of a simulated second we will send 3 messages. Each message is about
	// 400 bytes, the 3rd message will put our limiter over the 1000 byte limit at 1200 bytes. Thus
	// the 3rd message should be rate limited.
	start := testtime.Now()
	end := start.Add(time.Second)
	for testtime.Now().Before(end) {

		err := m.mws[0].SendDirect(msg)
		require.NoError(m.T(), err)
=======
	// add our sender node as a direct peer to our receiving node, this allows us to ensure
	// that connections to peers that are rate limited are completely prune. IsConnected will
	// return true only if the node is a direct peer of the other, after rate limiting this direct
	// peer should be removed by the peer manager.
	p2ptest.LetNodesDiscoverEachOther(m.T(), ctx, []p2p.LibP2PNode{libP2PNodes[0], m.nodes[0]}, flow.IdentityList{ids[0], m.ids[0]})
>>>>>>> f66ac965

	// send 3 messages at once with a size of 400 bytes each. The third message will be rate limited
	// as it is more than our allowed bandwidth of 1000 bytes.
	for i := 0; i < 3; i++ {
		err = m.mws[0].SendDirect(msg)
		require.NoError(m.T(), err)
	}

	// wait for all rate limits before shutting down middleware
	unittest.RequireCloseBefore(m.T(), ch, 100*time.Millisecond, "could not stop on rate limit test ch on time")

	// sleep for 1 seconds to allow connection pruner to prune connections
	time.Sleep(1 * time.Second)

	// ensure connection to rate limited peer is pruned
	p2pfixtures.EnsureNotConnectedBetweenGroups(m.T(), ctx, []p2p.LibP2PNode{libP2PNodes[0]}, []p2p.LibP2PNode{m.nodes[0]})
	p2pfixtures.EnsureNoStreamCreationBetweenGroups(m.T(), ctx, []p2p.LibP2PNode{libP2PNodes[0]}, []p2p.LibP2PNode{m.nodes[0]})

	// eventually the rate limited node should be able to reconnect and send messages
	require.Eventually(m.T(), func() bool {
		msg, err = network.NewOutgoingScope(
			flow.IdentifierList{newId.NodeID},
			testChannel,
			&libp2pmessage.TestMessage{
				Text: "",
			},
			unittest.NetworkCodec().Encode,
			message.ProtocolTypeUnicast)
		require.NoError(m.T(), err)
		return m.mws[0].SendDirect(msg) == nil
	}, 3*time.Second, 100*time.Millisecond)

	// shutdown our middleware so that each message can be processed
	cancel()
	unittest.RequireComponentsDoneBefore(m.T(), 100*time.Millisecond, newMw)

	// expect our rate limited peer callback to be invoked once
	require.Equal(m.T(), uint64(1), rateLimits.Load())
}

func (m *MiddlewareTestSuite) createOverlay(provider *testutils.UpdatableIDProvider) *mocknetwork.Overlay {
	overlay := &mocknetwork.Overlay{}
	overlay.On("Identities").Maybe().Return(func() flow.IdentityList {
		return provider.Identities(filter.Any)
	})
	overlay.On("Topology").Maybe().Return(func() flow.IdentityList {
		return provider.Identities(filter.Any)
	}, nil)
	// this test is not testing the topic validator, especially in spoofing,
	// so we always return a valid identity. We only care about the node role for the test TestMaxMessageSize_SendDirect
	// where EN are the only node authorized to send chunk data response.
	identityOpts := unittest.WithRole(flow.RoleExecution)
	overlay.On("Identity", mockery.AnythingOfType("peer.ID")).Maybe().Return(unittest.IdentityFixture(identityOpts), true)
	return overlay
}

// TestMultiPing tests the middleware against type of received payload
// of distinct messages that are sent concurrently from a node to another
func (m *MiddlewareTestSuite) TestMultiPing() {
	// one distinct message
	m.MultiPing(1)

	// two distinct messages
	m.MultiPing(2)

	// 10 distinct messages
	m.MultiPing(10)
}

// TestPing sends a message from the first middleware of the test suit to the last one and checks that the
// last middleware receives the message and that the message is correctly decoded.
func (m *MiddlewareTestSuite) TestPing() {
	receiveWG := sync.WaitGroup{}
	receiveWG.Add(1)
	// extracts sender id based on the mock option
	var err error

	// mocks Overlay.Receive for middleware.Overlay.Receive(*nodeID, payload)
	firstNodeIndex := 0
	lastNodeIndex := m.size - 1

	expectedPayload := "TestPingContentReception"
	msg, err := network.NewOutgoingScope(
		flow.IdentifierList{m.ids[lastNodeIndex].NodeID},
		testChannel,
		&libp2pmessage.TestMessage{
			Text: expectedPayload,
		},
		unittest.NetworkCodec().Encode,
<<<<<<< HEAD
		network.ProtocolTypeUnicast)
=======
		message.ProtocolTypeUnicast)
>>>>>>> f66ac965
	require.NoError(m.T(), err)

	m.ov[lastNodeIndex].On("Receive", mockery.Anything).Return(nil).Once().
		Run(func(args mockery.Arguments) {
			receiveWG.Done()

			msg, ok := args[0].(*network.IncomingMessageScope)
			require.True(m.T(), ok)

			require.Equal(m.T(), testChannel, msg.Channel())                                              // channel
			require.Equal(m.T(), m.ids[firstNodeIndex].NodeID, msg.OriginId())                            // sender id
			require.Equal(m.T(), m.ids[lastNodeIndex].NodeID, msg.TargetIDs()[0])                         // target id
<<<<<<< HEAD
			require.Equal(m.T(), network.ProtocolTypeUnicast, msg.Protocol())                             // protocol
=======
			require.Equal(m.T(), message.ProtocolTypeUnicast, msg.Protocol())                             // protocol
>>>>>>> f66ac965
			require.Equal(m.T(), expectedPayload, msg.DecodedPayload().(*libp2pmessage.TestMessage).Text) // payload
		})

	// sends a direct message from first node to the last node
	err = m.mws[firstNodeIndex].SendDirect(msg)
	require.NoError(m.Suite.T(), err)

	unittest.RequireReturnsBefore(m.T(), receiveWG.Wait, 1000*time.Millisecond, "did not receive message")

	// evaluates the mock calls
	for i := 1; i < m.size; i++ {
		m.ov[i].AssertExpectations(m.T())
	}

}

// MultiPing sends count-many distinct messages concurrently from the first middleware of the test suit to the last one.
// It evaluates the correctness of reception of the content of the messages. Each message must be received by the
// last middleware of the test suit exactly once.
func (m *MiddlewareTestSuite) MultiPing(count int) {
	receiveWG := sync.WaitGroup{}
	sendWG := sync.WaitGroup{}
	// extracts sender id based on the mock option
	// mocks Overlay.Receive for  middleware.Overlay.Receive(*nodeID, payload)
	firstNodeIndex := 0
	lastNodeIndex := m.size - 1

	receivedPayloads := unittest.NewProtectedMap[string, struct{}]() // keep track of unique payloads received.

	// regex to extract the payload from the message
	regex := regexp.MustCompile(`^hello from: \d`)

	for i := 0; i < count; i++ {
		receiveWG.Add(1)
		sendWG.Add(1)

		expectedPayloadText := fmt.Sprintf("hello from: %d", i)
		msg, err := network.NewOutgoingScope(
			flow.IdentifierList{m.ids[lastNodeIndex].NodeID},
			testChannel,
			&libp2pmessage.TestMessage{
				Text: expectedPayloadText,
			},
			unittest.NetworkCodec().Encode,
<<<<<<< HEAD
			network.ProtocolTypeUnicast)
=======
			message.ProtocolTypeUnicast)
>>>>>>> f66ac965
		require.NoError(m.T(), err)

		m.ov[lastNodeIndex].On("Receive", mockery.Anything).Return(nil).Once().
			Run(func(args mockery.Arguments) {
				receiveWG.Done()

				msg, ok := args[0].(*network.IncomingMessageScope)
				require.True(m.T(), ok)

				require.Equal(m.T(), testChannel, msg.Channel())                      // channel
				require.Equal(m.T(), m.ids[firstNodeIndex].NodeID, msg.OriginId())    // sender id
				require.Equal(m.T(), m.ids[lastNodeIndex].NodeID, msg.TargetIDs()[0]) // target id
<<<<<<< HEAD
				require.Equal(m.T(), network.ProtocolTypeUnicast, msg.Protocol())     // protocol
=======
				require.Equal(m.T(), message.ProtocolTypeUnicast, msg.Protocol())     // protocol
>>>>>>> f66ac965

				// payload
				decodedPayload := msg.DecodedPayload().(*libp2pmessage.TestMessage).Text
				require.True(m.T(), regex.MatchString(decodedPayload))
				require.False(m.T(), receivedPayloads.Has(decodedPayload)) // payload must be unique
				receivedPayloads.Add(decodedPayload, struct{}{})
			})
		go func() {
			// sends a direct message from first node to the last node
			err := m.mws[firstNodeIndex].SendDirect(msg)
			require.NoError(m.Suite.T(), err)

			sendWG.Done()
		}()
	}

	unittest.RequireReturnsBefore(m.T(), sendWG.Wait, 1*time.Second, "could not send unicasts on time")
	unittest.RequireReturnsBefore(m.T(), receiveWG.Wait, 1*time.Second, "could not receive unicasts on time")

	// evaluates the mock calls
	for i := 1; i < m.size; i++ {
		m.ov[i].AssertExpectations(m.T())
	}
}

// TestEcho sends an echo message from first middleware to the last middleware
// the last middleware echos back the message. The test evaluates the correctness
// of the message reception as well as its content
func (m *MiddlewareTestSuite) TestEcho() {
	wg := sync.WaitGroup{}
	// extracts sender id based on the mock option
	var err error

	wg.Add(2)
	// mocks Overlay.Receive for middleware.Overlay.Receive(*nodeID, payload)
	first := 0
	last := m.size - 1
	firstNode := m.ids[first].NodeID
	lastNode := m.ids[last].NodeID

	// message sent from first node to the last node.
	expectedSendMsg := "TestEcho"
	sendMsg, err := network.NewOutgoingScope(
		flow.IdentifierList{lastNode},
		testChannel,
		&libp2pmessage.TestMessage{
			Text: expectedSendMsg,
		},
		unittest.NetworkCodec().Encode,
<<<<<<< HEAD
		network.ProtocolTypeUnicast)
=======
		message.ProtocolTypeUnicast)
>>>>>>> f66ac965
	require.NoError(m.T(), err)

	// reply from last node to the first node.
	expectedReplyMsg := "TestEcho response"
	replyMsg, err := network.NewOutgoingScope(
		flow.IdentifierList{firstNode},
		testChannel,
		&libp2pmessage.TestMessage{
			Text: expectedReplyMsg,
		},
		unittest.NetworkCodec().Encode,
<<<<<<< HEAD
		network.ProtocolTypeUnicast)
=======
		message.ProtocolTypeUnicast)
>>>>>>> f66ac965
	require.NoError(m.T(), err)

	// last node
	m.ov[last].On("Receive", mockery.Anything).Return(nil).Once().
		Run(func(args mockery.Arguments) {
			wg.Done()

			// sanity checks the message content.
			msg, ok := args[0].(*network.IncomingMessageScope)
			require.True(m.T(), ok)

			require.Equal(m.T(), testChannel, msg.Channel())                                              // channel
			require.Equal(m.T(), m.ids[first].NodeID, msg.OriginId())                                     // sender id
			require.Equal(m.T(), lastNode, msg.TargetIDs()[0])                                            // target id
<<<<<<< HEAD
			require.Equal(m.T(), network.ProtocolTypeUnicast, msg.Protocol())                             // protocol
=======
			require.Equal(m.T(), message.ProtocolTypeUnicast, msg.Protocol())                             // protocol
>>>>>>> f66ac965
			require.Equal(m.T(), expectedSendMsg, msg.DecodedPayload().(*libp2pmessage.TestMessage).Text) // payload
			// event id
			eventId, err := network.EventId(msg.Channel(), msg.Proto().Payload)
			require.NoError(m.T(), err)
			require.True(m.T(), bytes.Equal(eventId, msg.EventID()))

			// echos back the same message back to the sender
			err = m.mws[last].SendDirect(replyMsg)
			assert.NoError(m.T(), err)
		})

	// first node
	m.ov[first].On("Receive", mockery.Anything).Return(nil).Once().
		Run(func(args mockery.Arguments) {
			wg.Done()
			// sanity checks the message content.
			msg, ok := args[0].(*network.IncomingMessageScope)
			require.True(m.T(), ok)

			require.Equal(m.T(), testChannel, msg.Channel())                                               // channel
			require.Equal(m.T(), m.ids[last].NodeID, msg.OriginId())                                       // sender id
			require.Equal(m.T(), firstNode, msg.TargetIDs()[0])                                            // target id
<<<<<<< HEAD
			require.Equal(m.T(), network.ProtocolTypeUnicast, msg.Protocol())                              // protocol
=======
			require.Equal(m.T(), message.ProtocolTypeUnicast, msg.Protocol())                              // protocol
>>>>>>> f66ac965
			require.Equal(m.T(), expectedReplyMsg, msg.DecodedPayload().(*libp2pmessage.TestMessage).Text) // payload
			// event id
			eventId, err := network.EventId(msg.Channel(), msg.Proto().Payload)
			require.NoError(m.T(), err)
			require.True(m.T(), bytes.Equal(eventId, msg.EventID()))
		})

	// sends a direct message from first node to the last node
	err = m.mws[first].SendDirect(sendMsg)
	require.NoError(m.Suite.T(), err)

	unittest.RequireReturnsBefore(m.T(), wg.Wait, 100*time.Second, "could not receive unicast on time")

	// evaluates the mock calls
	for i := 1; i < m.size; i++ {
		m.ov[i].AssertExpectations(m.T())
	}
}

// TestMaxMessageSize_SendDirect evaluates that invoking SendDirect method of the middleware on a message
// size beyond the permissible unicast message size returns an error.
func (m *MiddlewareTestSuite) TestMaxMessageSize_SendDirect() {
	first := 0
	last := m.size - 1
	lastNode := m.ids[last].NodeID

	// creates a network payload beyond the maximum message size
	// Note: networkPayloadFixture considers 1000 bytes as the overhead of the encoded message,
	// so the generated payload is 1000 bytes below the maximum unicast message size.
	// We hence add up 1000 bytes to the input of network payload fixture to make
	// sure that payload is beyond the permissible size.
	payload := testutils.NetworkPayloadFixture(m.T(), uint(middleware.DefaultMaxUnicastMsgSize)+1000)
	event := &libp2pmessage.TestMessage{
		Text: string(payload),
	}

	msg, err := network.NewOutgoingScope(
		flow.IdentifierList{lastNode},
		testChannel,
		event,
		unittest.NetworkCodec().Encode,
<<<<<<< HEAD
		network.ProtocolTypeUnicast)
=======
		message.ProtocolTypeUnicast)
>>>>>>> f66ac965
	require.NoError(m.T(), err)

	// sends a direct message from first node to the last node
	err = m.mws[first].SendDirect(msg)
	require.Error(m.Suite.T(), err)
}

// TestLargeMessageSize_SendDirect asserts that a ChunkDataResponse is treated as a large message and can be unicasted
// successfully even though it's size is greater than the default message size.
func (m *MiddlewareTestSuite) TestLargeMessageSize_SendDirect() {
	sourceIndex := 0
	targetIndex := m.size - 1
	targetNode := m.ids[targetIndex].NodeID
	targetMW := m.mws[targetIndex]

	// subscribe to channels.ProvideChunks so that the message is not dropped
	require.NoError(m.T(), targetMW.Subscribe(channels.ProvideChunks))

	// creates a network payload with a size greater than the default max size using a known large message type
	targetSize := uint64(middleware.DefaultMaxUnicastMsgSize) + 1000
	event := unittest.ChunkDataResponseMsgFixture(unittest.IdentifierFixture(), unittest.WithApproximateSize(targetSize))

	msg, err := network.NewOutgoingScope(
		flow.IdentifierList{targetNode},
		channels.ProvideChunks,
		event,
		unittest.NetworkCodec().Encode,
<<<<<<< HEAD
		network.ProtocolTypeUnicast)
=======
		message.ProtocolTypeUnicast)
>>>>>>> f66ac965
	require.NoError(m.T(), err)

	// expect one message to be received by the target
	ch := make(chan struct{})
	m.ov[targetIndex].On("Receive", mockery.Anything).Return(nil).Once().
		Run(func(args mockery.Arguments) {
			msg, ok := args[0].(*network.IncomingMessageScope)
			require.True(m.T(), ok)

			require.Equal(m.T(), channels.ProvideChunks, msg.Channel())
			require.Equal(m.T(), m.ids[sourceIndex].NodeID, msg.OriginId())
			require.Equal(m.T(), targetNode, msg.TargetIDs()[0])
<<<<<<< HEAD
			require.Equal(m.T(), network.ProtocolTypeUnicast, msg.Protocol())
=======
			require.Equal(m.T(), message.ProtocolTypeUnicast, msg.Protocol())
>>>>>>> f66ac965

			eventId, err := network.EventId(msg.Channel(), msg.Proto().Payload)
			require.NoError(m.T(), err)
			require.True(m.T(), bytes.Equal(eventId, msg.EventID()))
			close(ch)
		})

	// sends a direct message from source node to the target node
	err = m.mws[sourceIndex].SendDirect(msg)
	// SendDirect should not error since this is a known large message
	require.NoError(m.Suite.T(), err)

	// check message reception on target
	unittest.RequireCloseBefore(m.T(), ch, 60*time.Second, "source node failed to send large message to target")

	m.ov[targetIndex].AssertExpectations(m.T())
}

// TestMaxMessageSize_Publish evaluates that invoking Publish method of the middleware on a message
// size beyond the permissible publish message size returns an error.
func (m *MiddlewareTestSuite) TestMaxMessageSize_Publish() {
	first := 0
	last := m.size - 1
	lastNode := m.ids[last].NodeID

	// creates a network payload beyond the maximum message size
	// Note: networkPayloadFixture considers 1000 bytes as the overhead of the encoded message,
	// so the generated payload is 1000 bytes below the maximum publish message size.
	// We hence add up 1000 bytes to the input of network payload fixture to make
	// sure that payload is beyond the permissible size.
	payload := testutils.NetworkPayloadFixture(m.T(), uint(p2pnode.DefaultMaxPubSubMsgSize)+1000)
	event := &libp2pmessage.TestMessage{
		Text: string(payload),
	}
	msg, err := network.NewOutgoingScope(
		flow.IdentifierList{lastNode},
		testChannel,
		event,
		unittest.NetworkCodec().Encode,
<<<<<<< HEAD
		network.ProtocolTypePubSub)
=======
		message.ProtocolTypePubSub)
>>>>>>> f66ac965
	require.NoError(m.T(), err)

	// sends a direct message from first node to the last node
	err = m.mws[first].Publish(msg)
	require.Error(m.Suite.T(), err)
}

// TestUnsubscribe tests that an engine can unsubscribe from a topic it was earlier subscribed to and stop receiving
// messages.
func (m *MiddlewareTestSuite) TestUnsubscribe() {
	first := 0
	last := m.size - 1
	firstNode := m.ids[first].NodeID
	lastNode := m.ids[last].NodeID

	// set up waiting for m.size pubsub tags indicating a mesh has formed
	for i := 0; i < m.size; i++ {
		select {
		case <-m.obs:
		case <-time.After(2 * time.Second):
			assert.FailNow(m.T(), "could not receive pubsub tag indicating mesh formed")
		}
	}

	msgRcvd := make(chan struct{}, 2)
	msgRcvdFun := func() {
		<-msgRcvd
	}

	message1, err := network.NewOutgoingScope(
		flow.IdentifierList{lastNode},
		testChannel,
		&libp2pmessage.TestMessage{
			Text: string("hello1"),
		},
		unittest.NetworkCodec().Encode,
<<<<<<< HEAD
		network.ProtocolTypeUnicast)
=======
		message.ProtocolTypeUnicast)
>>>>>>> f66ac965
	require.NoError(m.T(), err)

	m.ov[last].On("Receive", mockery.Anything).Return(nil).Run(func(args mockery.Arguments) {
		msg, ok := args[0].(*network.IncomingMessageScope)
		require.True(m.T(), ok)
		require.Equal(m.T(), firstNode, msg.OriginId())
		msgRcvd <- struct{}{}
	})

	// first test that when both nodes are subscribed to the channel, the target node receives the message
	err = m.mws[first].Publish(message1)
	assert.NoError(m.T(), err)

	unittest.RequireReturnsBefore(m.T(), msgRcvdFun, 2*time.Second, "message not received")

	// now unsubscribe the target node from the channel
	err = m.mws[last].Unsubscribe(testChannel)
	assert.NoError(m.T(), err)

	// create and send a new message on the channel from the origin node
	message2, err := network.NewOutgoingScope(
		flow.IdentifierList{lastNode},
		testChannel,
		&libp2pmessage.TestMessage{
			Text: string("hello2"),
		},
		unittest.NetworkCodec().Encode,
<<<<<<< HEAD
		network.ProtocolTypeUnicast)
=======
		message.ProtocolTypeUnicast)
>>>>>>> f66ac965
	require.NoError(m.T(), err)

	err = m.mws[first].Publish(message2)
	assert.NoError(m.T(), err)

	// assert that the new message is not received by the target node
	unittest.RequireNeverReturnBefore(m.T(), msgRcvdFun, 2*time.Second, "message received unexpectedly")
}<|MERGE_RESOLUTION|>--- conflicted
+++ resolved
@@ -5,10 +5,7 @@
 	"context"
 	"fmt"
 	"regexp"
-<<<<<<< HEAD
-=======
 	"strings"
->>>>>>> f66ac965
 	"sync"
 	"testing"
 	"time"
@@ -31,11 +28,9 @@
 	"github.com/onflow/flow-go/module/observable"
 	"github.com/onflow/flow-go/network"
 	"github.com/onflow/flow-go/network/channels"
-<<<<<<< HEAD
-=======
 	"github.com/onflow/flow-go/network/internal/p2pfixtures"
->>>>>>> f66ac965
 	"github.com/onflow/flow-go/network/internal/testutils"
+	"github.com/onflow/flow-go/network/message"
 	"github.com/onflow/flow-go/network/mocknetwork"
 	"github.com/onflow/flow-go/network/p2p"
 	"github.com/onflow/flow-go/network/p2p/middleware"
@@ -203,20 +198,12 @@
 			Text: "TestUpdateNodeAddresses",
 		},
 		unittest.NetworkCodec().Encode,
-<<<<<<< HEAD
-		network.ProtocolTypeUnicast)
-=======
 		message.ProtocolTypeUnicast)
->>>>>>> f66ac965
 	require.NoError(m.T(), err)
 	// message should fail to send because no address is known yet
 	// for the new identity
 	err = m.mws[0].SendDirect(outMsg)
-<<<<<<< HEAD
-	require.ErrorIs(m.T(), err, swarm.ErrNoAddresses)
-=======
 	require.True(m.T(), strings.Contains(err.Error(), swarm.ErrNoAddresses.Error()))
->>>>>>> f66ac965
 
 	// update the addresses
 	m.mws[0].UpdateNodeAddresses()
@@ -230,23 +217,17 @@
 }
 
 func (m *MiddlewareTestSuite) TestUnicastRateLimit_Messages() {
-	unittest.SkipUnless(m.T(), unittest.TEST_FLAKY, "disabling so that flaky metrics can be gathered before re-enabling")
-
 	// limiter limit will be set to 5 events/sec the 6th event per interval will be rate limited
 	limit := rate.Limit(5)
 
 	// burst per interval
 	burst := 5
 
-<<<<<<< HEAD
-	messageRateLimiter := ratelimit.NewMessageRateLimiter(limit, burst, 1)
-=======
 	messageRateLimiter := ratelimit.NewMessageRateLimiter(limit, burst, 4)
 
 	// we only expect messages from the first middleware on the test suite
 	expectedPID, err := unittest.PeerIDFromFlowID(m.ids[0])
 	require.NoError(m.T(), err)
->>>>>>> f66ac965
 
 	// the onRateLimit call back we will use to keep track of how many times a rate limit happens.
 	rateLimits := atomic.NewUint64(0)
@@ -266,35 +247,20 @@
 	opts := []ratelimit.RateLimitersOption{ratelimit.WithMessageRateLimiter(messageRateLimiter), ratelimit.WithNotifier(distributor), ratelimit.WithDisabledRateLimiting(false)}
 	rateLimiters := ratelimit.NewRateLimiters(opts...)
 
-<<<<<<< HEAD
-	// create middleware
-	netmet := mock.NewNetworkMetrics(m.T())
-	calls := 0
-	netmet.On("InboundMessageReceived", mockery.Anything, mockery.Anything, mockery.Anything).Times(5).Run(func(args mockery.Arguments) {
-		calls++
-		if calls == 5 {
-			close(ch)
-=======
 	idProvider := testutils.NewUpdatableIDProvider(m.ids)
 	// create a new staked identity
 	connGater := testutils.NewConnectionGater(idProvider, func(pid peer.ID) error {
 		if messageRateLimiter.IsRateLimited(pid) {
 			return fmt.Errorf("rate-limited peer")
->>>>>>> f66ac965
 		}
 		return nil
 	})
-<<<<<<< HEAD
-	// we expect 5 messages to be processed the rest will be rate limited
-	defer netmet.AssertNumberOfCalls(m.T(), "InboundMessageReceived", 5)
-=======
 	ids, libP2PNodes, _ := testutils.GenerateIDs(m.T(),
 		m.logger,
 		1,
 		testutils.WithUnicastRateLimiterDistributor(distributor),
 		testutils.WithConnectionGater(connGater))
 	idProvider.SetIdentities(append(m.ids, ids...))
->>>>>>> f66ac965
 
 	// create middleware
 	mws, providers := testutils.GenerateMiddlewares(m.T(),
@@ -345,10 +311,6 @@
 	// update the addresses
 	m.mws[0].UpdateNodeAddresses()
 
-<<<<<<< HEAD
-	// send 6 unicast messages, 5 should be allowed and the 6th should be rate limited
-	for i := 0; i < 6; i++ {
-=======
 	// add our sender node as a direct peer to our receiving node, this allows us to ensure
 	// that connections to peers that are rate limited are completely prune. IsConnected will
 	// return true only if the node is a direct peer of the other, after rate limiting this direct
@@ -360,7 +322,6 @@
 	// to be invoked at-least once. We send 10 messages due to the flakiness that is caused by async stream
 	// handling of streams.
 	for i := 0; i < 10; i++ {
->>>>>>> f66ac965
 		msg, err := network.NewOutgoingScope(
 			flow.IdentifierList{newId.NodeID},
 			testChannel,
@@ -368,16 +329,9 @@
 				Text: fmt.Sprintf("hello-%d", i),
 			},
 			unittest.NetworkCodec().Encode,
-<<<<<<< HEAD
-			network.ProtocolTypeUnicast)
-		require.NoError(m.T(), err)
-		err = m.mws[0].SendDirect(msg)
-
-=======
 			message.ProtocolTypeUnicast)
 		require.NoError(m.T(), err)
 		err = m.mws[0].SendDirect(msg)
->>>>>>> f66ac965
 		require.NoError(m.T(), err)
 	}
 	// wait for all rate limits before shutting down middleware
@@ -414,8 +368,6 @@
 }
 
 func (m *MiddlewareTestSuite) TestUnicastRateLimit_Bandwidth() {
-	unittest.SkipUnless(m.T(), unittest.TEST_FLAKY, "disabling so that flaky metrics can be gathered before re-enabling")
-
 	//limiter limit will be set up to 1000 bytes/sec
 	limit := rate.Limit(1000)
 
@@ -468,22 +420,14 @@
 	idProvider.SetIdentities(append(m.ids, ids...))
 
 	// create middleware
-<<<<<<< HEAD
-	opts := testutils.WithUnicastRateLimiters(rateLimiters)
-=======
->>>>>>> f66ac965
 	mws, providers := testutils.GenerateMiddlewares(m.T(),
 		m.logger,
 		ids,
 		libP2PNodes,
 		unittest.NetworkCodec(),
-<<<<<<< HEAD
-		m.slashingViolationsConsumer, opts)
-=======
 		m.slashingViolationsConsumer,
 		testutils.WithUnicastRateLimiters(rateLimiters),
 		testutils.WithPeerManagerFilters(testutils.IsRateLimitedPeerFilter(bandwidthRateLimiter)))
->>>>>>> f66ac965
 	require.Len(m.T(), ids, 1)
 	require.Len(m.T(), providers, 1)
 	require.Len(m.T(), mws, 1)
@@ -523,33 +467,17 @@
 			Text: string(b),
 		},
 		unittest.NetworkCodec().Encode,
-<<<<<<< HEAD
-		network.ProtocolTypeUnicast)
-=======
 		message.ProtocolTypeUnicast)
->>>>>>> f66ac965
 	require.NoError(m.T(), err)
 
 	// update the addresses
 	m.mws[0].UpdateNodeAddresses()
 
-<<<<<<< HEAD
-	// for the duration of a simulated second we will send 3 messages. Each message is about
-	// 400 bytes, the 3rd message will put our limiter over the 1000 byte limit at 1200 bytes. Thus
-	// the 3rd message should be rate limited.
-	start := testtime.Now()
-	end := start.Add(time.Second)
-	for testtime.Now().Before(end) {
-
-		err := m.mws[0].SendDirect(msg)
-		require.NoError(m.T(), err)
-=======
 	// add our sender node as a direct peer to our receiving node, this allows us to ensure
 	// that connections to peers that are rate limited are completely prune. IsConnected will
 	// return true only if the node is a direct peer of the other, after rate limiting this direct
 	// peer should be removed by the peer manager.
 	p2ptest.LetNodesDiscoverEachOther(m.T(), ctx, []p2p.LibP2PNode{libP2PNodes[0], m.nodes[0]}, flow.IdentityList{ids[0], m.ids[0]})
->>>>>>> f66ac965
 
 	// send 3 messages at once with a size of 400 bytes each. The third message will be rate limited
 	// as it is more than our allowed bandwidth of 1000 bytes.
@@ -639,11 +567,7 @@
 			Text: expectedPayload,
 		},
 		unittest.NetworkCodec().Encode,
-<<<<<<< HEAD
-		network.ProtocolTypeUnicast)
-=======
 		message.ProtocolTypeUnicast)
->>>>>>> f66ac965
 	require.NoError(m.T(), err)
 
 	m.ov[lastNodeIndex].On("Receive", mockery.Anything).Return(nil).Once().
@@ -656,11 +580,7 @@
 			require.Equal(m.T(), testChannel, msg.Channel())                                              // channel
 			require.Equal(m.T(), m.ids[firstNodeIndex].NodeID, msg.OriginId())                            // sender id
 			require.Equal(m.T(), m.ids[lastNodeIndex].NodeID, msg.TargetIDs()[0])                         // target id
-<<<<<<< HEAD
-			require.Equal(m.T(), network.ProtocolTypeUnicast, msg.Protocol())                             // protocol
-=======
 			require.Equal(m.T(), message.ProtocolTypeUnicast, msg.Protocol())                             // protocol
->>>>>>> f66ac965
 			require.Equal(m.T(), expectedPayload, msg.DecodedPayload().(*libp2pmessage.TestMessage).Text) // payload
 		})
 
@@ -705,11 +625,7 @@
 				Text: expectedPayloadText,
 			},
 			unittest.NetworkCodec().Encode,
-<<<<<<< HEAD
-			network.ProtocolTypeUnicast)
-=======
 			message.ProtocolTypeUnicast)
->>>>>>> f66ac965
 		require.NoError(m.T(), err)
 
 		m.ov[lastNodeIndex].On("Receive", mockery.Anything).Return(nil).Once().
@@ -722,11 +638,7 @@
 				require.Equal(m.T(), testChannel, msg.Channel())                      // channel
 				require.Equal(m.T(), m.ids[firstNodeIndex].NodeID, msg.OriginId())    // sender id
 				require.Equal(m.T(), m.ids[lastNodeIndex].NodeID, msg.TargetIDs()[0]) // target id
-<<<<<<< HEAD
-				require.Equal(m.T(), network.ProtocolTypeUnicast, msg.Protocol())     // protocol
-=======
 				require.Equal(m.T(), message.ProtocolTypeUnicast, msg.Protocol())     // protocol
->>>>>>> f66ac965
 
 				// payload
 				decodedPayload := msg.DecodedPayload().(*libp2pmessage.TestMessage).Text
@@ -776,11 +688,7 @@
 			Text: expectedSendMsg,
 		},
 		unittest.NetworkCodec().Encode,
-<<<<<<< HEAD
-		network.ProtocolTypeUnicast)
-=======
 		message.ProtocolTypeUnicast)
->>>>>>> f66ac965
 	require.NoError(m.T(), err)
 
 	// reply from last node to the first node.
@@ -792,11 +700,7 @@
 			Text: expectedReplyMsg,
 		},
 		unittest.NetworkCodec().Encode,
-<<<<<<< HEAD
-		network.ProtocolTypeUnicast)
-=======
 		message.ProtocolTypeUnicast)
->>>>>>> f66ac965
 	require.NoError(m.T(), err)
 
 	// last node
@@ -811,11 +715,7 @@
 			require.Equal(m.T(), testChannel, msg.Channel())                                              // channel
 			require.Equal(m.T(), m.ids[first].NodeID, msg.OriginId())                                     // sender id
 			require.Equal(m.T(), lastNode, msg.TargetIDs()[0])                                            // target id
-<<<<<<< HEAD
-			require.Equal(m.T(), network.ProtocolTypeUnicast, msg.Protocol())                             // protocol
-=======
 			require.Equal(m.T(), message.ProtocolTypeUnicast, msg.Protocol())                             // protocol
->>>>>>> f66ac965
 			require.Equal(m.T(), expectedSendMsg, msg.DecodedPayload().(*libp2pmessage.TestMessage).Text) // payload
 			// event id
 			eventId, err := network.EventId(msg.Channel(), msg.Proto().Payload)
@@ -838,11 +738,7 @@
 			require.Equal(m.T(), testChannel, msg.Channel())                                               // channel
 			require.Equal(m.T(), m.ids[last].NodeID, msg.OriginId())                                       // sender id
 			require.Equal(m.T(), firstNode, msg.TargetIDs()[0])                                            // target id
-<<<<<<< HEAD
-			require.Equal(m.T(), network.ProtocolTypeUnicast, msg.Protocol())                              // protocol
-=======
 			require.Equal(m.T(), message.ProtocolTypeUnicast, msg.Protocol())                              // protocol
->>>>>>> f66ac965
 			require.Equal(m.T(), expectedReplyMsg, msg.DecodedPayload().(*libp2pmessage.TestMessage).Text) // payload
 			// event id
 			eventId, err := network.EventId(msg.Channel(), msg.Proto().Payload)
@@ -884,11 +780,7 @@
 		testChannel,
 		event,
 		unittest.NetworkCodec().Encode,
-<<<<<<< HEAD
-		network.ProtocolTypeUnicast)
-=======
 		message.ProtocolTypeUnicast)
->>>>>>> f66ac965
 	require.NoError(m.T(), err)
 
 	// sends a direct message from first node to the last node
@@ -916,11 +808,7 @@
 		channels.ProvideChunks,
 		event,
 		unittest.NetworkCodec().Encode,
-<<<<<<< HEAD
-		network.ProtocolTypeUnicast)
-=======
 		message.ProtocolTypeUnicast)
->>>>>>> f66ac965
 	require.NoError(m.T(), err)
 
 	// expect one message to be received by the target
@@ -933,11 +821,7 @@
 			require.Equal(m.T(), channels.ProvideChunks, msg.Channel())
 			require.Equal(m.T(), m.ids[sourceIndex].NodeID, msg.OriginId())
 			require.Equal(m.T(), targetNode, msg.TargetIDs()[0])
-<<<<<<< HEAD
-			require.Equal(m.T(), network.ProtocolTypeUnicast, msg.Protocol())
-=======
 			require.Equal(m.T(), message.ProtocolTypeUnicast, msg.Protocol())
->>>>>>> f66ac965
 
 			eventId, err := network.EventId(msg.Channel(), msg.Proto().Payload)
 			require.NoError(m.T(), err)
@@ -977,11 +861,7 @@
 		testChannel,
 		event,
 		unittest.NetworkCodec().Encode,
-<<<<<<< HEAD
-		network.ProtocolTypePubSub)
-=======
 		message.ProtocolTypePubSub)
->>>>>>> f66ac965
 	require.NoError(m.T(), err)
 
 	// sends a direct message from first node to the last node
@@ -1018,11 +898,7 @@
 			Text: string("hello1"),
 		},
 		unittest.NetworkCodec().Encode,
-<<<<<<< HEAD
-		network.ProtocolTypeUnicast)
-=======
 		message.ProtocolTypeUnicast)
->>>>>>> f66ac965
 	require.NoError(m.T(), err)
 
 	m.ov[last].On("Receive", mockery.Anything).Return(nil).Run(func(args mockery.Arguments) {
@@ -1050,11 +926,7 @@
 			Text: string("hello2"),
 		},
 		unittest.NetworkCodec().Encode,
-<<<<<<< HEAD
-		network.ProtocolTypeUnicast)
-=======
 		message.ProtocolTypeUnicast)
->>>>>>> f66ac965
 	require.NoError(m.T(), err)
 
 	err = m.mws[first].Publish(message2)
