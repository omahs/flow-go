--- conflicted
+++ resolved
@@ -47,10 +47,6 @@
 
 	// TriggerReprovide updates the BlobService's provider entries in the DHT
 	TriggerReprovide(ctx context.Context) error
-<<<<<<< HEAD
-}
-=======
 }
 
-type BlobServiceOption func(BlobService)
->>>>>>> f16dabef
+type BlobServiceOption func(BlobService)