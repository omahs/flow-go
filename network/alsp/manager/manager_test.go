--- conflicted
+++ resolved
@@ -54,18 +54,11 @@
 	misbehaviorReportManger.On("Done").Return(readyDoneChan).Once()
 	conduitFactory, err := conduit.NewDefaultConduitFactory(
 		&alspmgr.MisbehaviorReportManagerConfig{
-<<<<<<< HEAD
-			Logger:               unittest.Logger(),
-			AlspMetrics:          metrics.NewNoopCollector(),
-			CacheMetrics:         metrics.NewNoopCollector(),
-			SpamRecordsCacheSize: 100,
-=======
 			SpamReportQueueSize:     uint32(100),
 			SpamRecordCacheSize:     uint32(100),
 			Logger:                  unittest.Logger(),
 			AlspMetrics:             metrics.NewNoopCollector(),
 			HeroCacheMetricsFactory: metrics.NewNoopHeroCacheMetricsFactory(),
->>>>>>> 7cdb43d7
 		},
 		conduit.WithMisbehaviorManager(misbehaviorReportManger))
 	require.NoError(t, err)
