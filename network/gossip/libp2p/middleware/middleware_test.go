--- conflicted
+++ resolved
@@ -20,13 +20,8 @@
 	ids, mws := createAndStartMiddleWares(t, count)
 	require.Len(t, ids, count)
 	require.Len(t, mws, count)
-<<<<<<< HEAD
-	msg := json.Envelope{Code: json.CodeRequest, Data: []byte(`{"key": "hello", "value": "world"}`)}
-	//time.Sleep(10 * time.Minute)
-=======
 	msg := []byte("hello")
 	time.Sleep(4 * time.Second)
->>>>>>> e3498ad2
 	mws[0].Send(ids[count-1], msg)
 	time.Sleep(time.Minute * 10)
 }
@@ -58,11 +53,7 @@
 			target = 0
 		}
 		ip, port := mws[target].libP2PNode.GetIPPort()
-<<<<<<< HEAD
-		flowID := flow.Identity{NodeID: ids[target], Address: fmt.Sprintf("%s:%s", ip, port)}
-=======
 		flowID := flow.Identity{NodeID: ids[target], Address: fmt.Sprintf("%s:%s", ip,port), Role:flow.RoleCollection}
->>>>>>> e3498ad2
 		overlay.On("Identity").Return(flowID, nil)
 		// overlay.On("Handshake", mockery.Anything).Return(flowID.NodeID, nil)
 		overlay.On("Receive", mockery.Anything).Return(nil).Once().Run(func(args mockery.Arguments) {
