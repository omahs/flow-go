// (c) 2019 Dapper Labs - ALL RIGHTS RESERVED

package libp2p

import (
	"github.com/dapperlabs/flow-go/model/flow"
)

// Middleware represents the middleware layer, which manages the connections to
// our direct neighbours on the network. It handles the creation & teardown of
// connections, as well as reading & writing to/from the connections.
type Middleware interface {
	Start(overlay Overlay)
	Stop()
	Send(nodeID flow.Identifier, msg interface{}) error
}

// Overlay represents the interface that middleware uses to interact with the
// overlay network layer.
type Overlay interface {
<<<<<<< HEAD
	Address() (flow.Identity, error)
=======
	Identity() (flow.Identity, error)
>>>>>>> 1b1f58ed
	Handshake(conn Connection) (flow.Identifier, error)
	Receive(nodeID flow.Identifier, msg interface{}) error
	Cleanup(nodeID flow.Identifier) error
}

// Connection represents an interface to read from & write to a connection.
type Connection interface {
	Send(msg interface{}) error
	Receive() (interface{}, error)
}<|MERGE_RESOLUTION|>--- conflicted
+++ resolved
@@ -18,11 +18,7 @@
 // Overlay represents the interface that middleware uses to interact with the
 // overlay network layer.
 type Overlay interface {
-<<<<<<< HEAD
-	Address() (flow.Identity, error)
-=======
 	Identity() (flow.Identity, error)
->>>>>>> 1b1f58ed
 	Handshake(conn Connection) (flow.Identifier, error)
 	Receive(nodeID flow.Identifier, msg interface{}) error
 	Cleanup(nodeID flow.Identifier) error
