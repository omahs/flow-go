--- conflicted
+++ resolved
@@ -165,39 +165,17 @@
 // Topology returns the identities of a uniform subset of nodes in protocol state using the topology provided earlier.
 // Independent invocations of Topology on different nodes collectively constructs a connected network graph.
 func (n *Network) Topology() (flow.IdentityList, error) {
-<<<<<<< HEAD
 	n.Lock()
 	defer n.Unlock()
 	top, err := n.topMngr.MakeTopology(n.ids)
 	if err != nil {
 		return nil, fmt.Errorf("could not generate topology: %w", err)
 	}
-	return top, nil
-=======
-	n.RLock()
-	defer n.RUnlock()
-
-	fanout := uint(len(n.ids)+1) / 2
-
-	// gets all the channels that this node has subscribed to
-	myTopics := n.sm.GetChannelIDs()
-	myFanout := flow.IdentityList{}
-
-	// samples a connected component fanout from each topic and takes the
-	// union of all fanouts.
-	for _, topic := range myTopics {
-		subset, err := n.top.Subset(n.ids, fanout, topic)
-		if err != nil {
-			return nil, fmt.Errorf("failed to derive list of peer nodes to connect for topic %s: %w", topic, err)
-		}
-		myFanout = myFanout.Union(subset)
-	}
 	// check if atleast one peer was selected
 	if fanout > 0 && len(myFanout) == 0 {
 		return nil, fmt.Errorf("peer selection resulted in zero eligible peers")
 	}
 	return myFanout, nil
->>>>>>> bca34ad0
 }
 
 func (n *Network) Receive(nodeID flow.Identifier, msg *message.Message) error {
