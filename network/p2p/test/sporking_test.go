--- conflicted
+++ resolved
@@ -151,13 +151,9 @@
 		"test_one_to_one_crosstalk_prevention",
 		p2pfixtures.WithNetworkingAddress(id2.Address),
 	)
-<<<<<<< HEAD
-	defer p2pfixtures.StopNode(t, node2)
-=======
 
 	p2pfixtures.StartNode(t, signalerCtx2a, node2, 100*time.Millisecond)
 	defer p2pfixtures.StopNode(t, node2, cancel2a, 100*time.Millisecond)
->>>>>>> 379e79e3
 
 	// make sure the node2 indeed came up on the old ip and port
 	assert.Equal(t, id2New.Address, id2.Address)
