--- conflicted
+++ resolved
@@ -69,8 +69,6 @@
 	}
 }
 
-<<<<<<< HEAD
-=======
 // WithRateLimit sets a rate limit on reads from the underlying datastore that allows up
 // to r bytes per second and permits bursts of at most b bytes. Note that b should be
 // set to at least the max blob size, otherwise blobs larger than b cannot be read from
@@ -82,7 +80,6 @@
 	}
 }
 
->>>>>>> 138e1c32
 // NewBlobService creates a new BlobService.
 func NewBlobService(
 	host host.Host,
@@ -107,12 +104,8 @@
 
 	cm := component.NewComponentManagerBuilder().
 		AddWorker(func(ctx irrecoverable.SignalerContext, ready component.ReadyFunc) {
-<<<<<<< HEAD
-			bs.blockService = blockservice.New(bs.blockStore, bitswap.New(ctx, bsNetwork, bs.blockStore, bs.config.BitswapOptions...))
-=======
 			btswp := bitswap.New(ctx, bsNetwork, bs.blockStore, bs.config.BitswapOptions...)
 			bs.blockService = blockservice.New(bs.blockStore, btswp)
->>>>>>> 138e1c32
 
 			ready()
 
