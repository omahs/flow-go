--- conflicted
+++ resolved
@@ -180,17 +180,14 @@
 	component.Component
 	pubsub.RawTracer
 	RpcControlTracking
-<<<<<<< HEAD
 	// DuplicateMessageCount returns the current duplicate message count for the peer.
 	DuplicateMessageCount(peerID peer.ID) float64
-=======
 	// GetLocalMeshPeers returns the list of peers in the mesh for the given topic.
 	// Args:
 	// - topic: the topic.
 	// Returns:
 	// - []peer.ID: the list of peers in the mesh for the given topic.
 	GetLocalMeshPeers(topic channels.Topic) []peer.ID
->>>>>>> eb7e444c
 }
 
 // RpcControlTracking is the abstraction of the underlying libp2p control message tracker used to track message ids advertised by the iHave control messages.
