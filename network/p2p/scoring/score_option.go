package scoring

import (
	"fmt"
	"time"

	pubsub "github.com/libp2p/go-libp2p-pubsub"
	"github.com/libp2p/go-libp2p/core/peer"
	"github.com/rs/zerolog"

	"github.com/onflow/flow-go/module"
	"github.com/onflow/flow-go/module/component"
	"github.com/onflow/flow-go/module/irrecoverable"
	"github.com/onflow/flow-go/module/metrics"
	"github.com/onflow/flow-go/network/channels"
	"github.com/onflow/flow-go/network/p2p"
	netcache "github.com/onflow/flow-go/network/p2p/cache"
	"github.com/onflow/flow-go/network/p2p/p2pconf"
	"github.com/onflow/flow-go/network/p2p/utils"
	"github.com/onflow/flow-go/utils/logging"
)

const (
	// DefaultAppSpecificScoreWeight is the default weight for app-specific scores. It is used to scale the app-specific
	// scores to the same range as the other scores. At the current version, we don't distinguish between the app-specific
	// scores and the other scores, so we set it to 1.
	DefaultAppSpecificScoreWeight = 1

	// MaxAppSpecificReward is the default reward for well-behaving staked peers. If a peer does not have
	// any misbehavior record, e.g., invalid subscription, invalid message, etc., it will be rewarded with this score.
	MaxAppSpecificReward = float64(100)

	// MaxAppSpecificPenalty is the maximum penalty for sever offenses that we apply to a remote node score. The score
	// mechanism of GossipSub in Flow is designed in a way that all other infractions are penalized with a fraction of
	// this value. We have also set the other parameters such as DefaultGraylistThreshold, DefaultGossipThreshold and DefaultPublishThreshold to
	// be a bit higher than this, i.e., MaxAppSpecificPenalty + 1. This ensures that a node with a score of MaxAppSpecificPenalty
	// will be graylisted (i.e., all incoming and outgoing RPCs are rejected) and will not be able to publish or gossip any messages.
	MaxAppSpecificPenalty = -1 * MaxAppSpecificReward
	MinAppSpecificPenalty = -1

	// DefaultStakedIdentityReward is the default reward for staking peers. It is applied to the peer's score when
	// the peer does not have any misbehavior record, e.g., invalid subscription, invalid message, etc.
	// The purpose is to reward the staking peers for their contribution to the network and prioritize them in neighbor selection.
	DefaultStakedIdentityReward = MaxAppSpecificReward

	// DefaultUnknownIdentityPenalty is the default penalty for unknown identity. It is applied to the peer's score when
	// the peer is not in the identity list.
	DefaultUnknownIdentityPenalty = MaxAppSpecificPenalty

	// DefaultInvalidSubscriptionPenalty is the default penalty for invalid subscription. It is applied to the peer's score when
	// the peer subscribes to a topic that it is not authorized to subscribe to.
	DefaultInvalidSubscriptionPenalty = MaxAppSpecificPenalty

	// DefaultGossipThreshold when a peer's penalty drops below this threshold,
	// no gossip is emitted towards that peer and gossip from that peer is ignored.
	//
	// Validation Constraint: GossipThreshold >= PublishThreshold && GossipThreshold < 0
	//
	// How we use it:
	// As current max penalty is -100, we set the threshold to -99 so that all gossips
	// to and from peers with penalty -100 are ignored.
	DefaultGossipThreshold = MaxAppSpecificPenalty + 1

	// DefaultPublishThreshold when a peer's penalty drops below this threshold,
	// self-published messages are not propagated towards this peer.
	//
	// Validation Constraint:
	// PublishThreshold >= GraylistThreshold && PublishThreshold <= GossipThreshold && PublishThreshold < 0.
	//
	// How we use it:
	// As current max penalty is -100, we set the threshold to -99 so that all penalized peers are deprived of
	// receiving any published messages.
	DefaultPublishThreshold = MaxAppSpecificPenalty + 1

	// DefaultGraylistThreshold when a peer's penalty drops below this threshold, the peer is graylisted, i.e.,
	// incoming RPCs from the peer are ignored.
	//
	// Validation Constraint:
	// GraylistThreshold =< PublishThreshold && GraylistThreshold =< GossipThreshold && GraylistThreshold < 0
	//
	// How we use it:
	// As current max penalty is -100, we set the threshold to -99 so that all penalized peers are graylisted.
	DefaultGraylistThreshold = MaxAppSpecificPenalty + 1

	// DefaultAcceptPXThreshold when a peer sends us PX information with a prune, we only accept it and connect to the supplied
	// peers if the originating peer's penalty exceeds this threshold.
	//
	// Validation Constraint: must be non-negative.
	//
	// How we use it:
	// As current max reward is 100, we set the threshold to 99 so that we only receive supplied peers from
	// well-behaved peers.
	DefaultAcceptPXThreshold = MaxAppSpecificReward - 1

	// DefaultOpportunisticGraftThreshold when the median peer penalty in the mesh drops below this value,
	// the peer may select more peers with penalty above the median to opportunistically graft on the mesh.
	//
	// Validation Constraint: must be non-negative.
	//
	// How we use it:
	// We set it to the MaxAppSpecificReward + 1 so that we only opportunistically graft peers that are not access nodes (i.e., with MinAppSpecificPenalty),
	// or penalized peers (i.e., with MaxAppSpecificPenalty).
	DefaultOpportunisticGraftThreshold = MaxAppSpecificReward + 1

	// MaxDebugLogs sets the max number of debug/trace log events per second. Logs emitted above
	// this threshold are dropped.
	MaxDebugLogs = 50

	// defaultScoreCacheSize is the default size of the cache used to store the app specific penalty of peers.
	defaultScoreCacheSize = 1000

	// defaultDecayInterval is the default decay interval for the overall score of a peer at the GossipSub scoring
	// system. We set it to 1 minute so that it is not too short so that a malicious node can recover from a penalty
	// and is not too long so that a well-behaved node can't recover from a penalty.
	defaultDecayInterval = 1 * time.Minute

	// defaultDecayToZero is the default decay to zero for the overall score of a peer at the GossipSub scoring system.
	// It defines the maximum value below which a peer scoring counter is reset to zero.
	// This is to prevent the counter from decaying to a very small value.
	// The default value is 0.01, which means that a counter will be reset to zero if it decays to 0.01.
	// When a counter hits the DecayToZero threshold, it means that the peer did not exhibit the behavior
	// for a long time, and we can reset the counter.
	defaultDecayToZero = 0.01

	// defaultTopicSkipAtomicValidation is the default value for the skip atomic validation flag for topics.
	// We set it to true, which means gossipsub parameter validation will not fail if we leave some of the
	// topic parameters at their default values, i.e., zero. This is because we are not setting all
	// topic parameters at the current implementation.
	defaultTopicSkipAtomicValidation = true

	// defaultTopicInvalidMessageDeliveriesWeight this value is applied to the square of the number of invalid message deliveries on a topic.
	// It is used to penalize peers that send invalid messages. By an invalid message, we mean a message that is not signed by the
	// publisher, or a message that is not signed by the peer that sent it. We set it to -1.0, which means that with around 14 invalid
	// message deliveries within a gossipsub heartbeat interval, the peer will be disconnected.
	// The supporting math is as follows:
	// - each staked (i.e., authorized) peer is rewarded by the fixed reward of 100 (i.e., DefaultStakedIdentityReward).
	// - x invalid message deliveries will result in a penalty of x^2 * DefaultTopicInvalidMessageDeliveriesWeight, i.e., -x^2.
	// - the peer will be disconnected when its penalty reaches -100 (i.e., MaxAppSpecificPenalty).
	// - so, the maximum number of invalid message deliveries that a peer can have before being disconnected is sqrt(200/DefaultTopicInvalidMessageDeliveriesWeight) ~ 14.
	defaultTopicInvalidMessageDeliveriesWeight = -1.0

	// defaultTopicInvalidMessageDeliveriesDecay decay factor used to decay the number of invalid message deliveries.
	// The total number of invalid message deliveries is multiplied by this factor at each heartbeat interval to
	// decay the number of invalid message deliveries, and prevent the peer from being disconnected if it stops
	// sending invalid messages. We set it to 0.99, which means that the number of invalid message deliveries will
	// decay by 1% at each heartbeat interval.
	// The decay heartbeats are defined by the heartbeat interval of the gossipsub scoring system, which is 1 Minute (defaultDecayInterval).
	defaultTopicInvalidMessageDeliveriesDecay = .99

	// defaultTopicTimeInMeshQuantum is the default time in mesh quantum for the GossipSub scoring system. It is used to gauge
	// a discrete time interval for the time in mesh counter. We set it to 1 hour, which means that every one complete hour a peer is
	// in a topic mesh, the time in mesh counter will be incremented by 1 and is counted towards the availability score of the peer in that topic mesh.
	// The reason of setting it to 1 hour is that we want to reward peers that are in a topic mesh for a long time, and we want to avoid rewarding peers that
	// are churners, i.e., peers that join and leave a topic mesh frequently.
	defaultTopicTimeInMesh = time.Hour

	// defaultTopicWeight is the default weight of a topic in the GossipSub scoring system.
	// The overall score of a peer in a topic mesh is multiplied by the weight of the topic when calculating the overall score of the peer.
	// We set it to 1.0, which means that the overall score of a peer in a topic mesh is not affected by the weight of the topic.
	defaultTopicWeight = 1.0

	// defaultTopicMeshMessageDeliveriesDecay is applied to the number of actual message deliveries in a topic mesh
	// at each decay interval (i.e., defaultDecayInterval).
	// It is used to decay the number of actual message deliveries, and prevents past message
	// deliveries from affecting the current score of the peer.
	// As the decay interval is 1 minute, we set it to 0.5, which means that the number of actual message
	// deliveries will decay by 50% at each decay interval.
	defaultTopicMeshMessageDeliveriesDecay = .5

	// defaultTopicMeshMessageDeliveriesCap is the maximum number of actual message deliveries in a topic
	// mesh that is used to calculate the score of a peer in that topic mesh.
	// We set it to 1000, which means that the maximum number of actual message deliveries in a
	// topic mesh that is used to calculate the score of a peer in that topic mesh is 1000.
	// This is to prevent the score of a peer in a topic mesh from being affected by a large number of actual
	// message deliveries and also affect the score of the peer in other topic meshes.
	// When the total delivered messages in a topic mesh exceeds this value, the score of the peer in that topic
	// mesh will not be affected by the actual message deliveries in that topic mesh.
	// Moreover, this does not allow the peer to accumulate a large number of actual message deliveries in a topic mesh
	// and then start under-performing in that topic mesh without being penalized.
	defaultTopicMeshMessageDeliveriesCap = 1000

	// defaultTopicMeshMessageDeliveriesThreshold is the threshold for the number of actual message deliveries in a
	// topic mesh that is used to calculate the score of a peer in that topic mesh.
	// If the number of actual message deliveries in a topic mesh is less than this value,
	// the peer will be penalized by square of the difference between the actual message deliveries and the threshold,
	// i.e., -w * (actual - threshold)^2 where `actual` and `threshold` are the actual message deliveries and the
	// threshold, respectively, and `w` is the weight (i.e., defaultTopicMeshMessageDeliveriesWeight).
	// We set it to 0.1 * defaultTopicMeshMessageDeliveriesCap, which means that if a peer delivers less tha 10% of the
	// maximum number of actual message deliveries in a topic mesh, it will be considered as an under-performing peer
	// in that topic mesh.
	defaultTopicMeshMessageDeliveryThreshold = 0.1 * defaultTopicMeshMessageDeliveriesCap

	// defaultTopicMeshDeliveriesWeight is the weight for applying penalty when a peer is under-performing in a topic mesh.
	// Upon every decay interval, if the number of actual message deliveries is less than the topic mesh message deliveries threshold
	// (i.e., defaultTopicMeshMessageDeliveriesThreshold), the peer will be penalized by square of the difference between the actual
	// message deliveries and the threshold, multiplied by this weight, i.e., -w * (actual - threshold)^2 where w is the weight, and
	// `actual` and `threshold` are the actual message deliveries and the threshold, respectively.
	// We set this value to be - 0.05 MaxAppSpecificReward / (defaultTopicMeshMessageDeliveriesThreshold^2). This guarantees that even if a peer
	// is not delivering any message in a topic mesh, it will not be disconnected.
	// Rather, looses part of the MaxAppSpecificReward that is awarded by our app-specific scoring function to all staked
	// nodes by default will be withdrawn, and the peer will be slightly penalized. In other words, under-performing in a topic mesh
	// will drop the overall score of a peer by 5% of the MaxAppSpecificReward that is awarded by our app-specific scoring function.
	// It means that under-performing in a topic mesh will not cause a peer to be disconnected, but it will cause the peer to lose
	// its MaxAppSpecificReward that is awarded by our app-specific scoring function.
	// At this point, we do not want to disconnect a peer only because it is under-performing in a topic mesh as it might be
	// causing a false positive network partition.
	// TODO: we must increase the penalty for under-performing in a topic mesh in the future, and disconnect the peer if it is under-performing.
	defaultTopicMeshMessageDeliveriesWeight = -0.05 * MaxAppSpecificReward / (defaultTopicMeshMessageDeliveryThreshold * defaultTopicMeshMessageDeliveryThreshold)

	// defaultMeshMessageDeliveriesWindow is the window size is time interval that we count a delivery of an already
	// seen message towards the score of a peer in a topic mesh. The delivery is counted
	// by GossipSub only if the previous sender of the message is different from the current sender.
	// We set it to the decay interval of the GossipSub scoring system, which is 1 minute.
	// It means that if a peer delivers a message that it has already seen less than one minute ago,
	// the delivery will be counted towards the score of the peer in a topic mesh only if the previous sender of the message.
	// This also prevents replay attacks of messages that are older than one minute. As replayed messages will not
	// be counted towards the actual message deliveries of a peer in a topic mesh.
	defaultMeshMessageDeliveriesWindow = defaultDecayInterval

	// defaultMeshMessageDeliveryActivation is the time interval that we wait for a new peer that joins a topic mesh
	// till start counting the number of actual message deliveries of that peer in that topic mesh.
	// We set it to 2 * defaultDecayInterval, which means that we wait for 2 decay intervals before start counting
	// the number of actual message deliveries of a peer in a topic mesh.
	// With a default decay interval of 1 minute, it means that we wait for 2 minutes before start counting the
	// number of actual message deliveries of a peer in a topic mesh. This is to account for
	// the time that it takes for a peer to start up and receive messages from other peers in the topic mesh.
	defaultMeshMessageDeliveriesActivation = 2 * defaultDecayInterval

	// defaultBehaviorPenaltyThreshold is the threshold when the behavior of a peer is considered as bad by GossipSub.
	// Currently, the misbehavior is defined as advertising an iHave without responding to the iWants (iHave broken promises), as well as attempting
	// on GRAFT when the peer is considered for a PRUNE backoff, i.e., the local peer does not allow the peer to join the local topic mesh
	// for a while, and the remote peer keep attempting on GRAFT (aka GRAFT flood).
	// When the misbehavior counter of a peer goes beyond this threshold, the peer is penalized by defaultBehaviorPenaltyWeight (see below) for the excess misbehavior.
	//
	// An iHave broken promise means that a peer advertises an iHave for a message, but does not respond to the iWant requests for that message.
	// For iHave broken promises, the gossipsub scoring works as follows:
	// It samples ONLY A SINGLE iHave out of the entire RPC.
	// If that iHave is not followed by an actual message within the next 3 seconds, the peer misbehavior counter is incremented by 1.
	//
	// We set it to 10, meaning that we at most tolerate 10 of such RPCs containing iHave broken promises. After that, the peer is penalized for every
	// excess RPC containing iHave broken promises.
	// The counter is also decayed by (0.99) every decay interval (defaultDecayInterval) i.e., every minute.
	// Note that misbehaviors are counted by GossipSub across all topics (and is different from the Application Layer Misbehaviors that we count through
	// the ALSP system).
	defaultBehaviourPenaltyThreshold = 10

	// defaultBehaviorPenaltyWeight is the weight for applying penalty when a peer misbehavior goes beyond the threshold.
	// Misbehavior of a peer at gossipsub layer is defined as advertising an iHave without responding to the iWants (broken promises), as well as attempting
	// on GRAFT when the peer is considered for a PRUNE backoff, i.e., the local peer does not allow the peer to join the local topic mesh
	// This is detected by the GossipSub scoring system, and the peer is penalized by defaultBehaviorPenaltyWeight.
	//
	// An iHave broken promise means that a peer advertises an iHave for a message, but does not respond to the iWant requests for that message.
	// For iHave broken promises, the gossipsub scoring works as follows:
	// It samples ONLY A SINGLE iHave out of the entire RPC.
	// If that iHave is not followed by an actual message within the next 3 seconds, the peer misbehavior counter is incremented by 1.
	//
	// The penalty is applied to the square of the difference between the misbehavior counter and the threshold, i.e., -|w| * (misbehavior counter - threshold)^2.
	// We set it to 0.01 * MaxAppSpecificPenalty, which means that misbehaving 10 times more than the threshold (i.e., 10 + 10) will cause the peer to lose
	// its entire AppSpecificReward that is awarded by our app-specific scoring function to all staked (i.e., authorized) nodes by default.
	// Moreover, as the MaxAppSpecificPenalty is -MaxAppSpecificReward, misbehaving sqrt(2) * 10 times more than the threshold will cause the peer score
	// to be dropped below the MaxAppSpecificPenalty, which is also below the GraylistThreshold, and the peer will be graylisted (i.e., disconnected).
	//
	// The math is as follows: -|w| * (misbehavior - threshold)^2 = 0.01 * MaxAppSpecificPenalty * (misbehavior - threshold)^2 < 2 * MaxAppSpecificPenalty
	// if misbehavior > threshold + sqrt(2) * 10.
	// As shown above, with this choice of defaultBehaviorPenaltyWeight, misbehaving sqrt(2) * 10 times more than the threshold will cause the peer score
	// to be dropped below the MaxAppSpecificPenalty, which is also below the GraylistThreshold, and the peer will be graylisted (i.e., disconnected). This weight
	// is chosen in a way that with almost a few misbehaviors more than the threshold, the peer will be graylisted. The rationale relies on the fact that
	// the misbehavior counter is incremented by 1 for each RPC containing one or more broken promises. Hence, it is per RPC, and not per broken promise.
	// Having sqrt(2) * 10 broken promises RPC is a blatant misbehavior, and the peer should be graylisted. With decay interval of 1 minute, and decay value of
	// 0.99 we expect a graylisted node due to borken promises to get back in about 527 minutes, i.e., (0.99)^x * (sqrt(2) * 10)^2 * MaxAppSpecificPenalty > GraylistThreshold
	// where x is the number of decay intervals that the peer is graylisted. As MaxAppSpecificPenalty and GraylistThresholds are close, we can simplify the inequality
	// to (0.99)^x * (sqrt(2) * 10)^2 > 1 --> (0.99)^x * 200 > 1 --> (0.99)^x > 1/200 --> x > log(1/200) / log(0.99) --> x > 527.17 decay intervals, i.e., 527 minutes.
	// Note that misbehaviors are counted by GossipSub across all topics (and is different from the Application Layer Misbehaviors that we count through
	// the ALSP system that are reported by the engines).
	defaultBehaviourPenaltyWeight = 0.01 * MaxAppSpecificPenalty

	// defaultBehaviorPenaltyDecay is the decay interval for the misbehavior counter of a peer. The misbehavior counter is
	// incremented by GossipSub for iHave broken promises or the GRAFT flooding attacks (i.e., each GRAFT received from a remote peer while that peer is on a PRUNE backoff).
	//
	// An iHave broken promise means that a peer advertises an iHave for a message, but does not respond to the iWant requests for that message.
	// For iHave broken promises, the gossipsub scoring works as follows:
	// It samples ONLY A SINGLE iHave out of the entire RPC.
	// If that iHave is not followed by an actual message within the next 3 seconds, the peer misbehavior counter is incremented by 1.
	// This means that regardless of how many iHave broken promises an RPC contains, the misbehavior counter is incremented by 1.
	// That is why we decay the misbehavior counter very slow, as this counter indicates a severe misbehavior.
	//
	// The misbehavior counter is decayed per decay interval (i.e., defaultDecayInterval = 1 minute) by GossipSub.
	// We set it to 0.99, which means that the misbehavior counter is decayed by 1% per decay interval.
	// With the generous threshold that we set (i.e., defaultBehaviourPenaltyThreshold = 10), we take the peers going beyond the threshold as persistent misbehaviors,
	// We expect honest peers never to go beyond the threshold, and if they do, we expect them to go back below the threshold quickly.
	//
	// Note that misbehaviors are counted by GossipSub across all topics (and is different from the Application Layer Misbehaviors that we count through
	// the ALSP system that is based on the engines report).
	defaultBehaviourPenaltyDecay = 0.99
)

// ScoreOption is a functional option for configuring the peer scoring system.
// TODO: rename it to ScoreManager.
type ScoreOption struct {
	component.Component
	logger zerolog.Logger

	peerScoreParams     *pubsub.PeerScoreParams
	peerThresholdParams *pubsub.PeerScoreThresholds
	validator           p2p.SubscriptionValidator
	appScoreFunc        func(peer.ID) float64
}

type ScoreOptionConfig struct {
	logger                           zerolog.Logger
	provider                         module.IdentityProvider
	cacheSize                        uint32
	cacheMetrics                     module.HeroCacheMetrics
	appScoreFunc                     func(peer.ID) float64
	decayInterval                    time.Duration // the decay interval, when is set to 0, the default value will be used.
	topicParams                      []func(map[string]*pubsub.TopicScoreParams)
	registerNotificationConsumerFunc func(p2p.GossipSubInvCtrlMsgNotifConsumer)
}

func NewScoreOptionConfig(logger zerolog.Logger, idProvider module.IdentityProvider) *ScoreOptionConfig {
	return &ScoreOptionConfig{
		logger:       logger,
		provider:     idProvider,
		cacheSize:    defaultScoreCacheSize,
		cacheMetrics: metrics.NewNoopCollector(), // no metrics by default
		topicParams:  make([]func(map[string]*pubsub.TopicScoreParams), 0),
	}
}

// SetCacheSize sets the size of the cache used to store the app specific penalty of peers.
// If the cache size is not set, the default value will be used.
// It is safe to call this method multiple times, the last call will be used.
func (c *ScoreOptionConfig) SetCacheSize(size uint32) {
	c.cacheSize = size
}

// SetCacheMetrics sets the cache metrics collector for the penalty option.
// It is used to collect metrics for the app specific penalty cache. If the cache metrics collector is not set,
// a no-op collector will be used.
// It is safe to call this method multiple times, the last call will be used.
func (c *ScoreOptionConfig) SetCacheMetrics(metrics module.HeroCacheMetrics) {
	c.cacheMetrics = metrics
}

// OverrideAppSpecificScoreFunction sets the app specific penalty function for the penalty option.
// It is used to calculate the app specific penalty of a peer.
// If the app specific penalty function is not set, the default one is used.
// Note that it is always safer to use the default one, unless you know what you are doing.
// It is safe to call this method multiple times, the last call will be used.
func (c *ScoreOptionConfig) OverrideAppSpecificScoreFunction(appSpecificScoreFunction func(peer.ID) float64) {
	c.appScoreFunc = appSpecificScoreFunction
}

// OverrideTopicScoreParams overrides the topic score parameters for the given topic.
// It is used to override the default topic score parameters for a specific topic.
// If the topic score parameters are not set, the default ones will be used.
func (c *ScoreOptionConfig) OverrideTopicScoreParams(topic channels.Topic, topicScoreParams *pubsub.TopicScoreParams) {
	c.topicParams = append(c.topicParams, func(topics map[string]*pubsub.TopicScoreParams) {
		topics[topic.String()] = topicScoreParams
	})
}

// SetRegisterNotificationConsumerFunc sets the function to register the notification consumer for the penalty option.
// ScoreOption uses this function to register the notification consumer for the pubsub system so that it can receive
// notifications of invalid control messages.
func (c *ScoreOptionConfig) SetRegisterNotificationConsumerFunc(f func(p2p.GossipSubInvCtrlMsgNotifConsumer)) {
	c.registerNotificationConsumerFunc = f
}

// OverrideDecayInterval overrides the decay interval for the penalty option. It is used to override the default
// decay interval for the penalty option. The decay interval is the time interval that the decay values are applied and
// peer scores are updated.
// Note: It is always recommended to use the default value unless you know what you are doing. Hence, calling this method
// is not recommended in production.
// Args:
//
//	interval: the decay interval.
//
// Returns:
// none
func (c *ScoreOptionConfig) OverrideDecayInterval(interval time.Duration) {
	c.decayInterval = interval
}

// NewScoreOption creates a new penalty option with the given configuration.
<<<<<<< HEAD
func NewScoreOption(cfg *ScoreOptionConfig, scorePenalties *p2pconf.GossipSubScorePenalties, provider p2p.SubscriptionProvider) *ScoreOption {
=======
func NewScoreOption(scoreRegistryConfig p2pconf.GossipSubScoringRegistryConfig, scoreOptionConfig *ScoreOptionConfig, provider p2p.SubscriptionProvider) *ScoreOption {
>>>>>>> 9577079f
	throttledSampler := logging.BurstSampler(MaxDebugLogs, time.Second)
	logger := scoreOptionConfig.logger.With().
		Str("module", "pubsub_score_option").
		Logger().
		Sample(zerolog.LevelSampler{
			TraceSampler: throttledSampler,
			DebugSampler: throttledSampler,
		})
<<<<<<< HEAD
	validator := NewSubscriptionValidator(cfg.logger, provider)
	penaltyValues := GossipSubCtrlMsgPenaltyValue{
		Graft:             scorePenalties.Graft,
		Prune:             scorePenalties.Prune,
		IHave:             scorePenalties.IHave,
		IWant:             scorePenalties.IWant,
		RpcPublishMessage: scorePenalties.Publish,
	}
=======
	validator := NewSubscriptionValidator(scoreOptionConfig.logger, provider)
>>>>>>> 9577079f
	scoreRegistry := NewGossipSubAppSpecificScoreRegistry(&GossipSubAppSpecificScoreRegistryConfig{
		Logger:     logger,
		Penalty:    penaltyValues,
		Validator:  validator,
		Init:       InitAppScoreRecordState,
		IdProvider: scoreOptionConfig.provider,
		CacheFactory: func() p2p.GossipSubSpamRecordCache {
			return netcache.NewGossipSubSpamRecordCache(
				scoreOptionConfig.cacheSize,
				scoreOptionConfig.logger,
				scoreOptionConfig.cacheMetrics,
				DefaultDecayFunction(
					scoreRegistryConfig.PenaltyDecaySlowdownThreshold,
					scoreRegistryConfig.DecayRateReductionFactor,
					scoreRegistryConfig.PenaltyDecayEvaluationPeriod,
				))
		},
	})
	s := &ScoreOption{
		logger:          logger,
		validator:       validator,
		peerScoreParams: defaultPeerScoreParams(),
		appScoreFunc:    scoreRegistry.AppSpecificScoreFunc(),
	}

	// set the app specific penalty function for the penalty option
	// if the app specific penalty function is not set, use the default one
	if scoreOptionConfig.appScoreFunc != nil {
		s.appScoreFunc = scoreOptionConfig.appScoreFunc
		s.logger.
			Warn().
			Str(logging.KeyNetworkingSecurity, "true").
			Msg("app specific score function is overridden, should never happen in production")
	}

	if scoreOptionConfig.decayInterval > 0 {
		// overrides the default decay interval if the decay interval is set.
		s.peerScoreParams.DecayInterval = scoreOptionConfig.decayInterval
		s.logger.
			Warn().
			Str(logging.KeyNetworkingSecurity, "true").
			Dur("decay_interval_ms", scoreOptionConfig.decayInterval).
			Msg("decay interval is overridden, should never happen in production")
	}

	// registers the score registry as the consumer of the invalid control message notifications
	if scoreOptionConfig.registerNotificationConsumerFunc != nil {
		scoreOptionConfig.registerNotificationConsumerFunc(scoreRegistry)
	}

	s.peerScoreParams.AppSpecificScore = s.appScoreFunc

	// apply the topic penalty parameters if any.
	for _, topicParams := range scoreOptionConfig.topicParams {
		topicParams(s.peerScoreParams.Topics)
	}

	s.Component = component.NewComponentManagerBuilder().AddWorker(func(ctx irrecoverable.SignalerContext, ready component.ReadyFunc) {
		s.logger.Info().Msg("starting score registry")
		scoreRegistry.Start(ctx)
		select {
		case <-ctx.Done():
			s.logger.Warn().Msg("stopping score registry; context done")
		case <-scoreRegistry.Ready():
			s.logger.Info().Msg("score registry started")
			ready()
			s.logger.Info().Msg("score registry ready")
		}

		<-ctx.Done()
		s.logger.Info().Msg("stopping score registry")
		<-scoreRegistry.Done()
		s.logger.Info().Msg("score registry stopped")
	}).Build()

	return s
}

func (s *ScoreOption) BuildFlowPubSubScoreOption() (*pubsub.PeerScoreParams, *pubsub.PeerScoreThresholds) {
	s.preparePeerScoreThresholds()

	s.logger.Info().
		Float64("gossip_threshold", s.peerThresholdParams.GossipThreshold).
		Float64("publish_threshold", s.peerThresholdParams.PublishThreshold).
		Float64("graylist_threshold", s.peerThresholdParams.GraylistThreshold).
		Float64("accept_px_threshold", s.peerThresholdParams.AcceptPXThreshold).
		Float64("opportunistic_graft_threshold", s.peerThresholdParams.OpportunisticGraftThreshold).
		Msg("pubsub score thresholds are set")

	for topic, topicParams := range s.peerScoreParams.Topics {
		topicScoreParamLogger := utils.TopicScoreParamsLogger(s.logger, topic, topicParams)
		topicScoreParamLogger.Info().
			Msg("pubsub score topic parameters are set for topic")
	}

	return s.peerScoreParams, s.peerThresholdParams
}

func (s *ScoreOption) preparePeerScoreThresholds() {
	s.peerThresholdParams = &pubsub.PeerScoreThresholds{
		GossipThreshold:             DefaultGossipThreshold,
		PublishThreshold:            DefaultPublishThreshold,
		GraylistThreshold:           DefaultGraylistThreshold,
		AcceptPXThreshold:           DefaultAcceptPXThreshold,
		OpportunisticGraftThreshold: DefaultOpportunisticGraftThreshold,
	}
}

// TopicScoreParams returns the topic score parameters for the given topic. If the topic
// score parameters are not set, it returns the default topic score parameters.
// The custom topic parameters are set at the initialization of the score option.
// Args:
// - topic: the topic for which the score parameters are requested.
// Returns:
//   - the topic score parameters for the given topic, or the default topic score parameters if
//     the topic score parameters are not set.
func (s *ScoreOption) TopicScoreParams(topic *pubsub.Topic) *pubsub.TopicScoreParams {
	params, exists := s.peerScoreParams.Topics[topic.String()]
	if !exists {
		return DefaultTopicScoreParams()
	}
	return params
}

func defaultPeerScoreParams() *pubsub.PeerScoreParams {
	// DO NOT CHANGE THE DEFAULT VALUES, THEY ARE TUNED FOR THE BEST SECURITY PRACTICES.
	return &pubsub.PeerScoreParams{
		Topics: make(map[string]*pubsub.TopicScoreParams),
		// we don't set all the parameters, so we skip the atomic validation.
		// atomic validation fails initialization if any parameter is not set.
		SkipAtomicValidation: true,
		// DecayInterval is the interval over which we decay the effect of past behavior, so that
		// a good or bad behavior will not have a permanent effect on the penalty. It is also the interval
		// that GossipSub uses to refresh the scores of all peers.
		DecayInterval: defaultDecayInterval,
		// DecayToZero defines the maximum value below which a peer scoring counter is reset to zero.
		// This is to prevent the counter from decaying to a very small value.
		// When a counter hits the DecayToZero threshold, it means that the peer did not exhibit the behavior
		// for a long time, and we can reset the counter.
		DecayToZero: defaultDecayToZero,
		// AppSpecificWeight is the weight of the application specific penalty.
		AppSpecificWeight: DefaultAppSpecificScoreWeight,
		// BehaviourPenaltyThreshold is the threshold above which a peer is penalized for GossipSub-level misbehaviors.
		BehaviourPenaltyThreshold: defaultBehaviourPenaltyThreshold,
		// BehaviourPenaltyWeight is the weight of the GossipSub-level penalty.
		BehaviourPenaltyWeight: defaultBehaviourPenaltyWeight,
		// BehaviourPenaltyDecay is the decay of the GossipSub-level penalty (applied every decay interval).
		BehaviourPenaltyDecay: defaultBehaviourPenaltyDecay,
	}
}

// DefaultTopicScoreParams returns the default score params for topics.
func DefaultTopicScoreParams() *pubsub.TopicScoreParams {
	// DO NOT CHANGE THE DEFAULT VALUES, THEY ARE TUNED FOR THE BEST SECURITY PRACTICES.
	p := &pubsub.TopicScoreParams{
		TopicWeight:                     defaultTopicWeight,
		SkipAtomicValidation:            defaultTopicSkipAtomicValidation,
		InvalidMessageDeliveriesWeight:  defaultTopicInvalidMessageDeliveriesWeight,
		InvalidMessageDeliveriesDecay:   defaultTopicInvalidMessageDeliveriesDecay,
		TimeInMeshQuantum:               defaultTopicTimeInMesh,
		MeshMessageDeliveriesWeight:     defaultTopicMeshMessageDeliveriesWeight,
		MeshMessageDeliveriesDecay:      defaultTopicMeshMessageDeliveriesDecay,
		MeshMessageDeliveriesCap:        defaultTopicMeshMessageDeliveriesCap,
		MeshMessageDeliveriesThreshold:  defaultTopicMeshMessageDeliveryThreshold,
		MeshMessageDeliveriesWindow:     defaultMeshMessageDeliveriesWindow,
		MeshMessageDeliveriesActivation: defaultMeshMessageDeliveriesActivation,
	}

	if p.MeshMessageDeliveriesWeight >= 0 {
		// GossipSub also does a validation, but we want to panic as early as possible.
		panic(fmt.Sprintf("invalid mesh message deliveries weight %f", p.MeshMessageDeliveriesWeight))
	}

	return p
}<|MERGE_RESOLUTION|>--- conflicted
+++ resolved
@@ -383,11 +383,7 @@
 }
 
 // NewScoreOption creates a new penalty option with the given configuration.
-<<<<<<< HEAD
-func NewScoreOption(cfg *ScoreOptionConfig, scorePenalties *p2pconf.GossipSubScorePenalties, provider p2p.SubscriptionProvider) *ScoreOption {
-=======
-func NewScoreOption(scoreRegistryConfig p2pconf.GossipSubScoringRegistryConfig, scoreOptionConfig *ScoreOptionConfig, provider p2p.SubscriptionProvider) *ScoreOption {
->>>>>>> 9577079f
+func NewScoreOption(scoreRegistryConfig *p2pconf.GossipSubScoringRegistryConfig, scorePenalties *p2pconf.GossipSubScorePenalties, scoreOptionConfig *ScoreOptionConfig, provider p2p.SubscriptionProvider) *ScoreOption {
 	throttledSampler := logging.BurstSampler(MaxDebugLogs, time.Second)
 	logger := scoreOptionConfig.logger.With().
 		Str("module", "pubsub_score_option").
@@ -396,8 +392,6 @@
 			TraceSampler: throttledSampler,
 			DebugSampler: throttledSampler,
 		})
-<<<<<<< HEAD
-	validator := NewSubscriptionValidator(cfg.logger, provider)
 	penaltyValues := GossipSubCtrlMsgPenaltyValue{
 		Graft:             scorePenalties.Graft,
 		Prune:             scorePenalties.Prune,
@@ -405,9 +399,7 @@
 		IWant:             scorePenalties.IWant,
 		RpcPublishMessage: scorePenalties.Publish,
 	}
-=======
 	validator := NewSubscriptionValidator(scoreOptionConfig.logger, provider)
->>>>>>> 9577079f
 	scoreRegistry := NewGossipSubAppSpecificScoreRegistry(&GossipSubAppSpecificScoreRegistryConfig{
 		Logger:     logger,
 		Penalty:    penaltyValues,
