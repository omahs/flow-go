package scoring

import (
	"fmt"
	"math"
	"time"

	"github.com/go-playground/validator/v10"
	"github.com/libp2p/go-libp2p/core/peer"
	"github.com/rs/zerolog"

	"github.com/onflow/flow-go/engine/common/worker"
	"github.com/onflow/flow-go/model/flow"
	"github.com/onflow/flow-go/module"
	"github.com/onflow/flow-go/module/component"
	"github.com/onflow/flow-go/module/irrecoverable"
	"github.com/onflow/flow-go/module/mempool/queue"
	"github.com/onflow/flow-go/module/metrics"
	"github.com/onflow/flow-go/network"
	"github.com/onflow/flow-go/network/p2p"
	netcache "github.com/onflow/flow-go/network/p2p/cache"
	p2pconfig "github.com/onflow/flow-go/network/p2p/config"
	p2plogging "github.com/onflow/flow-go/network/p2p/logging"
	p2pmsg "github.com/onflow/flow-go/network/p2p/message"
	"github.com/onflow/flow-go/utils/logging"
)

type SpamRecordInitFunc func() p2p.GossipSubSpamRecord

// GossipSubAppSpecificScoreRegistry is the registry for the application specific score of peers in the GossipSub protocol.
// The application specific score is part of the overall score of a peer, and is used to determine the peer's score based
// on its behavior related to the application (Flow protocol).
// This registry holds the view of the local peer of the application specific score of other peers in the network based
// on what it has observed from the network.
// Similar to the GossipSub score, the application specific score is meant to be private to the local peer, and is not
// shared with other peers in the network.
type GossipSubAppSpecificScoreRegistry struct {
	component.Component
	logger     zerolog.Logger
	idProvider module.IdentityProvider

	// spamScoreCache currently only holds the control message misbehaviour penalty (spam related penalty).
	spamScoreCache p2p.GossipSubSpamRecordCache

	penalty p2pconfig.MisbehaviourPenalties

	validator p2p.SubscriptionValidator

	// scoreTTL is the time to live of the application specific score of a peer; the registry keeps a cached copy of the
	// application specific score of a peer for this duration. When the duration expires, the application specific score
	// of the peer is updated asynchronously. As long as the update is in progress, the cached copy of the application
	// specific score of the peer is used even if it is expired.
	scoreTTL time.Duration

	// appScoreCache is a cache that stores the application specific score of peers.
	appScoreCache p2p.GossipSubApplicationSpecificScoreCache

	// appScoreUpdateWorkerPool is the worker pool for handling the application specific score update of peers in a non-blocking way.
	appScoreUpdateWorkerPool *worker.Pool[peer.ID]

	unknownIdentityPenalty     float64
	minAppSpecificPenalty      float64
	stakedIdentityReward       float64
	invalidSubscriptionPenalty float64
}

// GossipSubAppSpecificScoreRegistryConfig is the configuration for the GossipSubAppSpecificScoreRegistry.
// Configurations are the "union of parameters and other components" that are used to compute or build components that compute or maintain the application specific score of peers.
type GossipSubAppSpecificScoreRegistryConfig struct {
	Parameters p2pconfig.AppSpecificScoreParameters `validate:"required"`

	Logger zerolog.Logger `validate:"required"`

	// Validator is the subscription validator used to validate the subscriptions of peers, and determine if a peer is
	// authorized to subscribe to a topic.
	Validator p2p.SubscriptionValidator `validate:"required"`

	// Penalty encapsulates the penalty unit for each control message type misbehaviour.
	Penalty p2pconfig.MisbehaviourPenalties `validate:"required"`

	// IdProvider is the identity provider used to translate peer ids at the networking layer to Flow identifiers (if
	// an authorized peer is found).
	IdProvider module.IdentityProvider `validate:"required"`

	// SpamRecordCacheFactory is a factory function that returns a new GossipSubSpamRecordCache. It is used to initialize the spamScoreCache.
	// The cache is used to store the application specific penalty of peers.
	SpamRecordCacheFactory func() p2p.GossipSubSpamRecordCache `validate:"required"`

	// AppScoreCacheFactory is a factory function that returns a new GossipSubApplicationSpecificScoreCache. It is used to initialize the appScoreCache.
	// The cache is used to store the application specific score of peers.
	AppScoreCacheFactory func() p2p.GossipSubApplicationSpecificScoreCache `validate:"required"`

	HeroCacheMetricsFactory metrics.HeroCacheMetricsFactory `validate:"required"`

	NetworkingType network.NetworkingType `validate:"required"`

	AppSpecificScoreParams p2pconfig.ApplicationSpecificScoreParameters `validate:"required"`
}

// NewGossipSubAppSpecificScoreRegistry returns a new GossipSubAppSpecificScoreRegistry.
// Args:
//
//	config: the config for the registry.
//
// Returns:
//
//	a new GossipSubAppSpecificScoreRegistry.
//
// error: if the configuration is invalid, an error is returned; any returned error is an irrecoverable error and indicates a bug or misconfiguration.
func NewGossipSubAppSpecificScoreRegistry(config *GossipSubAppSpecificScoreRegistryConfig) (*GossipSubAppSpecificScoreRegistry, error) {
	if err := validator.New().Struct(config); err != nil {
		return nil, fmt.Errorf("invalid config: %w", err)
	}

	lg := config.Logger.With().Str("module", "app_score_registry").Logger()
	store := queue.NewHeroStore(config.Parameters.ScoreUpdateRequestQueueSize,
		lg.With().Str("component", "app_specific_score_update").Logger(),
		metrics.GossipSubAppSpecificScoreUpdateQueueMetricFactory(config.HeroCacheMetricsFactory, config.NetworkingType))

	reg := &GossipSubAppSpecificScoreRegistry{
		logger:                     config.Logger.With().Str("module", "app_score_registry").Logger(),
		spamScoreCache:             config.SpamRecordCacheFactory(),
		appScoreCache:              config.AppScoreCacheFactory(),
		penalty:                    config.Penalty,
		validator:                  config.Validator,
		idProvider:                 config.IdProvider,
		scoreTTL:                   config.Parameters.ScoreTTL,
		unknownIdentityPenalty:     config.AppSpecificScoreParams.UnknownIdentityPenalty,
		minAppSpecificPenalty:      config.AppSpecificScoreParams.MinAppSpecificPenalty,
		stakedIdentityReward:       config.AppSpecificScoreParams.StakedIdentityReward,
		invalidSubscriptionPenalty: config.AppSpecificScoreParams.InvalidSubscriptionPenalty,
	}

	reg.appScoreUpdateWorkerPool = worker.NewWorkerPoolBuilder[peer.ID](lg.With().Str("component", "app_specific_score_update_worker_pool").Logger(),
		store,
		reg.processAppSpecificScoreUpdateWork).Build()

	builder := component.NewComponentManagerBuilder()
	builder.AddWorker(func(ctx irrecoverable.SignalerContext, ready component.ReadyFunc) {
		reg.logger.Info().Msg("starting subscription validator")
		reg.validator.Start(ctx)
		select {
		case <-ctx.Done():
			reg.logger.Warn().Msg("aborting subscription validator startup, context cancelled")
		case <-reg.validator.Ready():
			reg.logger.Info().Msg("subscription validator started")
			ready()
			reg.logger.Info().Msg("subscription validator is ready")
		}

		<-ctx.Done()
		reg.logger.Info().Msg("stopping subscription validator")
		<-reg.validator.Done()
		reg.logger.Info().Msg("subscription validator stopped")
	})

	for i := 0; i < config.Parameters.ScoreUpdateWorkerNum; i++ {
		builder.AddWorker(reg.appScoreUpdateWorkerPool.WorkerLogic())
	}

	reg.Component = builder.Build()

	return reg, nil
}

var _ p2p.GossipSubInvCtrlMsgNotifConsumer = (*GossipSubAppSpecificScoreRegistry)(nil)

// AppSpecificScoreFunc returns the application specific score function that is called by the GossipSub protocol to determine the application specific score of a peer.
// The application specific score is part of the overall score of a peer, and is used to determine the peer's score based
// This function reads the application specific score of a peer from the cache, and if the penalty is not found in the cache, it computes it.
// If the score is not found in the cache, it is computed and added to the cache.
// Also if the score is expired, it is computed and added to the cache.
// Returns:
// - func(peer.ID) float64: the application specific score function.
// Implementation must be thread-safe.
func (r *GossipSubAppSpecificScoreRegistry) AppSpecificScoreFunc() func(peer.ID) float64 {
	return func(pid peer.ID) float64 {
		lg := r.logger.With().Str("remote_peer_id", p2plogging.PeerId(pid)).Logger()
		appSpecificScore, lastUpdated, ok := r.appScoreCache.Get(pid)
		switch {
		case !ok:
			// record not found in the cache, or expired; submit a worker to update it.
			submitted := r.appScoreUpdateWorkerPool.Submit(pid)
			lg.Trace().
				Bool("worker_submitted", submitted).
				Msg("application specific score not found in cache, submitting worker to update it")
			return 0 // in the mean time, return 0, which is a neutral score.
		case time.Since(lastUpdated) > r.scoreTTL:
			// record found in the cache, but expired; submit a worker to update it.
			submitted := r.appScoreUpdateWorkerPool.Submit(pid)
			lg.Trace().
				Bool("worker_submitted", submitted).
				Float64("app_specific_score", appSpecificScore).
				Dur("score_ttl", r.scoreTTL).
				Msg("application specific score expired, submitting worker to update it")

			return appSpecificScore // in the mean time, return the expired score.
		default:
			// record found in the cache.
			r.logger.Trace().
				Float64("app_specific_score", appSpecificScore).
				Msg("application specific score found in cache")
			return appSpecificScore
		}
	}
}

// computeAppSpecificScore computes the application specific score of a peer.
// The application specific score is computed based on the spam penalty, staking score, and subscription penalty.
// The spam penalty is the penalty applied to the application specific score when a peer conducts a spamming misbehaviour.
// The staking score is the reward/penalty applied to the application specific score when a peer is staked/unstaked.
// The subscription penalty is the penalty applied to the application specific score when a peer is subscribed to a topic that it is not allowed to subscribe to based on its role.
// Args:
// - pid: the peer ID of the peer in the GossipSub protocol.
// Returns:
// - float64: the application specific score of the peer.
func (r *GossipSubAppSpecificScoreRegistry) computeAppSpecificScore(pid peer.ID) float64 {
	appSpecificScore := float64(0)
	lg := r.logger.With().Str("peer_id", p2plogging.PeerId(pid)).Logger()
	// (1) spam penalty: the penalty is applied to the application specific penalty when a peer conducts a spamming misbehaviour.
	spamRecord, err, spamRecordExists := r.spamScoreCache.Get(pid)
	if err != nil {
		// the error is considered fatal as it means the cache is not working properly.
		// we should not continue with the execution as it may lead to routing attack vulnerability.
		r.logger.Fatal().Str("peer_id", p2plogging.PeerId(pid)).Err(err).Msg("could not get application specific penalty for peer")
		return appSpecificScore // unreachable, but added to avoid proceeding with the execution if log level is changed.
	}

	if spamRecordExists {
		lg = lg.With().Float64("spam_penalty", spamRecord.Penalty).Logger()
		appSpecificScore += spamRecord.Penalty
	}

	// (2) staking score: for staked peers, a default positive reward is applied only if the peer has no penalty on spamming and subscription.
	// for unknown peers a negative penalty is applied.
	stakingScore, flowId, role := r.stakingScore(pid)
	if stakingScore < 0 {
		lg = lg.With().Float64("staking_penalty", stakingScore).Logger()
		// staking penalty is applied right away.
		appSpecificScore += stakingScore
	}

	if stakingScore >= 0 {
		// (3) subscription penalty: the subscription penalty is applied to the application specific penalty when a
		// peer is subscribed to a topic that it is not allowed to subscribe to based on its role.
		// Note: subscription penalty can be considered only for staked peers, for non-staked peers, we cannot
		// determine the role of the peer.
		subscriptionPenalty := r.subscriptionPenalty(pid, flowId, role)
		lg = lg.With().Float64("subscription_penalty", subscriptionPenalty).Logger()
		if subscriptionPenalty < 0 {
			appSpecificScore += subscriptionPenalty
		}
	}

	// (4) staking reward: for staked peers, a default positive reward is applied only if the peer has no penalty on spamming and subscription.
	if stakingScore > 0 && appSpecificScore == float64(0) {
		lg = lg.With().Float64("staking_reward", stakingScore).Logger()
		appSpecificScore += stakingScore
	}

	lg.Trace().
		Float64("total_app_specific_score", appSpecificScore).
		Msg("application specific score computed")
	return appSpecificScore
}

// processMisbehaviorReport is the worker function that is called by the worker pool to update the application specific score of a peer.
// The function is called in a non-blocking way, and the worker pool is used to limit the number of concurrent executions of the function.
// Args:
// - pid: the peer ID of the peer in the GossipSub protocol.
// Returns:
// - error: an error if the update failed; any returned error is an irrecoverable error and indicates a bug or misconfiguration.
func (r *GossipSubAppSpecificScoreRegistry) processAppSpecificScoreUpdateWork(p peer.ID) error {
	appSpecificScore := r.computeAppSpecificScore(p)
	err := r.appScoreCache.AdjustWithInit(p, appSpecificScore, time.Now())
	if err != nil {
		// the error is considered fatal as it means the cache is not working properly.
		return fmt.Errorf("could not add application specific score %f for peer to cache: %w", appSpecificScore, err)
	}
	r.logger.Trace().
		Str("remote_peer_id", p2plogging.PeerId(p)).
		Float64("app_specific_score", appSpecificScore).
		Msg("application specific score computed and cache updated")
	return nil
}

func (r *GossipSubAppSpecificScoreRegistry) stakingScore(pid peer.ID) (float64, flow.Identifier, flow.Role) {
	lg := r.logger.With().Str("peer_id", p2plogging.PeerId(pid)).Logger()

	// checks if peer has a valid Flow protocol identity.
	flowId, err := HasValidFlowIdentity(r.idProvider, pid)
	if err != nil {
		lg.Error().
			Err(err).
			Bool(logging.KeySuspicious, true).
			Msg("invalid peer identity, penalizing peer")
		return r.unknownIdentityPenalty, flow.Identifier{}, 0
	}

	lg = lg.With().
		Hex("flow_id", logging.ID(flowId.NodeID)).
		Str("role", flowId.Role.String()).
		Logger()

	// checks if peer is an access node, and if so, pushes it to the
	// edges of the network by giving the minimum penalty.
	if flowId.Role == flow.RoleAccess {
		lg.Trace().
			Msg("pushing access node to edge by penalizing with minimum penalty value")
		return r.minAppSpecificPenalty, flowId.NodeID, flowId.Role
	}

	lg.Trace().
		Msg("rewarding well-behaved non-access node peer with maximum reward value")

	return r.stakedIdentityReward, flowId.NodeID, flowId.Role
}

func (r *GossipSubAppSpecificScoreRegistry) subscriptionPenalty(pid peer.ID, flowId flow.Identifier, role flow.Role) float64 {
	// checks if peer has any subscription violation.
	if err := r.validator.CheckSubscribedToAllowedTopics(pid, role); err != nil {
		r.logger.Warn().
			Err(err).
			Str("peer_id", p2plogging.PeerId(pid)).
			Hex("flow_id", logging.ID(flowId)).
			Bool(logging.KeySuspicious, true).
			Msg("invalid subscription detected, penalizing peer")
		return r.invalidSubscriptionPenalty
	}

	return 0
}

// OnInvalidControlMessageNotification is called when a new invalid control message notification is distributed.
// Any error on consuming event must handle internally.
// The implementation must be concurrency safe, but can be blocking.
func (r *GossipSubAppSpecificScoreRegistry) OnInvalidControlMessageNotification(notification *p2p.InvCtrlMsgNotif) {
	// we use mutex to ensure the method is concurrency safe.

	lg := r.logger.With().
		Err(notification.Errors.Error()).
		Str("peer_id", p2plogging.PeerId(notification.PeerID)).
		Str("misbehavior_type", notification.MsgType.String()).Logger()

<<<<<<< HEAD
	// try initializing the application specific penalty for the peer if it is not yet initialized.
	// this is done to avoid the case where the peer is not yet cached and the application specific penalty is not yet initialized.
	// initialization is successful only if the peer is not yet cached. If any error is occurred during initialization we log a fatal error
	initRecord := r.init()
	initialized := r.spamScoreCache.Add(notification.PeerID, initRecord)
	if initialized {
		lg.Trace().Str("peer_id", p2plogging.PeerId(notification.PeerID)).Msg("application specific penalty initialized for peer")
	}

	basePenalty := float64(0)
	switch notification.MsgType {
	case p2pmsg.CtrlMsgGraft:
		basePenalty += r.penalty.Graft
	case p2pmsg.CtrlMsgPrune:
		basePenalty += r.penalty.Prune
	case p2pmsg.CtrlMsgIHave:
		basePenalty += r.penalty.IHave
	case p2pmsg.CtrlMsgIWant:
		basePenalty += r.penalty.IWant
	case p2pmsg.RpcPublishMessage:
		basePenalty += r.penalty.RpcPublishMessage
	default:
		// the error is considered fatal as it means that we have an unsupported misbehaviour type, we should crash the node to prevent routing attack vulnerability.
		lg.Fatal().Str("misbehavior_type", notification.MsgType.String()).Msg("unknown misbehaviour type")
	}
	// apply the base penalty to the application specific penalty.
	appliedPenalty := float64(0)
	for _, err := range notification.Errors {
		errPenalty := basePenalty
		// reduce penalty for cluster prefixed topics allowing nodes that are potentially behind to catch up
		if err.CtrlMsgTopicType() == p2p.CtrlMsgTopicTypeClusterPrefixed {
			errPenalty *= r.penalty.ClusterPrefixedPenaltyReductionFactor
=======
	record, err := r.spamScoreCache.Adjust(notification.PeerID, func(record p2p.GossipSubSpamRecord) p2p.GossipSubSpamRecord {
		penalty := 0.0
		switch notification.MsgType {
		case p2pmsg.CtrlMsgGraft:
			penalty += r.penalty.GraftMisbehaviour
		case p2pmsg.CtrlMsgPrune:
			penalty += r.penalty.PruneMisbehaviour
		case p2pmsg.CtrlMsgIHave:
			penalty += r.penalty.IHaveMisbehaviour
		case p2pmsg.CtrlMsgIWant:
			penalty += r.penalty.IWantMisbehaviour
		case p2pmsg.RpcPublishMessage:
			penalty += r.penalty.PublishMisbehaviour
		default:
			// the error is considered fatal as it means that we have an unsupported misbehaviour type, we should crash the node to prevent routing attack vulnerability.
			lg.Fatal().Str("misbehavior_type", notification.MsgType.String()).Msg("unknown misbehaviour type")
		}

		// reduce penalty for cluster prefixed topics allowing nodes that are potentially behind to catch up
		if notification.TopicType == p2p.CtrlMsgTopicTypeClusterPrefixed {
			penalty *= r.penalty.ClusterPrefixedReductionFactor
>>>>>>> f0400312
		}
		appliedPenalty += errPenalty
	}
	lg.Debug().
		Err(notification.Errors.Error()).
		Str("control_message_type", notification.MsgType.String()).
		Bool(logging.KeySuspicious, true).
		Bool(logging.KeyNetworkingSecurity, true).
		Int("error_count", notification.Errors.Len()).
		Msg("invalid control message notification processed")

	record, err := r.spamScoreCache.Update(notification.PeerID, func(record p2p.GossipSubSpamRecord) p2p.GossipSubSpamRecord {
		record.Penalty += appliedPenalty
		return record
	})
	if err != nil {
		// any returned error from adjust is non-recoverable and fatal, we crash the node.
		lg.Fatal().Err(err).Msg("could not adjust application specific penalty for peer")
	}

	lg.Debug().
		Float64("applied_penalty", appliedPenalty).
		Float64("app_specific_score", record.Penalty).
		Msg("applied misbehaviour penalty and updated application specific penalty")
}

// DefaultDecayFunction is the default decay function that is used to decay the application specific penalty of a peer.
// It is used if no decay function is provided in the configuration.
// It decays the application specific penalty of a peer if it is negative.
func DefaultDecayFunction(cfg p2pconfig.SpamRecordCacheDecay) netcache.PreprocessorFunc {
	return func(record p2p.GossipSubSpamRecord, lastUpdated time.Time) (p2p.GossipSubSpamRecord, error) {
		if record.Penalty >= 0 {
			// no need to decay the penalty if it is positive, the reason is currently the app specific penalty
			// is only used to penalize peers. Hence, when there is no reward, there is no need to decay the positive penalty, as
			// no node can accumulate a positive penalty.
			return record, nil
		}

		if record.Penalty > cfg.SkipDecayThreshold {
			// penalty is negative but greater than the threshold, we set it to 0.
			record.Penalty = 0
			record.Decay = cfg.MaximumSpamPenaltyDecayFactor
			record.LastDecayAdjustment = time.Time{}
			return record, nil
		}

		// penalty is negative and below the threshold, we decay it.
		penalty, err := GeometricDecay(record.Penalty, record.Decay, lastUpdated)
		if err != nil {
			return record, fmt.Errorf("could not decay application specific penalty: %w", err)
		}
		record.Penalty = penalty

		if record.Penalty <= cfg.PenaltyDecaySlowdownThreshold {
			if time.Since(record.LastDecayAdjustment) > cfg.PenaltyDecayEvaluationPeriod || record.LastDecayAdjustment.IsZero() {
				// reduces the decay speed flooring at MinimumSpamRecordDecaySpeed
				record.Decay = math.Min(record.Decay+cfg.DecayRateReductionFactor, cfg.MinimumSpamPenaltyDecayFactor)
				record.LastDecayAdjustment = time.Now()
			}
		}
		return record, nil
	}
}

// InitAppScoreRecordStateFunc returns a callback that initializes the gossipsub spam record state for a peer.
// Returns:
//   - a func that returns a gossipsub spam record with the default decay value and 0 penalty.
func InitAppScoreRecordStateFunc(maximumSpamPenaltyDecayFactor float64) func() p2p.GossipSubSpamRecord {
	return func() p2p.GossipSubSpamRecord {
		return p2p.GossipSubSpamRecord{
			Decay:               maximumSpamPenaltyDecayFactor,
			Penalty:             0,
			LastDecayAdjustment: time.Now(),
		}
	}
}<|MERGE_RESOLUTION|>--- conflicted
+++ resolved
@@ -342,7 +342,6 @@
 		Str("peer_id", p2plogging.PeerId(notification.PeerID)).
 		Str("misbehavior_type", notification.MsgType.String()).Logger()
 
-<<<<<<< HEAD
 	// try initializing the application specific penalty for the peer if it is not yet initialized.
 	// this is done to avoid the case where the peer is not yet cached and the application specific penalty is not yet initialized.
 	// initialization is successful only if the peer is not yet cached. If any error is occurred during initialization we log a fatal error
@@ -375,29 +374,6 @@
 		// reduce penalty for cluster prefixed topics allowing nodes that are potentially behind to catch up
 		if err.CtrlMsgTopicType() == p2p.CtrlMsgTopicTypeClusterPrefixed {
 			errPenalty *= r.penalty.ClusterPrefixedPenaltyReductionFactor
-=======
-	record, err := r.spamScoreCache.Adjust(notification.PeerID, func(record p2p.GossipSubSpamRecord) p2p.GossipSubSpamRecord {
-		penalty := 0.0
-		switch notification.MsgType {
-		case p2pmsg.CtrlMsgGraft:
-			penalty += r.penalty.GraftMisbehaviour
-		case p2pmsg.CtrlMsgPrune:
-			penalty += r.penalty.PruneMisbehaviour
-		case p2pmsg.CtrlMsgIHave:
-			penalty += r.penalty.IHaveMisbehaviour
-		case p2pmsg.CtrlMsgIWant:
-			penalty += r.penalty.IWantMisbehaviour
-		case p2pmsg.RpcPublishMessage:
-			penalty += r.penalty.PublishMisbehaviour
-		default:
-			// the error is considered fatal as it means that we have an unsupported misbehaviour type, we should crash the node to prevent routing attack vulnerability.
-			lg.Fatal().Str("misbehavior_type", notification.MsgType.String()).Msg("unknown misbehaviour type")
-		}
-
-		// reduce penalty for cluster prefixed topics allowing nodes that are potentially behind to catch up
-		if notification.TopicType == p2p.CtrlMsgTopicTypeClusterPrefixed {
-			penalty *= r.penalty.ClusterPrefixedReductionFactor
->>>>>>> f0400312
 		}
 		appliedPenalty += errPenalty
 	}
