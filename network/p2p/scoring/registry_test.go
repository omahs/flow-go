package scoring_test

import (
	"context"
	"fmt"
	"github.com/onflow/flow-go/network"
	"math"
	"os"
	"sync"
	"testing"
	"time"

	"github.com/libp2p/go-libp2p/core/peer"
	"github.com/rs/zerolog"
	"github.com/stretchr/testify/assert"
	testifymock "github.com/stretchr/testify/mock"
	"github.com/stretchr/testify/require"
	"go.uber.org/atomic"

	"github.com/onflow/flow-go/config"

	"github.com/onflow/flow-go/model/flow"
	"github.com/onflow/flow-go/module/irrecoverable"
	"github.com/onflow/flow-go/module/metrics"
	"github.com/onflow/flow-go/module/mock"
	"github.com/onflow/flow-go/network/p2p"
	netcache "github.com/onflow/flow-go/network/p2p/cache"
	p2pconfig "github.com/onflow/flow-go/network/p2p/config"
	p2pmsg "github.com/onflow/flow-go/network/p2p/message"
	mockp2p "github.com/onflow/flow-go/network/p2p/mock"
	"github.com/onflow/flow-go/network/p2p/scoring"
	"github.com/onflow/flow-go/network/p2p/scoring/internal"
	"github.com/onflow/flow-go/utils/unittest"
)

// TestScoreRegistry_FreshStart tests the app specific score computation of the node when there is no spam record for the peer id upon fresh start of the registry.
// It tests the state that a staked peer with a valid role and valid subscriptions has no spam records; hence it should "eventually" be rewarded with the default reward
// for its GossipSub app specific score. The "eventually" comes from the fact that the app specific score is updated asynchronously in the cache, and the cache is
// updated when the app specific score function is called by GossipSub.
func TestScoreRegistry_FreshStart(t *testing.T) {
	peerID := peer.ID("peer-1")

	cfg, err := config.DefaultConfig()
	require.NoError(t, err)
	// refresh cached app-specific score every 100 milliseconds to speed up the test.
	cfg.NetworkConfig.GossipSub.ScoringParameters.ScoringRegistryParameters.AppSpecificScore.ScoreTTL = 100 * time.Millisecond

	reg, spamRecords, appScoreCache := newGossipSubAppSpecificScoreRegistry(t,
		cfg.NetworkConfig.GossipSub.ScoringParameters,
		scoring.InitAppScoreRecordStateFunc(cfg.NetworkConfig.GossipSub.ScoringParameters.ScoringRegistryParameters.SpamRecordCache.Decay.MaximumSpamPenaltyDecayFactor),
		withStakedIdentities(peerID),
		withValidSubscriptions(peerID))
	ctx, cancel := context.WithCancel(context.Background())
	signalerCtx := irrecoverable.NewMockSignalerContext(t, ctx)
	reg.Start(signalerCtx)
	unittest.RequireCloseBefore(t, reg.Ready(), 1*time.Second, "registry did not start in time")

	defer stopRegistry(t, cancel, reg)

	// initially, the spamRecords should not have the peer id, and there should be no app-specific score in the cache.
	require.False(t, spamRecords.Has(peerID))
	score, updated, exists := appScoreCache.Get(peerID) // get the score from the cache.
	require.False(t, exists)
	require.Equal(t, time.Time{}, updated)
	require.Equal(t, float64(0), score)

	maxAppSpecificReward := cfg.NetworkConfig.GossipSub.ScoringParameters.PeerScoring.Protocol.AppSpecificScore.MaxAppSpecificReward

	queryTime := time.Now()
	require.Eventually(t, func() bool {
		// calling the app specific score function when there is no app specific score in the cache should eventually update the cache.
		score := reg.AppSpecificScoreFunc()(peerID)
		// since the peer id does not have a spam record, the app specific score should be the max app specific reward, which
		// is the default reward for a staked peer that has valid subscriptions.
		return score == maxAppSpecificReward
	}, 5*time.Second, 100*time.Millisecond)

	// still the spamRecords should not have the peer id (as there is no spam record for the peer id).
	require.False(t, spamRecords.Has(peerID))

	// however, the app specific score should be updated in the cache.
	score, updated, exists = appScoreCache.Get(peerID) // get the score from the cache.
	require.True(t, exists)
	require.True(t, updated.After(queryTime))
	require.Equal(t, maxAppSpecificReward, score)

	// stop the registry.
	cancel()
	unittest.RequireCloseBefore(t, reg.Done(), 1*time.Second, "failed to stop GossipSubAppSpecificScoreRegistry")
}

// TestScoreRegistry_PeerWithSpamRecord is a test suite designed to assess the app-specific penalty computation
// in a scenario where a peer with a staked identity and valid subscriptions has a spam record. The suite runs multiple
// sub-tests, each targeting a specific type of control message (graft, prune, ihave, iwant, RpcPublishMessage). The focus
// is on the impact of spam records on the app-specific score, specifically how such records negate the default reward
// a staked peer would otherwise receive, leaving only the penalty as the app-specific score. This testing reflects the
// asynchronous nature of app-specific score updates in GossipSub's cache.
func TestScoreRegistry_PeerWithSpamRecord(t *testing.T) {
	t.Run("graft", func(t *testing.T) {
		testScoreRegistryPeerWithSpamRecord(t, p2pmsg.CtrlMsgGraft, penaltyValueFixtures().GraftMisbehaviour)
	})
	t.Run("prune", func(t *testing.T) {
		testScoreRegistryPeerWithSpamRecord(t, p2pmsg.CtrlMsgPrune, penaltyValueFixtures().PruneMisbehaviour)
	})
	t.Run("ihave", func(t *testing.T) {
		testScoreRegistryPeerWithSpamRecord(t, p2pmsg.CtrlMsgIHave, penaltyValueFixtures().IHaveMisbehaviour)
	})
	t.Run("iwant", func(t *testing.T) {
		testScoreRegistryPeerWithSpamRecord(t, p2pmsg.CtrlMsgIWant, penaltyValueFixtures().IWantMisbehaviour)
	})
	t.Run("RpcPublishMessage", func(t *testing.T) {
		testScoreRegistryPeerWithSpamRecord(t, p2pmsg.RpcPublishMessage, penaltyValueFixtures().PublishMisbehaviour)
	})
}

// testScoreRegistryPeerWithSpamRecord conducts an individual test within the TestScoreRegistry_PeerWithSpamRecord suite.
// It evaluates the ScoreRegistry's handling of a staked peer with valid subscriptions when a spam record is present for
// the peer ID. The function simulates the process of starting the registry, recording a misbehavior, and then verifying the
// updates to the spam records and app-specific score cache based on the type of control message received.
// Parameters:
// - t *testing.T: The test context.
// - messageType p2pmsg.ControlMessageType: The type of control message being tested.
// - expectedPenalty float64: The expected penalty value for the given control message type.
// This function specifically tests how the ScoreRegistry updates a peer's app-specific score in response to spam records,
// emphasizing the removal of the default reward for staked peers with valid roles and focusing on the asynchronous update
// mechanism of the app-specific score in the cache.
func testScoreRegistryPeerWithSpamRecord(t *testing.T, messageType p2pmsg.ControlMessageType, expectedPenalty float64) {
	peerID := peer.ID("peer-1")

	cfg, err := config.DefaultConfig()
	require.NoError(t, err)
	// refresh cached app-specific score every 100 milliseconds to speed up the test.
	cfg.NetworkConfig.GossipSub.ScoringParameters.ScoringRegistryParameters.AppSpecificScore.ScoreTTL = 10 * time.Millisecond

	reg, spamRecords, appScoreCache := newGossipSubAppSpecificScoreRegistry(t,
		cfg.NetworkConfig.GossipSub.ScoringParameters,
		scoring.InitAppScoreRecordStateFunc(cfg.NetworkConfig.GossipSub.ScoringParameters.ScoringRegistryParameters.SpamRecordCache.Decay.MaximumSpamPenaltyDecayFactor),
		withStakedIdentities(peerID),
		withValidSubscriptions(peerID))
	ctx, cancel := context.WithCancel(context.Background())
	signalerCtx := irrecoverable.NewMockSignalerContext(t, ctx)
	reg.Start(signalerCtx)
	unittest.RequireCloseBefore(t, reg.Ready(), 1*time.Second, "registry did not start in time")

	defer stopRegistry(t, cancel, reg)

	// initially, the spamRecords should not have the peer id; also the app specific score record should not be in the cache.
	require.False(t, spamRecords.Has(peerID))
	score, updated, exists := appScoreCache.Get(peerID) // get the score from the cache.
	require.False(t, exists)
	require.Equal(t, time.Time{}, updated)
	require.Equal(t, float64(0), score)

	scoreOptParameters := cfg.NetworkConfig.GossipSub.ScoringParameters.PeerScoring.Protocol.AppSpecificScore

	// eventually, the app specific score should be updated in the cache.
	require.Eventually(t, func() bool {
		// calling the app specific score function when there is no app specific score in the cache should eventually update the cache.
		score := reg.AppSpecificScoreFunc()(peerID)
		// since the peer id does not have a spam record, the app specific score should be the max app specific reward, which
		// is the default reward for a staked peer that has valid subscriptions.
		return scoreOptParameters.MaxAppSpecificReward == score
	}, 5*time.Second, 100*time.Millisecond)

	// report a misbehavior for the peer id.
	reg.OnInvalidControlMessageNotification(&p2p.InvCtrlMsgNotif{
		PeerID:  peerID,
		MsgType: messageType,
	})

	// the penalty should now be updated in the spamRecords
	record, err, ok := spamRecords.Get(peerID) // get the record from the spamRecords.
	assert.True(t, ok)
	assert.NoError(t, err)
	assert.Less(t, math.Abs(expectedPenalty-record.Penalty), 10e-3)                                                                                                                                         // penalty should be updated to -10.
	assert.Equal(t, scoring.InitAppScoreRecordStateFunc(cfg.NetworkConfig.GossipSub.ScoringParameters.ScoringRegistryParameters.SpamRecordCache.Decay.MaximumSpamPenaltyDecayFactor)().Decay, record.Decay) // decay should be initialized to the initial state.

	queryTime := time.Now()
	// eventually, the app specific score should be updated in the cache.
	require.Eventually(t, func() bool {
		// calling the app specific score function when there is no app specific score in the cache should eventually update the cache.
		score := reg.AppSpecificScoreFunc()(peerID)
		// this peer has a spam record, with no subscription penalty. Hence, the app specific score should only be the spam penalty,
		// and the peer should be deprived of the default reward for its valid staked role.
		// As the app specific score in the cache and spam penalty in the spamRecords are updated at different times, we account for 0.1% error.
		return math.Abs(expectedPenalty-score)/math.Max(expectedPenalty, score) < 0.001
	}, 5*time.Second, 100*time.Millisecond)

	// the app specific score should now be updated in the cache.
	score, updated, exists = appScoreCache.Get(peerID) // get the score from the cache.
	require.True(t, exists)
	require.True(t, updated.After(queryTime))
	require.True(t, math.Abs(expectedPenalty-score)/math.Max(expectedPenalty, score) < 0.001)

	// stop the registry.
	cancel()
	unittest.RequireCloseBefore(t, reg.Done(), 1*time.Second, "failed to stop GossipSubAppSpecificScoreRegistry")
}

// TestScoreRegistry_SpamRecordWithUnknownIdentity is a test suite for verifying the behavior of the ScoreRegistry
// when handling spam records associated with unknown identities. It tests various scenarios based on different control
// message types, including graft, prune, ihave, iwant, and RpcPublishMessage. Each sub-test validates the app-specific
// penalty computation and updates to the score registry when a peer with an unknown identity sends these control messages.
func TestScoreRegistry_SpamRecordWithUnknownIdentity(t *testing.T) {
	t.Run("graft", func(t *testing.T) {
		testScoreRegistrySpamRecordWithUnknownIdentity(t, p2pmsg.CtrlMsgGraft, penaltyValueFixtures().GraftMisbehaviour)
	})
	t.Run("prune", func(t *testing.T) {
		testScoreRegistrySpamRecordWithUnknownIdentity(t, p2pmsg.CtrlMsgPrune, penaltyValueFixtures().PruneMisbehaviour)
	})
	t.Run("ihave", func(t *testing.T) {
		testScoreRegistrySpamRecordWithUnknownIdentity(t, p2pmsg.CtrlMsgIHave, penaltyValueFixtures().IHaveMisbehaviour)
	})
	t.Run("iwant", func(t *testing.T) {
		testScoreRegistrySpamRecordWithUnknownIdentity(t, p2pmsg.CtrlMsgIWant, penaltyValueFixtures().IWantMisbehaviour)
	})
	t.Run("RpcPublishMessage", func(t *testing.T) {
		testScoreRegistrySpamRecordWithUnknownIdentity(t, p2pmsg.RpcPublishMessage, penaltyValueFixtures().PublishMisbehaviour)
	})
}

// testScoreRegistrySpamRecordWithUnknownIdentity tests the app-specific penalty computation of the node when there
// is a spam record for a peer ID with an unknown identity. It examines the functionality of the GossipSubAppSpecificScoreRegistry
// under various conditions, including the initialization state, spam record creation, and the impact of different control message types.
// Parameters:
// - t *testing.T: The testing context.
// - messageType p2pmsg.ControlMessageType: The type of control message being tested.
// - expectedPenalty float64: The expected penalty value for the given control message type.
// The function simulates the process of starting the registry, reporting a misbehavior for the peer ID, and verifying the
// updates to the spam records and app-specific score cache. It ensures that the penalties are correctly computed and applied
// based on the given control message type and the state of the peer ID (unknown identity and spam record presence).
func testScoreRegistrySpamRecordWithUnknownIdentity(t *testing.T, messageType p2pmsg.ControlMessageType, expectedPenalty float64) {
	peerID := peer.ID("peer-1")
	cfg, err := config.DefaultConfig()
	require.NoError(t, err)
	// refresh cached app-specific score every 100 milliseconds to speed up the test.
	cfg.NetworkConfig.GossipSub.ScoringParameters.ScoringRegistryParameters.AppSpecificScore.ScoreTTL = 100 * time.Millisecond

	reg, spamRecords, appScoreCache := newGossipSubAppSpecificScoreRegistry(t,
		cfg.NetworkConfig.GossipSub.ScoringParameters,
		scoring.InitAppScoreRecordStateFunc(cfg.NetworkConfig.GossipSub.ScoringParameters.ScoringRegistryParameters.SpamRecordCache.Decay.MaximumSpamPenaltyDecayFactor),
		withUnknownIdentity(peerID),
		withValidSubscriptions(peerID))
	ctx, cancel := context.WithCancel(context.Background())
	signalerCtx := irrecoverable.NewMockSignalerContext(t, ctx)
	reg.Start(signalerCtx)
	unittest.RequireCloseBefore(t, reg.Ready(), 1*time.Second, "registry did not start in time")

	defer stopRegistry(t, cancel, reg)

	// initially, the spamRecords should not have the peer id; also the app specific score record should not be in the cache.
	require.False(t, spamRecords.Has(peerID))
	score, updated, exists := appScoreCache.Get(peerID) // get the score from the cache.
	require.False(t, exists)
	require.Equal(t, time.Time{}, updated)
	require.Equal(t, float64(0), score)

	scoreOptParameters := cfg.NetworkConfig.GossipSub.ScoringParameters.PeerScoring.Protocol.AppSpecificScore

	// eventually the app specific score should be updated in the cache to the penalty value for unknown identity.
	require.Eventually(t, func() bool {
		// calling the app specific score function when there is no app specific score in the cache should eventually update the cache.
		score := reg.AppSpecificScoreFunc()(peerID)
		// peer does not have spam record, but has an unknown identity. Hence, the app specific score should be the staking penalty.
		return scoreOptParameters.UnknownIdentityPenalty == score
	}, 5*time.Second, 100*time.Millisecond)

	// queryTime := time.Now()
	// report a misbehavior for the peer id.
	reg.OnInvalidControlMessageNotification(&p2p.InvCtrlMsgNotif{
		PeerID:  peerID,
		MsgType: messageType,
	})

	// the penalty should now be updated.
	record, err, ok := spamRecords.Get(peerID) // get the record from the spamRecords.
	require.True(t, ok)
	require.NoError(t, err)
	require.Less(t, math.Abs(expectedPenalty-record.Penalty), 10e-3)                                                                                                                                         // penalty should be updated to -10, we account for decay.
	require.Equal(t, scoring.InitAppScoreRecordStateFunc(cfg.NetworkConfig.GossipSub.ScoringParameters.ScoringRegistryParameters.SpamRecordCache.Decay.MaximumSpamPenaltyDecayFactor)().Decay, record.Decay) // decay should be initialized to the initial state.

	queryTime := time.Now()
	// eventually, the app specific score should be updated in the cache.
	require.Eventually(t, func() bool {
		// calling the app specific score function when there is no app specific score in the cache should eventually update the cache.
		score := reg.AppSpecificScoreFunc()(peerID)
		// the peer has spam record as well as an unknown identity. Hence, the app specific score should be the spam penalty
		// and the staking penalty.
		// As the app specific score in the cache and spam penalty in the spamRecords are updated at different times, we account for 0.1% error.
		return unittest.AreNumericallyClose(expectedPenalty+scoreOptParameters.UnknownIdentityPenalty, score, 0.01)
	}, 5*time.Second, 10*time.Millisecond)

	// the app specific score should now be updated in the cache.
	score, updated, exists = appScoreCache.Get(peerID) // get the score from the cache.
	require.True(t, exists)
	require.True(t, updated.After(queryTime))

	unittest.RequireNumericallyClose(t, expectedPenalty+scoreOptParameters.UnknownIdentityPenalty, score, 0.01)
	assert.Equal(t, scoring.InitAppScoreRecordStateFunc(cfg.NetworkConfig.GossipSub.ScoringParameters.ScoringRegistryParameters.SpamRecordCache.Decay.MaximumSpamPenaltyDecayFactor)().Decay, record.Decay) // decay should be initialized to the initial state.

	// stop the registry.
	cancel()
	unittest.RequireCloseBefore(t, reg.Done(), 1*time.Second, "failed to stop GossipSubAppSpecificScoreRegistry")
}

// TestScoreRegistry_SpamRecordWithSubscriptionPenalty is a test suite for verifying the behavior of the ScoreRegistry
// in handling spam records associated with invalid subscriptions. It encompasses a series of sub-tests, each focusing on
// a different control message type: graft, prune, ihave, iwant, and RpcPublishMessage. These sub-tests are designed to
// validate the appropriate application of penalties in the ScoreRegistry when a peer with an invalid subscription is involved
// in spam activities, as indicated by these control messages.
func TestScoreRegistry_SpamRecordWithSubscriptionPenalty(t *testing.T) {
	t.Run("graft", func(t *testing.T) {
		testScoreRegistrySpamRecordWithSubscriptionPenalty(t, p2pmsg.CtrlMsgGraft, penaltyValueFixtures().GraftMisbehaviour)
	})
	t.Run("prune", func(t *testing.T) {
		testScoreRegistrySpamRecordWithSubscriptionPenalty(t, p2pmsg.CtrlMsgPrune, penaltyValueFixtures().PruneMisbehaviour)
	})
	t.Run("ihave", func(t *testing.T) {
		testScoreRegistrySpamRecordWithSubscriptionPenalty(t, p2pmsg.CtrlMsgIHave, penaltyValueFixtures().IHaveMisbehaviour)
	})
	t.Run("iwant", func(t *testing.T) {
		testScoreRegistrySpamRecordWithSubscriptionPenalty(t, p2pmsg.CtrlMsgIWant, penaltyValueFixtures().IWantMisbehaviour)
	})
	t.Run("RpcPublishMessage", func(t *testing.T) {
		testScoreRegistrySpamRecordWithSubscriptionPenalty(t, p2pmsg.RpcPublishMessage, penaltyValueFixtures().PublishMisbehaviour)
	})
}

// testScoreRegistrySpamRecordWithSubscriptionPenalty tests the application-specific penalty computation in the ScoreRegistry
// when a spam record exists for a peer ID that also has an invalid subscription. The function simulates the process of
// initializing the registry, handling spam records, and updating penalties based on various control message types.
// Parameters:
// - t *testing.T: The testing context.
// - messageType p2pmsg.ControlMessageType: The type of control message being tested.
// - expectedPenalty float64: The expected penalty value for the given control message type.
// The function focuses on evaluating the registry's response to spam activities (as represented by control messages) from a
// peer with invalid subscriptions. It verifies that penalties are accurately computed and applied, taking into account both
// the spam record and the invalid subscription status of the peer.
func testScoreRegistrySpamRecordWithSubscriptionPenalty(t *testing.T, messageType p2pmsg.ControlMessageType, expectedPenalty float64) {
	peerID := peer.ID("peer-1")
	cfg, err := config.DefaultConfig()
	require.NoError(t, err)
	// refresh cached app-specific score every 100 milliseconds to speed up the test.
	cfg.NetworkConfig.GossipSub.ScoringParameters.ScoringRegistryParameters.AppSpecificScore.ScoreTTL = 100 * time.Millisecond

	reg, spamRecords, appScoreCache := newGossipSubAppSpecificScoreRegistry(t,
		cfg.NetworkConfig.GossipSub.ScoringParameters,
		scoring.InitAppScoreRecordStateFunc(cfg.NetworkConfig.GossipSub.ScoringParameters.ScoringRegistryParameters.SpamRecordCache.Decay.MaximumSpamPenaltyDecayFactor),
		withStakedIdentities(peerID),
		withInvalidSubscriptions(peerID))
	ctx, cancel := context.WithCancel(context.Background())
	signalerCtx := irrecoverable.NewMockSignalerContext(t, ctx)
	reg.Start(signalerCtx)
	unittest.RequireCloseBefore(t, reg.Ready(), 1*time.Second, "registry did not start in time")

	defer stopRegistry(t, cancel, reg)

	// initially, the spamRecords should not have the peer id; also the app specific score record should not be in the cache.
	require.False(t, spamRecords.Has(peerID))
	score, updated, exists := appScoreCache.Get(peerID) // get the score from the cache.
	require.False(t, exists)
	require.Equal(t, time.Time{}, updated)
	require.Equal(t, float64(0), score)

	scoreOptParameters := cfg.NetworkConfig.GossipSub.ScoringParameters.PeerScoring.Protocol.AppSpecificScore

	// peer does not have spam record, but has invalid subscription. Hence, the app specific score should be subscription penalty.
	// eventually the app specific score should be updated in the cache to the penalty value for subscription penalty.
	require.Eventually(t, func() bool {
		// calling the app specific score function when there is no app specific score in the cache should eventually update the cache.
		score := reg.AppSpecificScoreFunc()(peerID)
		// peer does not have spam record, but has an invalid subscription penalty.
		return scoreOptParameters.InvalidSubscriptionPenalty == score
	}, 5*time.Second, 100*time.Millisecond)

	// report a misbehavior for the peer id.
	reg.OnInvalidControlMessageNotification(&p2p.InvCtrlMsgNotif{
		PeerID:  peerID,
		MsgType: messageType,
	})

	// the penalty should now be updated.
	record, err, ok := spamRecords.Get(peerID) // get the record from the spamRecords.
	assert.True(t, ok)
	assert.NoError(t, err)
	assert.Less(t, math.Abs(expectedPenalty-record.Penalty), 10e-3)
	assert.Equal(t, scoring.InitAppScoreRecordStateFunc(cfg.NetworkConfig.GossipSub.ScoringParameters.ScoringRegistryParameters.SpamRecordCache.Decay.MaximumSpamPenaltyDecayFactor)().Decay, record.Decay) // decay should be initialized to the initial state.

	queryTime := time.Now()
	// eventually, the app specific score should be updated in the cache.
	require.Eventually(t, func() bool {
		// calling the app specific score function when there is no app specific score in the cache should eventually update the cache.
		score := reg.AppSpecificScoreFunc()(peerID)
		// the peer has spam record as well as an unknown identity. Hence, the app specific score should be the spam penalty
		// and the staking penalty.
		// As the app specific score in the cache and spam penalty in the spamRecords are updated at different times, we account for 0.1% error.
		return unittest.AreNumericallyClose(expectedPenalty+scoreOptParameters.InvalidSubscriptionPenalty, score, 0.01)
	}, 5*time.Second, 10*time.Millisecond)

	// the app specific score should now be updated in the cache.
	score, updated, exists = appScoreCache.Get(peerID) // get the score from the cache.
	require.True(t, exists)
	require.True(t, updated.After(queryTime))
	unittest.RequireNumericallyClose(t, expectedPenalty+scoreOptParameters.InvalidSubscriptionPenalty, score, 0.01)

	// stop the registry.
	cancel()
	unittest.RequireCloseBefore(t, reg.Done(), 1*time.Second, "failed to stop GossipSubAppSpecificScoreRegistry")
}

// TestSpamPenaltyDecaysInCache tests that the spam penalty records decay over time in the cache.
func TestScoreRegistry_SpamPenaltyDecaysInCache(t *testing.T) {
	peerID := peer.ID("peer-1")
	cfg, err := config.DefaultConfig()
	require.NoError(t, err)
	// refresh cached app-specific score every 100 milliseconds to speed up the test.
	cfg.NetworkConfig.GossipSub.ScoringParameters.ScoringRegistryParameters.AppSpecificScore.ScoreTTL = 100 * time.Millisecond

	reg, _, _ := newGossipSubAppSpecificScoreRegistry(t,
		cfg.NetworkConfig.GossipSub.ScoringParameters,
		scoring.InitAppScoreRecordStateFunc(cfg.NetworkConfig.GossipSub.ScoringParameters.ScoringRegistryParameters.SpamRecordCache.Decay.MaximumSpamPenaltyDecayFactor),
		withStakedIdentities(peerID),
		withValidSubscriptions(peerID))
	ctx, cancel := context.WithCancel(context.Background())
	signalerCtx := irrecoverable.NewMockSignalerContext(t, ctx)
	reg.Start(signalerCtx)
	unittest.RequireCloseBefore(t, reg.Ready(), 1*time.Second, "registry did not start in time")

	defer stopRegistry(t, cancel, reg)

	// report a misbehavior for the peer id.
	reg.OnInvalidControlMessageNotification(&p2p.InvCtrlMsgNotif{
		PeerID:  peerID,
		MsgType: p2pmsg.CtrlMsgPrune,
	})

	time.Sleep(1 * time.Second) // wait for the penalty to decay.

	reg.OnInvalidControlMessageNotification(&p2p.InvCtrlMsgNotif{
		PeerID:  peerID,
		MsgType: p2pmsg.CtrlMsgGraft,
	})

	time.Sleep(1 * time.Second) // wait for the penalty to decay.

	reg.OnInvalidControlMessageNotification(&p2p.InvCtrlMsgNotif{
		PeerID:  peerID,
		MsgType: p2pmsg.CtrlMsgIHave,
	})

	time.Sleep(1 * time.Second) // wait for the penalty to decay.

	reg.OnInvalidControlMessageNotification(&p2p.InvCtrlMsgNotif{
		PeerID:  peerID,
		MsgType: p2pmsg.CtrlMsgIWant,
	})

	time.Sleep(1 * time.Second) // wait for the penalty to decay.

	reg.OnInvalidControlMessageNotification(&p2p.InvCtrlMsgNotif{
		PeerID:  peerID,
		MsgType: p2pmsg.RpcPublishMessage,
	})

	time.Sleep(1 * time.Second) // wait for the penalty to decay.

	// the upper bound is the sum of the penalties without decay.
	scoreUpperBound := penaltyValueFixtures().PruneMisbehaviour +
		penaltyValueFixtures().GraftMisbehaviour +
		penaltyValueFixtures().IHaveMisbehaviour +
		penaltyValueFixtures().IWantMisbehaviour +
		penaltyValueFixtures().PublishMisbehaviour
	// the lower bound is the sum of the penalties with decay assuming the decay is applied 4 times to the sum of the penalties.
	// in reality, the decay is applied 4 times to the first penalty, then 3 times to the second penalty, and so on.
	r := scoring.InitAppScoreRecordStateFunc(cfg.NetworkConfig.GossipSub.ScoringParameters.ScoringRegistryParameters.SpamRecordCache.Decay.MaximumSpamPenaltyDecayFactor)()
	scoreLowerBound := scoreUpperBound * math.Pow(r.Decay, 4)

	// eventually, the app specific score should be updated in the cache.
	require.Eventually(t, func() bool {
		// when the app specific penalty function is called for the first time, the decay functionality should be kicked in
		// the cache, and the penalty should be updated. Note that since the penalty values are negative, the default staked identity
		// reward is not applied. Hence, the penalty is only comprised of the penalties.
		score := reg.AppSpecificScoreFunc()(peerID)
		// with decay, the penalty should be between the upper and lower bounds.
		return score > scoreUpperBound && score < scoreLowerBound
	}, 5*time.Second, 100*time.Millisecond)

	// stop the registry.
	cancel()
	unittest.RequireCloseBefore(t, reg.Done(), 1*time.Second, "failed to stop GossipSubAppSpecificScoreRegistry")
}

// TestSpamPenaltyDecayToZero tests that the spam penalty decays to zero over time, and when the spam penalty of
// a peer is set back to zero, its app specific penalty is also reset to the initial state.
func TestScoreRegistry_SpamPenaltyDecayToZero(t *testing.T) {
	peerID := peer.ID("peer-1")
	cfg, err := config.DefaultConfig()
	require.NoError(t, err)
	// refresh cached app-specific score every 100 milliseconds to speed up the test.
	cfg.NetworkConfig.GossipSub.ScoringParameters.ScoringRegistryParameters.AppSpecificScore.ScoreTTL = 100 * time.Millisecond

	reg, spamRecords, _ := newGossipSubAppSpecificScoreRegistry(t,
		cfg.NetworkConfig.GossipSub.ScoringParameters,
		func() p2p.GossipSubSpamRecord {
			return p2p.GossipSubSpamRecord{
				Decay:   0.02, // we choose a small decay value to speed up the test.
				Penalty: 0,
			}
<<<<<<< HEAD
		}))
=======
		},
		withStakedIdentities(peerID),
		withValidSubscriptions(peerID))

	// starts the registry.
>>>>>>> f0400312
	ctx, cancel := context.WithCancel(context.Background())
	signalerCtx := irrecoverable.NewMockSignalerContext(t, ctx)
	reg.Start(signalerCtx)
	unittest.RequireCloseBefore(t, reg.Ready(), 1*time.Second, "registry did not start in time")

	defer stopRegistry(t, cancel, reg)

	scoreOptParameters := cfg.NetworkConfig.GossipSub.ScoringParameters.PeerScoring.Protocol.AppSpecificScore

	// report a misbehavior for the peer id.
	reg.OnInvalidControlMessageNotification(&p2p.InvCtrlMsgNotif{
		PeerID:  peerID,
		MsgType: p2pmsg.CtrlMsgGraft,
	})

	// decays happen every second, so we wait for 1 second to make sure the penalty is updated.
	time.Sleep(1 * time.Second)
	// the penalty should now be updated, it should be still negative but greater than the penalty value (due to decay).
	require.Eventually(t, func() bool {
		score := reg.AppSpecificScoreFunc()(peerID)
		// the penalty should be less than zero and greater than the penalty value (due to decay).
		return score < 0 && score > penaltyValueFixtures().GraftMisbehaviour
	}, 5*time.Second, 100*time.Millisecond)

	require.Eventually(t, func() bool {
		// the spam penalty should eventually decay to zero.
		r, err, ok := spamRecords.Get(peerID)
		return ok && err == nil && r.Penalty == 0.0
	}, 5*time.Second, 100*time.Millisecond)

	require.Eventually(t, func() bool {
		// when the spam penalty is decayed to zero, the app specific penalty of the node should reset back to default staking reward.
		return reg.AppSpecificScoreFunc()(peerID) == scoreOptParameters.StakedIdentityReward
	}, 5*time.Second, 100*time.Millisecond)

	// the penalty should now be zero.
	record, err, ok := spamRecords.Get(peerID) // get the record from the spamRecords.
	assert.True(t, ok)
	assert.NoError(t, err)
	assert.Equal(t, 0.0, record.Penalty) // penalty should be zero.

	// stop the registry.
	cancel()
	unittest.RequireCloseBefore(t, reg.Done(), 1*time.Second, "failed to stop GossipSubAppSpecificScoreRegistry")
}

// TestPersistingUnknownIdentityPenalty tests that even though the spam penalty is decayed to zero, the unknown identity penalty
// is persisted. This is because the unknown identity penalty is not decayed.
func TestScoreRegistry_PersistingUnknownIdentityPenalty(t *testing.T) {
	peerID := peer.ID("peer-1")

	cfg, err := config.DefaultConfig()
	require.NoError(t, err)
	// refresh cached app-specific score every 100 milliseconds to speed up the test.
	cfg.NetworkConfig.GossipSub.ScoringParameters.ScoringRegistryParameters.AppSpecificScore.ScoreTTL = 100 * time.Millisecond

	reg, spamRecords, _ := newGossipSubAppSpecificScoreRegistry(t,
		cfg.NetworkConfig.GossipSub.ScoringParameters,
		func() p2p.GossipSubSpamRecord {
			return p2p.GossipSubSpamRecord{
				Decay:   0.02, // we choose a small decay value to speed up the test.
				Penalty: 0,
			}
<<<<<<< HEAD
		}))
=======
		},
		withUnknownIdentity(peerID), // the peer id has an unknown identity.
		withValidSubscriptions(peerID))

	// starts the registry.
>>>>>>> f0400312
	ctx, cancel := context.WithCancel(context.Background())
	signalerCtx := irrecoverable.NewMockSignalerContext(t, ctx)
	reg.Start(signalerCtx)
	unittest.RequireCloseBefore(t, reg.Ready(), 1*time.Second, "registry did not start in time")

	defer stopRegistry(t, cancel, reg)

	scoreOptParameters := cfg.NetworkConfig.GossipSub.ScoringParameters.PeerScoring.Protocol.AppSpecificScore

	// initially, the app specific score should be the default unknown identity penalty.
	require.Eventually(t, func() bool {
		score := reg.AppSpecificScoreFunc()(peerID)
		return score == scoreOptParameters.UnknownIdentityPenalty
	}, 5*time.Second, 100*time.Millisecond)

	// report a misbehavior for the peer id.
	reg.OnInvalidControlMessageNotification(&p2p.InvCtrlMsgNotif{
		PeerID:  peerID,
		MsgType: p2pmsg.CtrlMsgGraft,
	})

	// decays happen every second, so we wait for 1 second to make sure the penalty is updated.
	time.Sleep(1 * time.Second)

	// the penalty should now be updated, it should be still negative but greater than the penalty value (due to decay).
	require.Eventually(t, func() bool {
		score := reg.AppSpecificScoreFunc()(peerID)
		// Ideally, the score should be the sum of the default invalid subscription penalty and the graft penalty, however,
		// due to exponential decay of the spam penalty and asynchronous update the app specific score; score should be in the range of [scoring.
		// (scoring.DefaultUnknownIdentityPenalty+penaltyValueFixtures().GraftMisbehaviour, scoring.DefaultUnknownIdentityPenalty).
		return score < scoreOptParameters.UnknownIdentityPenalty && score > scoreOptParameters.UnknownIdentityPenalty+penaltyValueFixtures().GraftMisbehaviour
	}, 5*time.Second, 100*time.Millisecond)

	require.Eventually(t, func() bool {
		// the spam penalty should eventually decay to zero.
		r, err, ok := spamRecords.Get(peerID)
		return ok && err == nil && r.Penalty == 0.0
	}, 5*time.Second, 100*time.Millisecond)

	require.Eventually(t, func() bool {
		// when the spam penalty is decayed to zero, the app specific penalty of the node should only contain the unknown identity penalty.
		return reg.AppSpecificScoreFunc()(peerID) == scoreOptParameters.UnknownIdentityPenalty
	}, 5*time.Second, 100*time.Millisecond)

	// the spam penalty should now be zero in spamRecords.
	record, err, ok := spamRecords.Get(peerID) // get the record from the spamRecords.
	assert.True(t, ok)
	assert.NoError(t, err)
	assert.Equal(t, 0.0, record.Penalty) // penalty should be zero.

	// stop the registry.
	cancel()
	unittest.RequireCloseBefore(t, reg.Done(), 1*time.Second, "failed to stop GossipSubAppSpecificScoreRegistry")
}

// TestPersistingInvalidSubscriptionPenalty tests that even though the spam penalty is decayed to zero, the invalid subscription penalty
// is persisted. This is because the invalid subscription penalty is not decayed.
func TestScoreRegistry_PersistingInvalidSubscriptionPenalty(t *testing.T) {
	peerID := peer.ID("peer-1")

	cfg, err := config.DefaultConfig()
	require.NoError(t, err)
	// refresh cached app-specific score every 100 milliseconds to speed up the test.
	cfg.NetworkConfig.GossipSub.ScoringParameters.ScoringRegistryParameters.AppSpecificScore.ScoreTTL = 100 * time.Millisecond

	reg, spamRecords, _ := newGossipSubAppSpecificScoreRegistry(t,
		cfg.NetworkConfig.GossipSub.ScoringParameters,
		func() p2p.GossipSubSpamRecord {
			return p2p.GossipSubSpamRecord{
				Decay:   0.02, // we choose a small decay value to speed up the test.
				Penalty: 0,
			}
		},
		withStakedIdentities(peerID),
		withInvalidSubscriptions(peerID)) // the peer id has an invalid subscription

	// starts the registry.
	ctx, cancel := context.WithCancel(context.Background())
	signalerCtx := irrecoverable.NewMockSignalerContext(t, ctx)
	reg.Start(signalerCtx)
	unittest.RequireCloseBefore(t, reg.Ready(), 1*time.Second, "failed to start GossipSubAppSpecificScoreRegistry")

	scoreOptParameters := cfg.NetworkConfig.GossipSub.ScoringParameters.PeerScoring.Protocol.AppSpecificScore

	// initially, the app specific score should be the default invalid subscription penalty.
	require.Eventually(t, func() bool {
		score := reg.AppSpecificScoreFunc()(peerID)
		return score == scoreOptParameters.InvalidSubscriptionPenalty
	}, 5*time.Second, 100*time.Millisecond)

	// report a misbehavior for the peer id.
	reg.OnInvalidControlMessageNotification(&p2p.InvCtrlMsgNotif{
		PeerID:  peerID,
		MsgType: p2pmsg.CtrlMsgGraft,
	})

	// with reported spam, the app specific score should be the default invalid subscription penalty + the spam penalty.
	require.Eventually(t, func() bool {
		score := reg.AppSpecificScoreFunc()(peerID)
		// Ideally, the score should be the sum of the default invalid subscription penalty and the graft penalty, however,
		// due to exponential decay of the spam penalty and asynchronous update the app specific score; score should be in the range of [scoring.
		// (DefaultInvalidSubscriptionPenalty+penaltyValueFixtures().GraftMisbehaviour, scoring.DefaultInvalidSubscriptionPenalty).
		return score < scoreOptParameters.InvalidSubscriptionPenalty && score > scoreOptParameters.InvalidSubscriptionPenalty+penaltyValueFixtures().GraftMisbehaviour
	}, 5*time.Second, 100*time.Millisecond)

	require.Eventually(t, func() bool {
		// the spam penalty should eventually decay to zero.
		r, err, ok := spamRecords.Get(peerID)
		return ok && err == nil && r.Penalty == 0.0
	}, 5*time.Second, 100*time.Millisecond)

	require.Eventually(t, func() bool {
		// when the spam penalty is decayed to zero, the app specific penalty of the node should only contain the default invalid subscription penalty.
<<<<<<< HEAD
		return reg.AppSpecificScoreFunc()(peerID) == scoring.DefaultInvalidSubscriptionPenalty
=======
		return reg.AppSpecificScoreFunc()(peerID) == scoreOptParameters.UnknownIdentityPenalty
>>>>>>> f0400312
	}, 5*time.Second, 100*time.Millisecond)

	// the spam penalty should now be zero in spamRecords.
	record, err, ok := spamRecords.Get(peerID) // get the record from the spamRecords.
	assert.True(t, ok)
	assert.NoError(t, err)
	assert.Equal(t, 0.0, record.Penalty) // penalty should be zero.

	// stop the registry.
	cancel()
	unittest.RequireCloseBefore(t, reg.Done(), 1*time.Second, "failed to stop GossipSubAppSpecificScoreRegistry")
}

// TestScoreRegistry_TestSpamRecordDecayAdjustment ensures that spam record decay is increased each time a peers score reaches the scoring.IncreaseDecayThreshold eventually
// sustained misbehavior will result in the spam record decay reaching the minimum decay speed .99, and the decay speed is reset to the max decay speed .8.
func TestScoreRegistry_TestSpamRecordDecayAdjustment(t *testing.T) {
	cfg, err := config.DefaultConfig()
	require.NoError(t, err)
	// refresh cached app-specific score every 100 milliseconds to speed up the test.
	cfg.NetworkConfig.GossipSub.ScoringParameters.ScoringRegistryParameters.AppSpecificScore.ScoreTTL = 100 * time.Millisecond
	// increase configured DecayRateReductionFactor so that the decay time is increased faster
	cfg.NetworkConfig.GossipSub.ScoringParameters.ScoringRegistryParameters.SpamRecordCache.Decay.DecayRateReductionFactor = .1
	cfg.NetworkConfig.GossipSub.ScoringParameters.ScoringRegistryParameters.SpamRecordCache.Decay.PenaltyDecayEvaluationPeriod = time.Second

	peer1 := unittest.PeerIdFixture(t)
	peer2 := unittest.PeerIdFixture(t)
	reg, spamRecords, _ := newGossipSubAppSpecificScoreRegistry(t,
		cfg.NetworkConfig.GossipSub.ScoringParameters,
		scoring.InitAppScoreRecordStateFunc(cfg.NetworkConfig.GossipSub.ScoringParameters.ScoringRegistryParameters.SpamRecordCache.Decay.MaximumSpamPenaltyDecayFactor),
		withStakedIdentities(peer1, peer2),
		withValidSubscriptions(peer1, peer2))

	ctx, cancel := context.WithCancel(context.Background())
	signalerCtx := irrecoverable.NewMockSignalerContext(t, ctx)
	reg.Start(signalerCtx)
	unittest.RequireCloseBefore(t, reg.Ready(), 1*time.Second, "failed to start GossipSubAppSpecificScoreRegistry")

	// initially, the spamRecords should not have the peer ids.
	assert.False(t, spamRecords.Has(peer1))
	assert.False(t, spamRecords.Has(peer2))

	scoreOptParameters := cfg.NetworkConfig.GossipSub.ScoringParameters.PeerScoring.Protocol.AppSpecificScore
	scoringRegistryParameters := cfg.NetworkConfig.GossipSub.ScoringParameters.ScoringRegistryParameters
	// since the both peers do not have a spam record, their app specific score should be the max app specific reward, which
	// is the default reward for a staked peer that has valid subscriptions.
	require.Eventually(t, func() bool {
		// when the spam penalty is decayed to zero, the app specific penalty of the node should only contain the unknown identity penalty.
		return scoreOptParameters.MaxAppSpecificReward == reg.AppSpecificScoreFunc()(peer1) && scoreOptParameters.MaxAppSpecificReward == reg.AppSpecificScoreFunc()(peer2)
	}, 5*time.Second, 100*time.Millisecond)

	// simulate sustained malicious activity from peer1, eventually the decay speed
	// for a spam record should be reduced to the MinimumSpamPenaltyDecayFactor
	prevDecay := scoringRegistryParameters.SpamRecordCache.Decay.MaximumSpamPenaltyDecayFactor
	tolerance := 0.1
	require.Eventually(t, func() bool {
		reg.OnInvalidControlMessageNotification(&p2p.InvCtrlMsgNotif{
			PeerID:  peer1,
			MsgType: p2pmsg.CtrlMsgPrune,
		})
		record, err, ok := spamRecords.Get(peer1)
		require.NoError(t, err)
		require.True(t, ok)
		assert.Less(t, math.Abs(prevDecay-record.Decay), tolerance)
		prevDecay = record.Decay
		return record.Decay == scoringRegistryParameters.SpamRecordCache.Decay.MinimumSpamPenaltyDecayFactor
	}, 5*time.Second, 500*time.Millisecond)

	// initialize a spam record for peer2
	reg.OnInvalidControlMessageNotification(&p2p.InvCtrlMsgNotif{
		PeerID:  peer2,
		MsgType: p2pmsg.CtrlMsgPrune,
	})
	// reduce penalty and increase Decay to scoring.MinimumSpamPenaltyDecayFactor
	record, err := spamRecords.Adjust(peer2, func(record p2p.GossipSubSpamRecord) p2p.GossipSubSpamRecord {
		record.Penalty = -.1
		record.Decay = scoringRegistryParameters.SpamRecordCache.Decay.MinimumSpamPenaltyDecayFactor
		return record
	})
	require.NoError(t, err)
	require.True(t, record.Decay == scoringRegistryParameters.SpamRecordCache.Decay.MinimumSpamPenaltyDecayFactor)
	require.True(t, record.Penalty == -.1)
	// simulate sustained good behavior from peer 2, each time the spam record is read from the cache
	// using Get method the record penalty will be decayed until it is eventually reset to
	// 0 at this point the decay speed for the record should be reset to MaximumSpamPenaltyDecayFactor
	// eventually after penalty reaches the skipDecaThreshold the record decay will be reset to scoringRegistryParameters.MaximumSpamPenaltyDecayFactor
	require.Eventually(t, func() bool {
		record, err, ok := spamRecords.Get(peer2)
		require.NoError(t, err)
		require.True(t, ok)
		return record.Decay == scoringRegistryParameters.SpamRecordCache.Decay.MaximumSpamPenaltyDecayFactor &&
			record.Penalty == 0 &&
			record.LastDecayAdjustment.IsZero()
	}, 5*time.Second, time.Second)

	// ensure decay can be reduced again after recovery for peerID 2
	require.Eventually(t, func() bool {
		reg.OnInvalidControlMessageNotification(&p2p.InvCtrlMsgNotif{
			PeerID:  peer2,
			MsgType: p2pmsg.CtrlMsgPrune,
		})
		record, err, ok := spamRecords.Get(peer1)
		require.NoError(t, err)
		require.True(t, ok)
		return record.Decay == scoringRegistryParameters.SpamRecordCache.Decay.MinimumSpamPenaltyDecayFactor
	}, 5*time.Second, 500*time.Millisecond)

	// stop the registry.
	cancel()
	unittest.RequireCloseBefore(t, reg.Done(), 1*time.Second, "failed to stop GossipSubAppSpecificScoreRegistry")
}

// TestPeerSpamPenaltyClusterPrefixed evaluates the application-specific penalty calculation for a node when a spam record is present
// for cluster-prefixed topics. In the case of an invalid control message notification marked as cluster-prefixed,
// the application-specific penalty should be reduced by the default reduction factor. This test verifies the accurate computation
// of the application-specific score under these conditions.
func TestPeerSpamPenaltyClusterPrefixed(t *testing.T) {
	ctlMsgTypes := p2pmsg.ControlMessageTypes()
	peerIds := unittest.PeerIdFixtures(t, len(ctlMsgTypes))

	cfg, err := config.DefaultConfig()
	require.NoError(t, err)
	// refresh cached app-specific score every 100 milliseconds to speed up the test.
	cfg.NetworkConfig.GossipSub.ScoringParameters.ScoringRegistryParameters.AppSpecificScore.ScoreTTL = 100 * time.Millisecond

	reg, spamRecords, _ := newGossipSubAppSpecificScoreRegistry(t,
		cfg.NetworkConfig.GossipSub.ScoringParameters,
		scoring.InitAppScoreRecordStateFunc(cfg.NetworkConfig.GossipSub.ScoringParameters.ScoringRegistryParameters.SpamRecordCache.Decay.MaximumSpamPenaltyDecayFactor),
		withStakedIdentities(peerIds...),
		withValidSubscriptions(peerIds...))

	// starts the registry.
	ctx, cancel := context.WithCancel(context.Background())
	signalerCtx := irrecoverable.NewMockSignalerContext(t, ctx)
	reg.Start(signalerCtx)
	unittest.RequireCloseBefore(t, reg.Ready(), 1*time.Second, "failed to start GossipSubAppSpecificScoreRegistry")

	scoreOptParameters := cfg.NetworkConfig.GossipSub.ScoringParameters.PeerScoring.Protocol.AppSpecificScore

	for _, peerID := range peerIds {
		// initially, the spamRecords should not have the peer id.
		assert.False(t, spamRecords.Has(peerID))
		// since the peer id does not have a spam record, the app specific score should (eventually, due to caching) be the max app specific reward, which
		// is the default reward for a staked peer that has valid subscriptions.
		require.Eventually(t, func() bool {
			// calling the app specific score function when there is no app specific score in the cache should eventually update the cache.
			score := reg.AppSpecificScoreFunc()(peerID)
			// since the peer id does not have a spam record, the app specific score should be the max app specific reward, which
			// is the default reward for a staked peer that has valid subscriptions.
			return score == scoreOptParameters.MaxAppSpecificReward
		}, 5*time.Second, 100*time.Millisecond)

	}

	// Report consecutive misbehavior's for the specified peer ID. Two misbehavior's are reported concurrently:
	// 1. With IsClusterPrefixed set to false, ensuring the penalty applied to the application-specific score is not reduced.
	// 2. With IsClusterPrefixed set to true, reducing the penalty added to the overall app-specific score by the default reduction factor.
	for i, ctlMsgType := range ctlMsgTypes {
		peerID := peerIds[i]
		var wg sync.WaitGroup
		wg.Add(2)
		go func() {
			defer wg.Done()
			reg.OnInvalidControlMessageNotification(&p2p.InvCtrlMsgNotif{
				PeerID:    peerID,
				MsgType:   ctlMsgType,
				TopicType: p2p.CtrlMsgNonClusterTopicType,
			})
		}()
		go func() {
			defer wg.Done()
			reg.OnInvalidControlMessageNotification(&p2p.InvCtrlMsgNotif{
				PeerID:    peerID,
				MsgType:   ctlMsgType,
				TopicType: p2p.CtrlMsgTopicTypeClusterPrefixed,
			})
		}()
		unittest.RequireReturnsBefore(t, wg.Wait, 100*time.Millisecond, "timed out waiting for goroutines to finish")

		// expected penalty should be penaltyValueFixtures().GraftMisbehaviour * (1  + clusterReductionFactor)
		expectedPenalty := penaltyValueFixture(ctlMsgType) * (1 + penaltyValueFixtures().ClusterPrefixedReductionFactor)

		// the penalty should now be updated in the spamRecords
		record, err, ok := spamRecords.Get(peerID) // get the record from the spamRecords.
		assert.True(t, ok)
		assert.NoError(t, err)
		assert.Less(t, math.Abs(expectedPenalty-record.Penalty), 10e-3)
		assert.Equal(t, scoring.InitAppScoreRecordStateFunc(cfg.NetworkConfig.GossipSub.ScoringParameters.ScoringRegistryParameters.SpamRecordCache.Decay.MaximumSpamPenaltyDecayFactor)().Decay, record.Decay)
		// this peer has a spam record, with no subscription penalty. Hence, the app specific score should only be the spam penalty,
		// and the peer should be deprived of the default reward for its valid staked role.
		score := reg.AppSpecificScoreFunc()(peerID)
		tolerance := 10e-3 // 0.1%
		if expectedPenalty == 0 {
			assert.Less(t, math.Abs(expectedPenalty), tolerance)
		} else {
			assert.Less(t, math.Abs(expectedPenalty-score)/expectedPenalty, tolerance)
		}
	}

	// stop the registry.
	cancel()
	unittest.RequireCloseBefore(t, reg.Done(), 1*time.Second, "failed to stop GossipSubAppSpecificScoreRegistry")
}

// TestScoringRegistrySilencePeriod ensures that the scoring registry does not penalize nodes during the silence period, and
// starts to penalize nodes only after the silence period is over.
func TestScoringRegistrySilencePeriod(t *testing.T) {
	peerID := unittest.PeerIdFixture(t)
	silenceDuration := 5 * time.Second
	silencedNotificationLogs := atomic.NewInt32(0)
	hook := zerolog.HookFunc(func(e *zerolog.Event, level zerolog.Level, message string) {
		if level == zerolog.TraceLevel {
			if message == scoring.NotificationSilencedMsg {
				silencedNotificationLogs.Inc()
			}
		}
	})
	logger := zerolog.New(os.Stdout).Level(zerolog.TraceLevel).Hook(hook)

	cfg, err := config.DefaultConfig()
	require.NoError(t, err)
	// refresh cached app-specific score every 100 milliseconds to speed up the test.
	cfg.NetworkConfig.GossipSub.ScoringParameters.AppSpecificScore.ScoreTTL = 100 * time.Millisecond
	reg, spamRecords, _ := newGossipSubAppSpecificScoreRegistry(t,
		cfg.NetworkConfig.GossipSub.ScoringParameters,
		withUnknownIdentity(peerID),
		withInvalidSubscriptions(peerID),
		func(cfg *scoring.GossipSubAppSpecificScoreRegistryConfig) {
			// we set the scoring registry silence duration 10 seconds
			// the peer is not expected to be penalized for the first 5 seconds of the test
			// after that an invalid control message notification is processed and the peer
			// should be penalized
			cfg.ScoringRegistryStartupSilenceDuration = silenceDuration
			// hooked logger will capture the number of logs related to ignored notifications
			cfg.Logger = logger
		})

	ctx, cancel := context.WithCancel(context.Background())
	signalerCtx := irrecoverable.NewMockSignalerContext(t, ctx)
	defer stopRegistry(t, cancel, reg)
	// capture approximate registry start time
	reg.Start(signalerCtx)
	unittest.RequireCloseBefore(t, reg.Ready(), 1*time.Second, "registry did not start in time")

	registryStartTime := time.Now()
	expectedNumOfSilencedNotif := 0
	// while we are in the silence period all notifications should be ignored and the
	// invalid subscription penalty should not be applied to the app specific score
	// we ensure we stay within the silence duration by iterating only up until 1 second
	// before silence period is over
	for time.Since(registryStartTime) < (silenceDuration - time.Second) {
		// report a misbehavior for the peer id.
		reg.OnInvalidControlMessageNotification(&p2p.InvCtrlMsgNotif{
			PeerID:  peerID,
			MsgType: p2pmsg.CtrlMsgGraft,
		})
		expectedNumOfSilencedNotif++
		// spam records should not be created during the silence period
		_, err, ok := spamRecords.Get(peerID)
		assert.False(t, ok)
		assert.NoError(t, err)
		// initially, the app specific score should be the default invalid subscription penalty.
		require.Equal(t, float64(0), reg.AppSpecificScoreFunc()(peerID))
	}

	require.Eventually(t, func() bool {
		// we expect to have logged a debug message for all notifications ignored.
		require.Equal(t, int32(expectedNumOfSilencedNotif), silencedNotificationLogs.Load())
		// after silence period the invalid subscription penalty should be applied to the app specific score
		return scoring.DefaultInvalidSubscriptionPenalty == reg.AppSpecificScoreFunc()(peerID)
	}, 2*time.Second, 200*time.Millisecond)

	// after silence period the peer has spam record as well as an unknown identity. Hence, the app specific score should be the spam penalty
	// and the staking penalty.
	reg.OnInvalidControlMessageNotification(&p2p.InvCtrlMsgNotif{
		PeerID:  peerID,
		MsgType: p2pmsg.CtrlMsgGraft,
	})
	// the penalty should now be applied and spam records created.
	record, err, ok := spamRecords.Get(peerID)
	assert.True(t, ok)
	assert.NoError(t, err)
	expectedPenalty := penaltyValueFixtures().Graft
	assert.Less(t, math.Abs(expectedPenalty-record.Penalty), 10e-3)
	assert.Equal(t, scoring.InitAppScoreRecordState().Decay, record.Decay) // decay should be initialized to the initial state.

	require.Eventually(t, func() bool {
		// we expect to have logged a debug message for all notifications ignored.
		require.Equal(t, int32(expectedNumOfSilencedNotif), silencedNotificationLogs.Load())
		// after silence period the invalid subscription penalty should be applied to the app specific score
		return scoring.DefaultInvalidSubscriptionPenalty+expectedPenalty-reg.AppSpecificScoreFunc()(peerID) < 0.1
	}, 2*time.Second, 200*time.Millisecond)
}

// withStakedIdentities returns a function that sets the identity provider to return staked identities for the given peer ids.
// It is used for testing purposes, and causes the given peer id to benefit from the staked identity reward in GossipSub.
func withStakedIdentities(peerIds ...peer.ID) func(cfg *scoring.GossipSubAppSpecificScoreRegistryConfig) {
	return func(cfg *scoring.GossipSubAppSpecificScoreRegistryConfig) {
		cfg.IdProvider.(*mock.IdentityProvider).On("ByPeerID", testifymock.AnythingOfType("peer.ID")).
			Return(func(pid peer.ID) *flow.Identity {
				for _, peerID := range peerIds {
					if peerID == pid {
						return unittest.IdentityFixture()
					}
				}
				return nil
			}, func(pid peer.ID) bool {
				for _, peerID := range peerIds {
					if peerID == pid {
						return true
					}
				}
				return false
			}).Maybe()
	}
}

// withValidSubscriptions returns a function that sets the subscription validator to return nil for the given peer ids.
// It is used for testing purposes and causes the given peer id to never be penalized for subscribing to invalid topics.
func withValidSubscriptions(peerIds ...peer.ID) func(cfg *scoring.GossipSubAppSpecificScoreRegistryConfig) {
	return func(cfg *scoring.GossipSubAppSpecificScoreRegistryConfig) {
		cfg.Validator.(*mockp2p.SubscriptionValidator).
			On("CheckSubscribedToAllowedTopics", testifymock.AnythingOfType("peer.ID"), testifymock.Anything).
			Return(func(pid peer.ID, _ flow.Role) error {
				for _, peerID := range peerIds {
					if peerID == pid {
						return nil
					}
				}
				return fmt.Errorf("invalid subscriptions")
			}).Maybe()
	}
}

// withUnknownIdentity returns a function that sets the identity provider to return an error for the given peer id.
// It is used for testing purposes, and causes the given peer id to be penalized for not having a staked identity.
func withUnknownIdentity(peer peer.ID) func(cfg *scoring.GossipSubAppSpecificScoreRegistryConfig) {
	return func(cfg *scoring.GossipSubAppSpecificScoreRegistryConfig) {
		cfg.IdProvider.(*mock.IdentityProvider).On("ByPeerID", peer).Return(nil, false).Maybe()
	}
}

// withInvalidSubscriptions returns a function that sets the subscription validator to return an error for the given peer id.
// It is used for testing purposes and causes the given peer id to be penalized for subscribing to invalid topics.
func withInvalidSubscriptions(peer peer.ID) func(cfg *scoring.GossipSubAppSpecificScoreRegistryConfig) {
	return func(cfg *scoring.GossipSubAppSpecificScoreRegistryConfig) {
		cfg.Validator.(*mockp2p.SubscriptionValidator).On("CheckSubscribedToAllowedTopics",
			peer,
			testifymock.Anything).Return(fmt.Errorf("invalid subscriptions")).Maybe()
	}
}

// newGossipSubAppSpecificScoreRegistry creates a new instance of GossipSubAppSpecificScoreRegistry along with its associated
// GossipSubSpamRecordCache and AppSpecificScoreCache. This function is primarily used in testing scenarios to set up a controlled
// environment for evaluating the behavior of the GossipSub scoring mechanism.
//
// The function accepts a variable number of options to configure the GossipSubAppSpecificScoreRegistryConfig, allowing for
// customization of the registry's behavior in tests. These options can modify various aspects of the configuration, such as
// penalty values, identity providers, validators, and caching mechanisms.
//
// Parameters:
// - t *testing.T: The test context, used for asserting the absence of errors during the setup.
// - params p2pconfig.ScoringParameters: The scoring parameters used to configure the registry.
// - initFunction scoring.SpamRecordInitFunc: The function used to initialize the spam records.
// - opts ...func(*scoring.GossipSubAppSpecificScoreRegistryConfig): A variadic set of functions that modify the registry's configuration.
//
// Returns:
// - *scoring.GossipSubAppSpecificScoreRegistry: The configured GossipSub application-specific score registry.
// - *netcache.GossipSubSpamRecordCache: The cache used for storing spam records.
// - *internal.AppSpecificScoreCache: The cache for storing application-specific scores.
//
// This function initializes and configures the scoring registry with default and test-specific settings. It sets up a spam record cache
// and an application-specific score cache with predefined sizes and functionalities. The function also configures the scoring parameters
// with test-specific values, particularly modifying the ScoreTTL value for the purpose of the tests. The creation and configuration of
// the GossipSubAppSpecificScoreRegistry are validated to ensure no errors occur during the process.
func newGossipSubAppSpecificScoreRegistry(t *testing.T,
	params p2pconfig.ScoringParameters,
	initFunction scoring.SpamRecordInitFunc,
	opts ...func(*scoring.GossipSubAppSpecificScoreRegistryConfig)) (*scoring.GossipSubAppSpecificScoreRegistry,
	*netcache.GossipSubSpamRecordCache,
	*internal.AppSpecificScoreCache) {
	cache := netcache.NewGossipSubSpamRecordCache(100,
		unittest.Logger(),
		metrics.NewNoopCollector(),
		initFunction,
		scoring.DefaultDecayFunction(params.ScoringRegistryParameters.SpamRecordCache.Decay))
	appSpecificScoreCache := internal.NewAppSpecificScoreCache(100, unittest.Logger(), metrics.NewNoopCollector())

	validator := mockp2p.NewSubscriptionValidator(t)
	validator.On("Start", testifymock.Anything).Return().Maybe()
	done := make(chan struct{})
	close(done)
	f := func() <-chan struct{} {
		return done
	}
	validator.On("Ready").Return(f()).Maybe()
	validator.On("Done").Return(f()).Maybe()
	cfg := &scoring.GossipSubAppSpecificScoreRegistryConfig{
		Logger:     unittest.Logger(),
		Penalty:    penaltyValueFixtures(),
		IdProvider: mock.NewIdentityProvider(t),
		Validator:  validator,
		AppScoreCacheFactory: func() p2p.GossipSubApplicationSpecificScoreCache {
			return appSpecificScoreCache
		},
		SpamRecordCacheFactory: func() p2p.GossipSubSpamRecordCache {
			return cache
		},
<<<<<<< HEAD
		Parameters:                            params.AppSpecificScore,
		HeroCacheMetricsFactory:               metrics.NewNoopHeroCacheMetricsFactory(),
		NetworkingType:                        network.PrivateNetwork,
		ScoringRegistryStartupSilenceDuration: 0, // turn off silence period by default
=======
		Parameters:              params.ScoringRegistryParameters.AppSpecificScore,
		HeroCacheMetricsFactory: metrics.NewNoopHeroCacheMetricsFactory(),
		NetworkingType:          network.PrivateNetwork,
		AppSpecificScoreParams:  params.PeerScoring.Protocol.AppSpecificScore,
>>>>>>> f0400312
	}
	for _, opt := range opts {
		opt(cfg)
	}

	reg, err := scoring.NewGossipSubAppSpecificScoreRegistry(cfg)
	require.NoError(t, err, "failed to create GossipSubAppSpecificScoreRegistry")

	return reg, cache, appSpecificScoreCache
}

// penaltyValueFixtures returns a set of penalty values for testing purposes.
// The values are not realistic. The important thing is that they are different from each other. This is to make sure
// that the tests are not passing because of the default values.
func penaltyValueFixtures() p2pconfig.MisbehaviourPenalties {
	return p2pconfig.MisbehaviourPenalties{
		GraftMisbehaviour:              -100,
		PruneMisbehaviour:              -50,
		IHaveMisbehaviour:              -20,
		IWantMisbehaviour:              -10,
		ClusterPrefixedReductionFactor: .5,
		PublishMisbehaviour:            -10,
	}
}

// penaltyValueFixture returns the set penalty of the provided control message type returned from the fixture func penaltyValueFixtures.
func penaltyValueFixture(msgType p2pmsg.ControlMessageType) float64 {
	penaltyValues := penaltyValueFixtures()
	switch msgType {
	case p2pmsg.CtrlMsgGraft:
		return penaltyValues.GraftMisbehaviour
	case p2pmsg.CtrlMsgPrune:
		return penaltyValues.PruneMisbehaviour
	case p2pmsg.CtrlMsgIHave:
		return penaltyValues.IHaveMisbehaviour
	case p2pmsg.CtrlMsgIWant:
		return penaltyValues.IWantMisbehaviour
	case p2pmsg.RpcPublishMessage:
		return penaltyValues.PublishMisbehaviour
	default:
		return penaltyValues.ClusterPrefixedReductionFactor
	}
}

func stopRegistry(t *testing.T, cancel context.CancelFunc, registry *scoring.GossipSubAppSpecificScoreRegistry) {
	cancel()
	unittest.RequireCloseBefore(t, registry.Done(), 5*time.Second, "registry did not stop")
}<|MERGE_RESOLUTION|>--- conflicted
+++ resolved
@@ -506,15 +506,11 @@
 				Decay:   0.02, // we choose a small decay value to speed up the test.
 				Penalty: 0,
 			}
-<<<<<<< HEAD
-		}))
-=======
 		},
 		withStakedIdentities(peerID),
 		withValidSubscriptions(peerID))
 
 	// starts the registry.
->>>>>>> f0400312
 	ctx, cancel := context.WithCancel(context.Background())
 	signalerCtx := irrecoverable.NewMockSignalerContext(t, ctx)
 	reg.Start(signalerCtx)
@@ -578,15 +574,11 @@
 				Decay:   0.02, // we choose a small decay value to speed up the test.
 				Penalty: 0,
 			}
-<<<<<<< HEAD
-		}))
-=======
 		},
 		withUnknownIdentity(peerID), // the peer id has an unknown identity.
 		withValidSubscriptions(peerID))
 
 	// starts the registry.
->>>>>>> f0400312
 	ctx, cancel := context.WithCancel(context.Background())
 	signalerCtx := irrecoverable.NewMockSignalerContext(t, ctx)
 	reg.Start(signalerCtx)
@@ -700,11 +692,7 @@
 
 	require.Eventually(t, func() bool {
 		// when the spam penalty is decayed to zero, the app specific penalty of the node should only contain the default invalid subscription penalty.
-<<<<<<< HEAD
-		return reg.AppSpecificScoreFunc()(peerID) == scoring.DefaultInvalidSubscriptionPenalty
-=======
 		return reg.AppSpecificScoreFunc()(peerID) == scoreOptParameters.UnknownIdentityPenalty
->>>>>>> f0400312
 	}, 5*time.Second, 100*time.Millisecond)
 
 	// the spam penalty should now be zero in spamRecords.
@@ -926,9 +914,11 @@
 	cfg, err := config.DefaultConfig()
 	require.NoError(t, err)
 	// refresh cached app-specific score every 100 milliseconds to speed up the test.
-	cfg.NetworkConfig.GossipSub.ScoringParameters.AppSpecificScore.ScoreTTL = 100 * time.Millisecond
+	cfg.NetworkConfig.GossipSub.ScoringParameters.ScoringRegistryParameters.AppSpecificScore.ScoreTTL = 100 * time.Millisecond
+	maximumSpamPenaltyDecayFactor := cfg.NetworkConfig.GossipSub.ScoringParameters.ScoringRegistryParameters.SpamRecordCache.Decay.MaximumSpamPenaltyDecayFactor
 	reg, spamRecords, _ := newGossipSubAppSpecificScoreRegistry(t,
 		cfg.NetworkConfig.GossipSub.ScoringParameters,
+		scoring.InitAppScoreRecordStateFunc(maximumSpamPenaltyDecayFactor),
 		withUnknownIdentity(peerID),
 		withInvalidSubscriptions(peerID),
 		func(cfg *scoring.GossipSubAppSpecificScoreRegistryConfig) {
@@ -969,11 +959,13 @@
 		require.Equal(t, float64(0), reg.AppSpecificScoreFunc()(peerID))
 	}
 
+	invalidSubscriptionPenalty := cfg.NetworkConfig.GossipSub.ScoringParameters.PeerScoring.Protocol.AppSpecificScore.InvalidSubscriptionPenalty
+
 	require.Eventually(t, func() bool {
 		// we expect to have logged a debug message for all notifications ignored.
 		require.Equal(t, int32(expectedNumOfSilencedNotif), silencedNotificationLogs.Load())
 		// after silence period the invalid subscription penalty should be applied to the app specific score
-		return scoring.DefaultInvalidSubscriptionPenalty == reg.AppSpecificScoreFunc()(peerID)
+		return invalidSubscriptionPenalty == reg.AppSpecificScoreFunc()(peerID)
 	}, 2*time.Second, 200*time.Millisecond)
 
 	// after silence period the peer has spam record as well as an unknown identity. Hence, the app specific score should be the spam penalty
@@ -986,15 +978,15 @@
 	record, err, ok := spamRecords.Get(peerID)
 	assert.True(t, ok)
 	assert.NoError(t, err)
-	expectedPenalty := penaltyValueFixtures().Graft
+	expectedPenalty := penaltyValueFixtures().GraftMisbehaviour
 	assert.Less(t, math.Abs(expectedPenalty-record.Penalty), 10e-3)
-	assert.Equal(t, scoring.InitAppScoreRecordState().Decay, record.Decay) // decay should be initialized to the initial state.
+	assert.Equal(t, scoring.InitAppScoreRecordStateFunc(maximumSpamPenaltyDecayFactor)().Decay, record.Decay) // decay should be initialized to the initial state.
 
 	require.Eventually(t, func() bool {
 		// we expect to have logged a debug message for all notifications ignored.
 		require.Equal(t, int32(expectedNumOfSilencedNotif), silencedNotificationLogs.Load())
 		// after silence period the invalid subscription penalty should be applied to the app specific score
-		return scoring.DefaultInvalidSubscriptionPenalty+expectedPenalty-reg.AppSpecificScoreFunc()(peerID) < 0.1
+		return invalidSubscriptionPenalty+expectedPenalty-reg.AppSpecificScoreFunc()(peerID) < 0.1
 	}, 2*time.Second, 200*time.Millisecond)
 }
 
@@ -1112,17 +1104,11 @@
 		SpamRecordCacheFactory: func() p2p.GossipSubSpamRecordCache {
 			return cache
 		},
-<<<<<<< HEAD
-		Parameters:                            params.AppSpecificScore,
+		Parameters:                            params.ScoringRegistryParameters.AppSpecificScore,
 		HeroCacheMetricsFactory:               metrics.NewNoopHeroCacheMetricsFactory(),
 		NetworkingType:                        network.PrivateNetwork,
+		AppSpecificScoreParams:                params.PeerScoring.Protocol.AppSpecificScore,
 		ScoringRegistryStartupSilenceDuration: 0, // turn off silence period by default
-=======
-		Parameters:              params.ScoringRegistryParameters.AppSpecificScore,
-		HeroCacheMetricsFactory: metrics.NewNoopHeroCacheMetricsFactory(),
-		NetworkingType:          network.PrivateNetwork,
-		AppSpecificScoreParams:  params.PeerScoring.Protocol.AppSpecificScore,
->>>>>>> f0400312
 	}
 	for _, opt := range opts {
 		opt(cfg)
