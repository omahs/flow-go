package connection

import (
	"context"
	"fmt"
	"time"

	"github.com/libp2p/go-libp2p/core/connmgr"
	"github.com/libp2p/go-libp2p/core/network"
	"github.com/libp2p/go-libp2p/core/peer"
	libp2pconnmgr "github.com/libp2p/go-libp2p/p2p/net/connmgr"
	"github.com/rs/zerolog"

	"github.com/onflow/flow-go/module"
	"github.com/onflow/flow-go/network/p2p/connection/internal"
)

const (
	// defaultHighWatermark is the default value for the high watermark (i.e., max number of connections).
	// We assume a complete topology graph with maximum of 500 nodes.
	defaultHighWatermark = 500

	// defaultLowWatermark is the default value for the low watermark (i.e., min number of connections).
	// We assume a complete topology graph with minimum of 450 nodes.
	defaultLowWatermark = 450

	// defaultGracePeriod is the default value for the grace period (i.e., time to wait before pruning a new connection).
	defaultGracePeriod = 1 * time.Minute

	// defaultSilencePeriod is the default value for the silence period (i.e., time to wait before start pruning connections).
	defaultSilencePeriod = 10 * time.Second
)

// DefaultConnManagerConfig returns the default configuration for the connection manager.
func DefaultConnManagerConfig() *ManagerConfig {
	return &ManagerConfig{
		HighWatermark: defaultHighWatermark,
		LowWatermark:  defaultLowWatermark,
		GracePeriod:   defaultGracePeriod,
		SilencePeriod: defaultSilencePeriod,
	}
}

// ConnManager provides an implementation of Libp2p's ConnManager interface (https://pkg.go.dev/github.com/libp2p/go-libp2p/core/connmgr#ConnManager)
// It is called back by libp2p when certain events occur such as opening/closing a stream, opening/closing connection etc.
// Current implementation primarily acts as a wrapper around libp2p's BasicConnMgr (https://pkg.go.dev/github.com/libp2p/go-libp2p/p2p/net/connmgr#BasicConnMgr).
// However, we override the notifiee callback to add additional functionality so that it provides metrics and logging instrumentation for Flow.
type ConnManager struct {
<<<<<<< HEAD
	connmgr.NullConnMgr                  // a null conn mgr provided by libp2p to allow implementing only the functions needed
	n                   network.Notifiee // the notifiee callback provided by libp2p
	log                 zerolog.Logger   // logger to log connection, stream and other statistics about libp2p
	metrics             module.LibP2PConnectionMetrics
=======
	basicConnMgr *libp2pconnmgr.BasicConnMgr
	n            network.Notifiee // the notifiee callback provided by libp2p
	log          zerolog.Logger   // logger to log connection, stream and other statistics about libp2p
}
>>>>>>> f66ac965

var _ connmgr.ConnManager = (*ConnManager)(nil)

type ManagerConfig struct {
	// HighWatermark and LowWatermark govern the number of connections are maintained by the ConnManager.
	// When the peer count exceeds the HighWatermark, as many peers will be pruned (and
	// their connections terminated) until LowWatermark peers remain. In other words, whenever the
	// peer count is x > HighWatermark, the ConnManager will prune x - LowWatermark peers.
	// The pruning algorithm is as follows:
	// 1. The ConnManager will not prune any peers that have been connected for less than GracePeriod.
	// 2. The ConnManager will not prune any peers that are protected.
	// 3. The ConnManager will sort the peers based on their number of streams and direction of connections, and
	// prunes the peers with the least number of streams. If there are ties, the peer with the incoming connection
	// will be pruned. If both peers have incoming connections, and there are still ties, one of the peers will be
	// pruned at random.
	// Algorithm implementation is in https://github.com/libp2p/go-libp2p/blob/master/p2p/net/connmgr/connmgr.go#L262-L318
	HighWatermark int // naming from libp2p
	LowWatermark  int // naming from libp2p

	// SilencePeriod is the time to wait before start pruning connections.
	SilencePeriod time.Duration // naming from libp2p
	// GracePeriod is the time to wait before pruning a new connection.
	GracePeriod time.Duration // naming from libp2p
}

<<<<<<< HEAD
func NewConnManager(log zerolog.Logger, metrics module.LibP2PConnectionMetrics) *ConnManager {
=======
// NewConnManager creates a new connection manager.
// It errors if creating the basic connection manager of libp2p fails.
// The error is not benign, and we should crash the node if it happens.
// It is a malpractice to start the node without connection manager.
func NewConnManager(logger zerolog.Logger, metric module.LibP2PConnectionMetrics, cfg *ManagerConfig) (*ConnManager, error) {
	basic, err := libp2pconnmgr.NewConnManager(
		cfg.LowWatermark,
		cfg.HighWatermark,
		libp2pconnmgr.WithGracePeriod(cfg.GracePeriod),
		libp2pconnmgr.WithSilencePeriod(cfg.SilencePeriod))
	if err != nil {
		return nil, fmt.Errorf("failed to create basic connection manager of libp2p: %w", err)
	}

>>>>>>> f66ac965
	cn := &ConnManager{
		log:          logger.With().Str("component", "connection_manager").Logger(),
		basicConnMgr: basic,
	}

	// aggregates the notifiee callbacks from libp2p and our own notifiee into one.
	cn.n = internal.NewRelayNotifee(internal.NewLoggerNotifiee(cn.log, metric), cn.basicConnMgr.Notifee())

	cn.log.Info().
		Int("low_watermark", cfg.LowWatermark).
		Int("high_watermark", cfg.HighWatermark).
		Dur("grace_period", cfg.GracePeriod).
		Dur("silence_period", cfg.SilencePeriod).
		Msg("connection manager initialized")

	return cn, nil
}

func (cm *ConnManager) Notifee() network.Notifiee {
	return cm.n
}

func (cm *ConnManager) Protect(id peer.ID, tag string) {
	cm.basicConnMgr.Protect(id, tag)
}

func (cm *ConnManager) Unprotect(id peer.ID, tag string) bool {
	return cm.basicConnMgr.Unprotect(id, tag)
}

func (cm *ConnManager) IsProtected(id peer.ID, tag string) bool {
	return cm.basicConnMgr.IsProtected(id, tag)
}

func (cm *ConnManager) TagPeer(id peer.ID, s string, i int) {
	cm.basicConnMgr.TagPeer(id, s, i)
}

func (cm *ConnManager) UntagPeer(p peer.ID, tag string) {
	cm.basicConnMgr.UntagPeer(p, tag)
}

func (cm *ConnManager) UpsertTag(p peer.ID, tag string, upsert func(int) int) {
	cm.basicConnMgr.UpsertTag(p, tag, upsert)
}

func (cm *ConnManager) GetTagInfo(p peer.ID) *connmgr.TagInfo {
	return cm.basicConnMgr.GetTagInfo(p)
}

func (cm *ConnManager) TrimOpenConns(ctx context.Context) {
	cm.basicConnMgr.TrimOpenConns(ctx)
}

func (cm *ConnManager) Close() error {
	return cm.basicConnMgr.Close()
}<|MERGE_RESOLUTION|>--- conflicted
+++ resolved
@@ -46,17 +46,10 @@
 // Current implementation primarily acts as a wrapper around libp2p's BasicConnMgr (https://pkg.go.dev/github.com/libp2p/go-libp2p/p2p/net/connmgr#BasicConnMgr).
 // However, we override the notifiee callback to add additional functionality so that it provides metrics and logging instrumentation for Flow.
 type ConnManager struct {
-<<<<<<< HEAD
-	connmgr.NullConnMgr                  // a null conn mgr provided by libp2p to allow implementing only the functions needed
-	n                   network.Notifiee // the notifiee callback provided by libp2p
-	log                 zerolog.Logger   // logger to log connection, stream and other statistics about libp2p
-	metrics             module.LibP2PConnectionMetrics
-=======
 	basicConnMgr *libp2pconnmgr.BasicConnMgr
 	n            network.Notifiee // the notifiee callback provided by libp2p
 	log          zerolog.Logger   // logger to log connection, stream and other statistics about libp2p
 }
->>>>>>> f66ac965
 
 var _ connmgr.ConnManager = (*ConnManager)(nil)
 
@@ -82,9 +75,6 @@
 	GracePeriod time.Duration // naming from libp2p
 }
 
-<<<<<<< HEAD
-func NewConnManager(log zerolog.Logger, metrics module.LibP2PConnectionMetrics) *ConnManager {
-=======
 // NewConnManager creates a new connection manager.
 // It errors if creating the basic connection manager of libp2p fails.
 // The error is not benign, and we should crash the node if it happens.
@@ -99,7 +89,6 @@
 		return nil, fmt.Errorf("failed to create basic connection manager of libp2p: %w", err)
 	}
 
->>>>>>> f66ac965
 	cn := &ConnManager{
 		log:          logger.With().Str("component", "connection_manager").Logger(),
 		basicConnMgr: basic,
