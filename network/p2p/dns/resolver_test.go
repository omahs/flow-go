--- conflicted
+++ resolved
@@ -75,11 +75,7 @@
 		metrics.NewNoopCollector(),
 		dnsCache,
 		WithBasicResolver(&basicResolver),
-<<<<<<< HEAD
-		WithTTL(3*time.Second)) // cache timeout set to 3 seconds for this test
-=======
 		WithTTL(1*time.Second)) // cache timeout set to 3 seconds for this test
->>>>>>> e8df21bf
 
 	cancelCtx, cancel := context.WithCancel(context.Background())
 	defer cancel()
@@ -95,15 +91,11 @@
 	// each domain gets resolved through underlying resolver twice: once initially, and once after expiry.
 	resolverWG, _, _ := mockBasicResolverForDomains(t, &basicResolver, ipTestCase, txtTestCases, happyPath, 2)
 
-<<<<<<< HEAD
-	// queries (5 + 5) cases * 3 = 100 queries.
-=======
 	// queries (5 + 5) cases * 3 = 30 queries.
->>>>>>> e8df21bf
 	queryWG := syncThenAsyncQuery(t, times, resolver, txtTestCases, ipTestCase, happyPath)
 	unittest.RequireReturnsBefore(t, queryWG.Wait, 1*time.Second, "could not perform all queries on time")
 
-	time.Sleep(4 * time.Second) // waits enough for cache to get invalidated
+	time.Sleep(2 * time.Second) // waits enough for cache to get invalidated
 
 	queryWG = syncThenAsyncQuery(t, times, resolver, txtTestCases, ipTestCase, happyPath)
 
@@ -365,10 +357,7 @@
 			count = 0
 		}
 		count++
-<<<<<<< HEAD
 		ipLookupCount++
-=======
->>>>>>> e8df21bf
 
 		require.LessOrEqual(t, count, times, domain)
 		ipRequested[domain] = count
@@ -409,11 +398,8 @@
 			count = 0
 		}
 		count++
-<<<<<<< HEAD
 		txtLookupCount++
 
-=======
->>>>>>> e8df21bf
 		require.LessOrEqual(t, count, times, domain)
 		txtRequested[domain] = count
 
