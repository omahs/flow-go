package p2p

import (
	"github.com/libp2p/go-libp2p-core/peer"
	pb "github.com/libp2p/go-libp2p-pubsub/pb"

	"github.com/onflow/flow-go/model/flow"
	"github.com/onflow/flow-go/module/id"
	"github.com/onflow/flow-go/network/channels"
)

// RoleBasedFilter implements a subscription filter that filters subscriptions based on a node's role.
type RoleBasedFilter struct {
	idProvider id.IdentityProvider
	myRole     flow.Role
}

const UnstakedRole = flow.Role(0)

func NewRoleBasedFilter(role flow.Role, idProvider id.IdentityProvider) *RoleBasedFilter {
	filter := &RoleBasedFilter{
		idProvider: idProvider,
		myRole:     role,
	}

	return filter
}

func (f *RoleBasedFilter) getRole(pid peer.ID) flow.Role {
	if id, ok := f.idProvider.ByPeerID(pid); ok {
		return id.Role
	}

	return UnstakedRole
}

func (f *RoleBasedFilter) allowed(role flow.Role, topic string) bool {
<<<<<<< HEAD
	channel, ok := network.ChannelFromTopic(network.Topic(topic))
=======
	channel, ok := channels.ChannelFromTopic(channels.Topic(topic))
>>>>>>> 138e1c32
	if !ok {
		return false
	}

	if !role.Valid() {
		// TODO: eventually we should have block proposals relayed on a separate
		// channel on the public network. For now, we need to make sure that
		// full observer nodes can subscribe to the block proposal channel.
<<<<<<< HEAD
		return append(network.PublicChannels(), network.ReceiveBlocks).Contains(channel)
	} else {
		if roles, ok := network.RolesByChannel(channel); ok {
=======
		return append(channels.PublicChannels(), channels.ReceiveBlocks).Contains(channel)
	} else {
		if roles, ok := channels.RolesByChannel(channel); ok {
>>>>>>> 138e1c32
			return roles.Contains(role)
		}

		return false
	}
}

func (f *RoleBasedFilter) CanSubscribe(topic string) bool {
	return f.allowed(f.myRole, topic)
}

func (f *RoleBasedFilter) FilterIncomingSubscriptions(from peer.ID, opts []*pb.RPC_SubOpts) ([]*pb.RPC_SubOpts, error) {
	role := f.getRole(from)
	var filtered []*pb.RPC_SubOpts

	for _, opt := range opts {
		if f.allowed(role, opt.GetTopicid()) {
			filtered = append(filtered, opt)
		}
	}

	return filtered, nil
}<|MERGE_RESOLUTION|>--- conflicted
+++ resolved
@@ -35,11 +35,7 @@
 }
 
 func (f *RoleBasedFilter) allowed(role flow.Role, topic string) bool {
-<<<<<<< HEAD
-	channel, ok := network.ChannelFromTopic(network.Topic(topic))
-=======
 	channel, ok := channels.ChannelFromTopic(channels.Topic(topic))
->>>>>>> 138e1c32
 	if !ok {
 		return false
 	}
@@ -48,15 +44,9 @@
 		// TODO: eventually we should have block proposals relayed on a separate
 		// channel on the public network. For now, we need to make sure that
 		// full observer nodes can subscribe to the block proposal channel.
-<<<<<<< HEAD
-		return append(network.PublicChannels(), network.ReceiveBlocks).Contains(channel)
-	} else {
-		if roles, ok := network.RolesByChannel(channel); ok {
-=======
 		return append(channels.PublicChannels(), channels.ReceiveBlocks).Contains(channel)
 	} else {
 		if roles, ok := channels.RolesByChannel(channel); ok {
->>>>>>> 138e1c32
 			return roles.Contains(role)
 		}
 
