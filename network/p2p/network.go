package p2p

import (
	"context"
	"fmt"
	"strings"
	"sync"
	"sync/atomic"
	"time"

	"github.com/rs/zerolog"

	"github.com/onflow/flow-go/crypto/hash"
	channels "github.com/onflow/flow-go/engine"
	"github.com/onflow/flow-go/model/flow"
	"github.com/onflow/flow-go/module"
	"github.com/onflow/flow-go/network"
	"github.com/onflow/flow-go/network/message"
	"github.com/onflow/flow-go/network/queue"
)

const DefaultCacheSize = 10e6

type identifierFilter func(ids ...flow.Identifier) ([]flow.Identifier, error)

type ReadyDoneAwareNetwork interface {
	module.Network
	module.ReadyDoneAware
}

// Network represents the overlay network of our peer-to-peer network, including
// the protocols for handshakes, authentication, gossiping and heartbeats.
type Network struct {
	sync.RWMutex
<<<<<<< HEAD
	logger  zerolog.Logger
	codec   network.Codec
	ids     flow.IdentityList
	me      module.Local
	mw      network.Middleware
	top     network.Topology // used to determine fanout connections
	metrics module.NetworkMetrics
	rcache  *RcvCache // used to deduplicate incoming messages
	queue   network.MessageQueue
	ctx     context.Context
	cancel  context.CancelFunc
	subMngr network.SubscriptionManager // used to keep track of subscribed channels
	ready   chan struct{}
	done    chan struct{}
	started uint32
	stopped uint32
=======
	logger            zerolog.Logger
	codec             network.Codec
	ids               flow.IdentityList
	me                module.Local
	mw                network.Middleware
	top               network.Topology // used to determine fanout connections
	metrics           module.NetworkMetrics
	rcache            *RcvCache // used to deduplicate incoming messages
	queue             network.MessageQueue
	ctx               context.Context
	cancel            context.CancelFunc
	subMngr           network.SubscriptionManager // used to keep track of subscribed channels
	stateTransition   sync.Mutex
	ready             chan struct{}
	done              chan struct{}
	startupCommenced  bool
	shutdownCommenced bool
>>>>>>> 7c871d41
	ReadyDoneAwareNetwork
}

// NewNetwork creates a new naive overlay network, using the given middleware to
// communicate to direct peers, using the given codec for serialization, and
// using the given state & cache interfaces to track volatile information.
// csize determines the size of the cache dedicated to keep track of received messages
func NewNetwork(
	log zerolog.Logger,
	codec network.Codec,
	ids flow.IdentityList,
	me module.Local,
	mw network.Middleware,
	csize int,
	top network.Topology,
	sm network.SubscriptionManager,
	metrics module.NetworkMetrics,
) (*Network, error) {

	rcache, err := newRcvCache(csize)
	if err != nil {
		return nil, fmt.Errorf("could not initialize cache: %w", err)
	}

	o := &Network{
<<<<<<< HEAD
		logger:  log,
		codec:   codec,
		me:      me,
		mw:      mw,
		rcache:  rcache,
		top:     top,
		metrics: metrics,
		subMngr: sm,
		ready:   make(chan struct{}),
		done:    make(chan struct{}),
		started: 0,
		stopped: 0,
=======
		logger:            log,
		codec:             codec,
		me:                me,
		mw:                mw,
		rcache:            rcache,
		top:               top,
		metrics:           metrics,
		subMngr:           sm,
		ready:             make(chan struct{}),
		done:              make(chan struct{}),
		stateTransition:   sync.Mutex{},
		startupCommenced:  false,
		shutdownCommenced: false,
>>>>>>> 7c871d41
	}
	o.ctx, o.cancel = context.WithCancel(context.Background())
	o.ids = ids

	// setup the message queue
	// create priority queue
	o.queue = queue.NewMessageQueue(o.ctx, queue.GetEventPriority, metrics)

	// create workers to read from the queue and call queueSubmitFunc
	queue.CreateQueueWorkers(o.ctx, queue.DefaultNumWorkers, o.queue, o.queueSubmitFunc)

	return o, nil
}

// Ready returns a channel that will close when the network stack is ready.
func (n *Network) Ready() <-chan struct{} {
<<<<<<< HEAD
=======
	n.stateTransition.Lock()
	if n.shutdownCommenced || n.startupCommenced {
		n.stateTransition.Unlock()
		return n.ready
	}
	n.startupCommenced = true
	n.stateTransition.Unlock()

>>>>>>> 7c871d41
	go func() {
		if atomic.CompareAndSwapUint32(&n.started, 0, 1) {
			err := n.mw.Start(n)
			if err != nil {
				n.logger.Fatal().Err(err).Msg("failed to start middleware")
			}
			close(n.ready)
		}
<<<<<<< HEAD
	}()
=======
		close(n.ready)
	}()

>>>>>>> 7c871d41
	return n.ready
}

// Done returns a channel that will close when shutdown is complete.
func (n *Network) Done() <-chan struct{} {
<<<<<<< HEAD
	go func() {
		if atomic.CompareAndSwapUint32(&n.stopped, 0, 1) {
			n.cancel()
			n.mw.Stop()
			close(n.done)
		}
	}()
=======
	n.stateTransition.Lock()
	if n.shutdownCommenced {
		n.stateTransition.Unlock()
		return n.done
	}
	n.shutdownCommenced = true
	n.stateTransition.Unlock()

	go func() {
		n.cancel()
		if n.startupCommenced {
			<-n.ready
			n.mw.Stop()
		}
		close(n.done)
	}()

>>>>>>> 7c871d41
	return n.done
}

// Register will register the given engine with the given unique engine engineID,
// returning a conduit to directly submit messages to the message bus of the
// engine.
func (n *Network) Register(channel network.Channel, engine network.Engine) (network.Conduit, error) {
	if !channels.Exists(channel) {
		return nil, fmt.Errorf("unknown channel: %s, should be registered in topic map", channel)
	}

	err := n.subMngr.Register(channel, engine)
	if err != nil {
		return nil, fmt.Errorf("failed to register engine for channel %s: %w", channel, err)
	}

	n.logger.Info().
		Str("channel_id", channel.String()).
		Msg("channel successfully registered")

	// create a cancellable child context
	ctx, cancel := context.WithCancel(n.ctx)

	// create the conduit
	conduit := &Conduit{
		ctx:       ctx,
		cancel:    cancel,
		channel:   channel,
		publish:   n.publish,
		unicast:   n.unicast,
		multicast: n.multicast,
		close:     n.unregister,
	}

	return conduit, nil
}

// unregister unregisters the engine for the specified channel. The engine will no longer be able to send or
// receive messages from that channel
func (n *Network) unregister(channel network.Channel) error {
	err := n.subMngr.Unregister(channel)
	if err != nil {
		return fmt.Errorf("failed to unregister engine for channel %s: %w", channel, err)
	}
	return nil
}

// Identity returns a map of all flow.Identifier to flow identity by querying the flow state
func (n *Network) Identity() (map[flow.Identifier]flow.Identity, error) {
	n.RLock()
	defer n.RUnlock()
	identifierToID := make(map[flow.Identifier]flow.Identity)
	for _, id := range n.ids {
		identifierToID[id.NodeID] = *id
	}
	return identifierToID, nil
}

// Topology returns the identities of a uniform subset of nodes in protocol state using the topology provided earlier.
// Independent invocations of Topology on different nodes collectively constructs a connected network graph.
func (n *Network) Topology() (flow.IdentityList, error) {
	n.Lock()
	defer n.Unlock()

	subscribedChannels := n.subMngr.Channels()
	top, err := n.top.GenerateFanout(n.ids, subscribedChannels)
	if err != nil {
		return nil, fmt.Errorf("could not generate topology: %w", err)
	}
	return top, nil
}

func (n *Network) Receive(nodeID flow.Identifier, msg *message.Message) error {
	err := n.processNetworkMessage(nodeID, msg)
	if err != nil {
		return fmt.Errorf("could not process message: %w", err)
	}
	return nil
}

// SetIDs updates the identity list cached by the network layer
func (n *Network) SetIDs(ids flow.IdentityList) error {

	// remove self from id
	ids = ids.Filter(n.me.NotMeFilter())

	n.Lock()
	n.ids = ids
	n.Unlock()

	// update the allow list
	err := n.mw.UpdateAllowList()
	if err != nil {
		return fmt.Errorf("failed to update middleware allow list: %w", err)
	}

	return nil
}

func (n *Network) processNetworkMessage(senderID flow.Identifier, message *message.Message) error {
	// checks the cache for deduplication and adds the message if not already present
	if n.rcache.add(message.EventID, network.Channel(message.ChannelID)) {
		log := n.logger.With().
			Hex("sender_id", senderID[:]).
			Hex("event_id", message.EventID).
			Logger()

		// drops duplicate message
		log.Debug().
			Str("channel", message.ChannelID).
			Msg("dropping message due to duplication")

		n.metrics.NetworkDuplicateMessagesDropped(message.ChannelID, message.Type)

		return nil
	}

	// Convert message payload to a known message type
	decodedMessage, err := n.codec.Decode(message.Payload)
	if err != nil {
		return fmt.Errorf("could not decode event: %w", err)
	}

	// create queue message
	qm := queue.QMessage{
		Payload:  decodedMessage,
		Size:     message.Size(),
		Target:   network.Channel(message.ChannelID),
		SenderID: senderID,
	}

	// insert the message in the queue
	err = n.queue.Insert(qm)
	if err != nil {
		return fmt.Errorf("failed to insert message in queue: %w", err)
	}

	return nil
}

// genNetworkMessage uses the codec to encode an event into a NetworkMessage
func (n *Network) genNetworkMessage(channel network.Channel, event interface{}, targetIDs ...flow.Identifier) (*message.Message, error) {
	// encode the payload using the configured codec
	payload, err := n.codec.Encode(event)
	if err != nil {
		return nil, fmt.Errorf("could not encode event: %w", err)
	}

	// use a hash with an engine-specific salt to get the payload hash
	h := hash.NewSHA3_384()
	_, err = h.Write([]byte("libp2ppacking" + channel))
	if err != nil {
		return nil, fmt.Errorf("could not hash channel as salt: %w", err)
	}

	_, err = h.Write(payload)
	if err != nil {
		return nil, fmt.Errorf("could not hash event: %w", err)
	}

	payloadHash := h.SumHash()

	var emTargets [][]byte
	for _, targetID := range targetIDs {
		tempID := targetID // avoid capturing loop variable
		emTargets = append(emTargets, tempID[:])
	}

	// get origin ID
	selfID := n.me.NodeID()
	originID := selfID[:]

	// get message type from event type and remove the asterisk prefix if present
	msgType := strings.TrimLeft(fmt.Sprintf("%T", event), "*")

	// cast event to a libp2p.Message
	msg := &message.Message{
		ChannelID: channel.String(),
		EventID:   payloadHash,
		OriginID:  originID,
		TargetIDs: emTargets,
		Payload:   payload,
		Type:      msgType,
	}

	return msg, nil
}

// unicast sends the message in a reliable way to the given recipient.
// It uses 1-1 direct messaging over the underlying network to deliver the message.
// It returns an error if unicasting fails.
func (n *Network) unicast(channel network.Channel, message interface{}, targetID flow.Identifier) error {
	if targetID == n.me.NodeID() {
		n.logger.Debug().Msg("network skips self unicasting")
		return nil
	}

	// generates network message (encoding) based on list of recipients
	msg, err := n.genNetworkMessage(channel, message, targetID)
	if err != nil {
		return fmt.Errorf("unicast could not generate network message: %w", err)
	}

	err = n.mw.SendDirect(msg, targetID)
	if err != nil {
		return fmt.Errorf("failed to send message to %x: %w", targetID, err)
	}

	return nil
}

// publish sends the message in an unreliable way to the given recipients.
// In this context, unreliable means that the message is published over a libp2p pub-sub
// channel and can be read by any node subscribed to that channel.
// The selector could be used to optimize or restrict delivery.
func (n *Network) publish(channel network.Channel, message interface{}, targetIDs ...flow.Identifier) error {

	err := n.sendOnChannel(channel, message, targetIDs, n.removeSelfFilter)

	if err != nil {
		return fmt.Errorf("failed to publish on channel %s: %w", channel, err)
	}

	return nil
}

// multicast unreliably sends the specified event over the channel to randomly selected 'num' number of recipients
// selected from the specified targetIDs.
func (n *Network) multicast(channel network.Channel, message interface{}, num uint, targetIDs ...flow.Identifier) error {

	filters := []identifierFilter{n.removeSelfFilter, sampleFilter(num)}

	err := n.sendOnChannel(channel, message, targetIDs, filters...)

	// publishes the message to the selected targets
	if err != nil {
		return fmt.Errorf("failed to multicast on channel %s: %w", channel, err)
	}

	return nil
}

// removeSelfFilter removes the flow.Identifier of this node if present, from the list of nodes
func (n *Network) removeSelfFilter(ids ...flow.Identifier) ([]flow.Identifier, error) {
	targetIDMinusSelf := make([]flow.Identifier, 0, len(ids))
	for _, t := range ids {
		if t != n.me.NodeID() {
			targetIDMinusSelf = append(targetIDMinusSelf, t)
		}
	}
	return targetIDMinusSelf, nil
}

// sampleFilter returns an identifier filter which returns a random sample from ids.
func sampleFilter(size uint) identifierFilter {
	return func(ids ...flow.Identifier) ([]flow.Identifier, error) {
		return flow.Sample(size, ids...), nil
	}
}

// sendOnChannel sends the message on channel to targets after applying the all the filters to targets.
func (n *Network) sendOnChannel(channel network.Channel, message interface{}, targetIDs []flow.Identifier, filters ...identifierFilter) error {

	var err error
	// filter the targetIDs
	for _, f := range filters {
		targetIDs, err = f(targetIDs...)
		// if filter failed
		if err != nil {
			return err
		}
		// if the filtration resulted in an empty list, throw an error
		if len(targetIDs) == 0 {
			return network.EmptyTargetList
		}
	}

	// generate network message (encoding) based on list of recipients
	msg, err := n.genNetworkMessage(channel, message, targetIDs...)
	if err != nil {
		return fmt.Errorf("failed to generate network message for channel %s: %w", channel, err)
	}

	// publish the message through the channel, however, the message
	// is only restricted to targetIDs (if they subscribed to channel).
	err = n.mw.Publish(msg, channel)
	if err != nil {
		return fmt.Errorf("failed to send message on channel %s: %w", channel, err)
	}

	return nil
}

// queueSubmitFunc submits the message to the engine synchronously. It is the callback for the queue worker
// when it gets a message from the queue
func (n *Network) queueSubmitFunc(message interface{}) {
	qm := message.(queue.QMessage)
	eng, err := n.subMngr.GetEngine(qm.Target)
	if err != nil {
		n.logger.Error().
			Err(err).
			Str("channel_id", qm.Target.String()).
			Str("sender_id", qm.SenderID.String()).
			Msg("failed to submit message")
		return
	}

	// submits the message to the engine synchronously and
	// tracks its processing time.
	startTimestamp := time.Now()

	err = eng.Process(qm.Target, qm.SenderID, qm.Payload)
	if err != nil {
		n.logger.Error().
			Err(err).
			Str("channel_id", qm.Target.String()).
			Str("sender_id", qm.SenderID.String()).
			Msg("failed to process message")
	}

	n.metrics.InboundProcessDuration(qm.Target.String(), time.Since(startTimestamp))
}<|MERGE_RESOLUTION|>--- conflicted
+++ resolved
@@ -5,7 +5,6 @@
 	"fmt"
 	"strings"
 	"sync"
-	"sync/atomic"
 	"time"
 
 	"github.com/rs/zerolog"
@@ -32,24 +31,6 @@
 // the protocols for handshakes, authentication, gossiping and heartbeats.
 type Network struct {
 	sync.RWMutex
-<<<<<<< HEAD
-	logger  zerolog.Logger
-	codec   network.Codec
-	ids     flow.IdentityList
-	me      module.Local
-	mw      network.Middleware
-	top     network.Topology // used to determine fanout connections
-	metrics module.NetworkMetrics
-	rcache  *RcvCache // used to deduplicate incoming messages
-	queue   network.MessageQueue
-	ctx     context.Context
-	cancel  context.CancelFunc
-	subMngr network.SubscriptionManager // used to keep track of subscribed channels
-	ready   chan struct{}
-	done    chan struct{}
-	started uint32
-	stopped uint32
-=======
 	logger            zerolog.Logger
 	codec             network.Codec
 	ids               flow.IdentityList
@@ -67,7 +48,6 @@
 	done              chan struct{}
 	startupCommenced  bool
 	shutdownCommenced bool
->>>>>>> 7c871d41
 	ReadyDoneAwareNetwork
 }
 
@@ -93,20 +73,6 @@
 	}
 
 	o := &Network{
-<<<<<<< HEAD
-		logger:  log,
-		codec:   codec,
-		me:      me,
-		mw:      mw,
-		rcache:  rcache,
-		top:     top,
-		metrics: metrics,
-		subMngr: sm,
-		ready:   make(chan struct{}),
-		done:    make(chan struct{}),
-		started: 0,
-		stopped: 0,
-=======
 		logger:            log,
 		codec:             codec,
 		me:                me,
@@ -120,7 +86,6 @@
 		stateTransition:   sync.Mutex{},
 		startupCommenced:  false,
 		shutdownCommenced: false,
->>>>>>> 7c871d41
 	}
 	o.ctx, o.cancel = context.WithCancel(context.Background())
 	o.ids = ids
@@ -137,8 +102,6 @@
 
 // Ready returns a channel that will close when the network stack is ready.
 func (n *Network) Ready() <-chan struct{} {
-<<<<<<< HEAD
-=======
 	n.stateTransition.Lock()
 	if n.shutdownCommenced || n.startupCommenced {
 		n.stateTransition.Unlock()
@@ -147,36 +110,19 @@
 	n.startupCommenced = true
 	n.stateTransition.Unlock()
 
->>>>>>> 7c871d41
 	go func() {
-		if atomic.CompareAndSwapUint32(&n.started, 0, 1) {
-			err := n.mw.Start(n)
-			if err != nil {
-				n.logger.Fatal().Err(err).Msg("failed to start middleware")
-			}
-			close(n.ready)
+		err := n.mw.Start(n)
+		if err != nil {
+			n.logger.Fatal().Err(err).Msg("failed to start middleware")
 		}
-<<<<<<< HEAD
-	}()
-=======
 		close(n.ready)
 	}()
 
->>>>>>> 7c871d41
 	return n.ready
 }
 
 // Done returns a channel that will close when shutdown is complete.
 func (n *Network) Done() <-chan struct{} {
-<<<<<<< HEAD
-	go func() {
-		if atomic.CompareAndSwapUint32(&n.stopped, 0, 1) {
-			n.cancel()
-			n.mw.Stop()
-			close(n.done)
-		}
-	}()
-=======
 	n.stateTransition.Lock()
 	if n.shutdownCommenced {
 		n.stateTransition.Unlock()
@@ -194,7 +140,6 @@
 		close(n.done)
 	}()
 
->>>>>>> 7c871d41
 	return n.done
 }
 
