--- conflicted
+++ resolved
@@ -79,20 +79,13 @@
 }
 
 const (
-<<<<<<< HEAD
-	AppSpecificScoreRegistryKey              = "app-specific-score"
-	SpamRecordCacheKey                       = "spam-record-cache"
 	DecayIntervalKey                         = "decay-interval"
 	ScoringRegistryStartupSilenceDurationKey = "scoring-registry-startup-silence-duration"
-=======
-	DecayIntervalKey = "decay-interval"
->>>>>>> f0400312
 )
 
 // ScoringParameters are the parameters for the score option.
 // Parameters are "numerical values" that are used to compute or build components that compute the score of a peer in GossipSub system.
 type ScoringParameters struct {
-<<<<<<< HEAD
 	// ScoringRegistryStartupSilenceDuration defines the duration of time, after the node startup,
 	// during which the scoring registry remains inactive before penalizing nodes.
 	// Throughout this startup silence period, the application-specific penalty
@@ -101,59 +94,9 @@
 	//
 	// This configuration allows nodes to stabilize and initialize before
 	// applying penalties or responding processing invalid control message notifications.
-	ScoringRegistryStartupSilenceDuration time.Duration              `validate:"gt=10m" mapstructure:"scoring-registry-startup-silence-duration"`
-	AppSpecificScore                      AppSpecificScoreParameters `validate:"required" mapstructure:"app-specific-score"`
-	SpamRecordCache                       SpamRecordCacheParameters  `validate:"required" mapstructure:"spam-record-cache"`
-	// DecayInterval is the interval at which the counters associated with a peer behavior in GossipSub system are decayed.
-	DecayInterval time.Duration `validate:"gt=0s" mapstructure:"decay-interval"`
-}
-
-const (
-	ScoreUpdateWorkerNumKey        = "score-update-worker-num"
-	ScoreUpdateRequestQueueSizeKey = "score-update-request-queue-size"
-	ScoreTTLKey                    = "score-ttl"
-)
-
-// AppSpecificScoreParameters is the parameters for the GossipSubAppSpecificScoreRegistry.
-// Parameters are "numerical values" that are used to compute or build components that compute or maintain the application specific score of peers.
-type AppSpecificScoreParameters struct {
-	// ScoreUpdateWorkerNum is the number of workers in the worker pool for handling the application specific score update of peers in a non-blocking way.
-	ScoreUpdateWorkerNum int `validate:"gt=0" mapstructure:"score-update-worker-num"`
-
-	// ScoreUpdateRequestQueueSize is the size of the worker pool for handling the application specific score update of peers in a non-blocking way.
-	ScoreUpdateRequestQueueSize uint32 `validate:"gt=0" mapstructure:"score-update-request-queue-size"`
-
-	// ScoreTTL is the time to live of the application specific score of a peer; the registry keeps a cached copy of the
-	// application specific score of a peer for this duration. When the duration expires, the application specific score
-	// of the peer is updated asynchronously. As long as the update is in progress, the cached copy of the application
-	// specific score of the peer is used even if it is expired.
-	ScoreTTL time.Duration `validate:"required" mapstructure:"score-ttl"`
-}
-
-const (
-	PenaltyDecaySlowdownThresholdKey = "penalty-decay-slowdown-threshold"
-	DecayRateReductionFactorKey      = "penalty-decay-rate-reduction-factor"
-	PenaltyDecayEvaluationPeriodKey  = "penalty-decay-evaluation-period"
-)
-
-type SpamRecordCacheParameters struct {
-	// CacheSize is size of the cache used to store the spam records of peers.
-	// The spam records are used to penalize peers that send invalid messages.
-	CacheSize uint32 `validate:"gt=0" mapstructure:"cache-size"`
-
-	// PenaltyDecaySlowdownThreshold defines the penalty level which the decay rate is reduced by `DecayRateReductionFactor` every time the penalty of a node falls below the threshold, thereby slowing down the decay process.
-	// This mechanism ensures that malicious nodes experience longer decay periods, while honest nodes benefit from quicker decay.
-	PenaltyDecaySlowdownThreshold float64 `validate:"lt=0" mapstructure:"penalty-decay-slowdown-threshold"`
-
-	// DecayRateReductionFactor defines the value by which the decay rate is decreased every time the penalty is below the PenaltyDecaySlowdownThreshold. A reduced decay rate extends the time it takes for penalties to diminish.
-	DecayRateReductionFactor float64 `validate:"gt=0,lt=1" mapstructure:"penalty-decay-rate-reduction-factor"`
-
-	// PenaltyDecayEvaluationPeriod defines the interval at which the decay for a spam record is okay to be adjusted.
-	PenaltyDecayEvaluationPeriod time.Duration `validate:"gt=0" mapstructure:"penalty-decay-evaluation-period"`
-=======
-	PeerScoring               PeerScoringParameters     `validate:"required" mapstructure:"peer-scoring"`
-	ScoringRegistryParameters ScoringRegistryParameters `validate:"required" mapstructure:"scoring-registry"`
->>>>>>> f0400312
+	ScoringRegistryStartupSilenceDuration time.Duration             `validate:"gt=10m" mapstructure:"scoring-registry-startup-silence-duration"`
+	PeerScoring                           PeerScoringParameters     `validate:"required" mapstructure:"peer-scoring"`
+	ScoringRegistryParameters             ScoringRegistryParameters `validate:"required" mapstructure:"scoring-registry"`
 }
 
 // SubscriptionProviderParameters keys.
