package p2pbuilder

import (
	"context"
	"errors"
	"fmt"
	"net"
	"time"

	"github.com/libp2p/go-libp2p"
	pubsub "github.com/libp2p/go-libp2p-pubsub"
	"github.com/libp2p/go-libp2p/config"
	"github.com/libp2p/go-libp2p/core/connmgr"
	"github.com/libp2p/go-libp2p/core/host"
	"github.com/libp2p/go-libp2p/core/network"
	"github.com/libp2p/go-libp2p/core/routing"
	"github.com/libp2p/go-libp2p/core/transport"
	rcmgr "github.com/libp2p/go-libp2p/p2p/host/resource-manager"
	"github.com/libp2p/go-libp2p/p2p/transport/tcp"
	"github.com/multiformats/go-multiaddr"
	madns "github.com/multiformats/go-multiaddr-dns"
	"github.com/rs/zerolog"

	fcrypto "github.com/onflow/flow-go/crypto"
	"github.com/onflow/flow-go/model/flow"
	"github.com/onflow/flow-go/module"
	"github.com/onflow/flow-go/module/component"
	"github.com/onflow/flow-go/module/irrecoverable"
	"github.com/onflow/flow-go/module/metrics"
	flownet "github.com/onflow/flow-go/network"
	"github.com/onflow/flow-go/network/netconf"
	"github.com/onflow/flow-go/network/p2p"
	"github.com/onflow/flow-go/network/p2p/connection"
	"github.com/onflow/flow-go/network/p2p/dht"
	"github.com/onflow/flow-go/network/p2p/keyutils"
	p2pconfig "github.com/onflow/flow-go/network/p2p/p2pbuilder/config"
	gossipsubbuilder "github.com/onflow/flow-go/network/p2p/p2pbuilder/gossipsub"
	"github.com/onflow/flow-go/network/p2p/p2pconf"
	"github.com/onflow/flow-go/network/p2p/p2pnode"
	"github.com/onflow/flow-go/network/p2p/subscription"
	"github.com/onflow/flow-go/network/p2p/tracer"
	"github.com/onflow/flow-go/network/p2p/unicast"
	unicastcache "github.com/onflow/flow-go/network/p2p/unicast/cache"
	"github.com/onflow/flow-go/network/p2p/unicast/protocols"
	"github.com/onflow/flow-go/network/p2p/unicast/stream"
	"github.com/onflow/flow-go/network/p2p/utils"
)

type DhtSystemActivation bool

const (
	DhtSystemEnabled  DhtSystemActivation = true
	DhtSystemDisabled DhtSystemActivation = false
)

type LibP2PNodeBuilder struct {
	gossipSubBuilder p2p.GossipSubBuilder
	sporkId          flow.Identifier
	address          string
	networkKey       fcrypto.PrivateKey
	logger           zerolog.Logger
	metricsConfig    *p2pconfig.MetricsConfig
	basicResolver    madns.BasicResolver

	resourceManager      network.ResourceManager
	resourceManagerCfg   *p2pconf.ResourceManagerConfig
	connManager          connmgr.ConnManager
	connGater            p2p.ConnectionGater
	routingFactory       func(context.Context, host.Host) (routing.Routing, error)
	peerManagerConfig    *p2pconfig.PeerManagerConfig
	createNode           p2p.CreateNodeFunc
	gossipSubTracer      p2p.PubSubTracer
	disallowListCacheCfg *p2p.DisallowListCacheConfig
	unicastConfig        *p2pconfig.UnicastConfig
	networkingType       flownet.NetworkingType // whether the node is running in private (staked) or public (unstaked) network
}

func NewNodeBuilder(
	logger zerolog.Logger,
	metricsConfig *p2pconfig.MetricsConfig,
	networkingType flownet.NetworkingType,
	address string,
	networkKey fcrypto.PrivateKey,
	sporkId flow.Identifier,
	idProvider module.IdentityProvider,
	rCfg *p2pconf.ResourceManagerConfig,
	rpcInspectorCfg *p2pconf.GossipSubRPCInspectorsConfig,
	peerManagerConfig *p2pconfig.PeerManagerConfig,
	disallowListCacheCfg *p2p.DisallowListCacheConfig,
	rpcTracker p2p.RpcControlTracking,
	unicastConfig *p2pconfig.UnicastConfig,
) *LibP2PNodeBuilder {
	return &LibP2PNodeBuilder{
		logger:               logger,
		sporkId:              sporkId,
		address:              address,
		networkKey:           networkKey,
		createNode:           DefaultCreateNodeFunc,
		metricsConfig:        metricsConfig,
		resourceManagerCfg:   rCfg,
		disallowListCacheCfg: disallowListCacheCfg,
		networkingType:       networkingType,
		gossipSubBuilder: gossipsubbuilder.NewGossipSubBuilder(logger,
			metricsConfig,
			networkingType,
			sporkId,
			idProvider,
			rpcInspectorCfg,
			rpcTracker),
		peerManagerConfig: peerManagerConfig,
		unicastConfig:     unicastConfig,
	}
}

var _ p2p.NodeBuilder = &LibP2PNodeBuilder{}

// SetBasicResolver sets the DNS resolver for the node.
func (builder *LibP2PNodeBuilder) SetBasicResolver(br madns.BasicResolver) p2p.NodeBuilder {
	builder.basicResolver = br
	return builder
}

// SetSubscriptionFilter sets the pubsub subscription filter for the node.
func (builder *LibP2PNodeBuilder) SetSubscriptionFilter(filter pubsub.SubscriptionFilter) p2p.NodeBuilder {
	builder.gossipSubBuilder.SetSubscriptionFilter(filter)
	return builder
}

// SetResourceManager sets the resource manager for the node.
func (builder *LibP2PNodeBuilder) SetResourceManager(manager network.ResourceManager) p2p.NodeBuilder {
	builder.resourceManager = manager
	return builder
}

// SetConnectionManager sets the connection manager for the node.
func (builder *LibP2PNodeBuilder) SetConnectionManager(manager connmgr.ConnManager) p2p.NodeBuilder {
	builder.connManager = manager
	return builder
}

// SetConnectionGater sets the connection gater for the node.
func (builder *LibP2PNodeBuilder) SetConnectionGater(gater p2p.ConnectionGater) p2p.NodeBuilder {
	builder.connGater = gater
	return builder
}

// SetRoutingSystem sets the routing system factory function.
func (builder *LibP2PNodeBuilder) SetRoutingSystem(f func(context.Context, host.Host) (routing.Routing, error)) p2p.NodeBuilder {
	builder.routingFactory = f
	return builder
}

func (builder *LibP2PNodeBuilder) SetGossipSubFactory(gf p2p.GossipSubFactoryFunc, cf p2p.GossipSubAdapterConfigFunc) p2p.NodeBuilder {
	builder.gossipSubBuilder.SetGossipSubFactory(gf)
	builder.gossipSubBuilder.SetGossipSubConfigFunc(cf)
	return builder
}

// EnableGossipSubScoringWithOverride enables peer scoring for the GossipSub pubsub system with the given override.
// Any existing peer scoring config attribute that is set in the override will override the default peer scoring config.
// Anything that is left to nil or zero value in the override will be ignored and the default value will be used.
// Note: it is not recommended to override the default peer scoring config in production unless you know what you are doing.
// Production Tip: use PeerScoringConfigNoOverride as the argument to this function to enable peer scoring without any override.
// Args:
// - PeerScoringConfigOverride: override for the peer scoring config- Recommended to use PeerScoringConfigNoOverride for production.
// Returns:
// none
func (builder *LibP2PNodeBuilder) EnableGossipSubScoringWithOverride(config *p2p.PeerScoringConfigOverride) p2p.NodeBuilder {
	builder.gossipSubBuilder.EnableGossipSubScoringWithOverride(config)
	return builder
}

func (builder *LibP2PNodeBuilder) SetGossipSubTracer(tracer p2p.PubSubTracer) p2p.NodeBuilder {
	builder.gossipSubBuilder.SetGossipSubTracer(tracer)
	builder.gossipSubTracer = tracer
	return builder
}

func (builder *LibP2PNodeBuilder) SetCreateNode(f p2p.CreateNodeFunc) p2p.NodeBuilder {
	builder.createNode = f
	return builder
}

func (builder *LibP2PNodeBuilder) SetGossipSubScoreTracerInterval(interval time.Duration) p2p.NodeBuilder {
	builder.gossipSubBuilder.SetGossipSubScoreTracerInterval(interval)
	return builder
}

func (builder *LibP2PNodeBuilder) OverrideDefaultRpcInspectorSuiteFactory(factory p2p.GossipSubRpcInspectorSuiteFactoryFunc) p2p.NodeBuilder {
	builder.gossipSubBuilder.OverrideDefaultRpcInspectorSuiteFactory(factory)
	return builder
}

// Build creates a new libp2p node using the configured options.
func (builder *LibP2PNodeBuilder) Build() (p2p.LibP2PNode, error) {
	var opts []libp2p.Option

	if builder.basicResolver != nil {
		resolver, err := madns.NewResolver(madns.WithDefaultResolver(builder.basicResolver))

		if err != nil {
			return nil, fmt.Errorf("could not create resolver: %w", err)
		}

		opts = append(opts, libp2p.MultiaddrResolver(resolver))
	}

	if builder.resourceManager != nil {
		opts = append(opts, libp2p.ResourceManager(builder.resourceManager))
		builder.logger.Warn().
			Msg("libp2p resource manager is overridden by the node builder, metrics may not be available")
	} else {
		// setting up default resource manager, by hooking in the resource manager metrics reporter.
		limits := rcmgr.DefaultLimits
		libp2p.SetDefaultServiceLimits(&limits)

		mem, err := allowedMemory(builder.resourceManagerCfg.MemoryLimitRatio)
		if err != nil {
			return nil, fmt.Errorf("could not get allowed memory: %w", err)
		}
		fd, err := allowedFileDescriptors(builder.resourceManagerCfg.FileDescriptorsRatio)
		if err != nil {
			return nil, fmt.Errorf("could not get allowed file descriptors: %w", err)
		}

		// scales the default limits by the allowed memory and file descriptors and applies the inbound connection and stream limits.
		appliedLimits := ApplyInboundConnectionLimits(builder.logger, limits.Scale(mem, fd), builder.resourceManagerCfg.PeerBaseLimitConnsInbound)
		appliedLimits = ApplyInboundStreamLimits(builder.logger, appliedLimits, builder.resourceManagerCfg.InboundStream)
		mgr, err := rcmgr.NewResourceManager(rcmgr.NewFixedLimiter(appliedLimits), rcmgr.WithMetrics(builder.metricsConfig.Metrics))
		if err != nil {
			return nil, fmt.Errorf("could not create libp2p resource manager: %w", err)
		}
		builder.logger.Info().
			Str("key", keyResourceManagerLimit).
			Int64("allowed_memory", mem).
			Int("allowed_file_descriptors", fd).
			Msg("allowed memory and file descriptors are fetched from the system")
		newLimitConfigLogger(builder.logger).LogResourceManagerLimits(appliedLimits)

		opts = append(opts, libp2p.ResourceManager(mgr))
		builder.logger.Info().Msg("libp2p resource manager is set to default with metrics")
	}

	if builder.connManager != nil {
		opts = append(opts, libp2p.ConnectionManager(builder.connManager))
	}

	if builder.connGater != nil {
		opts = append(opts, libp2p.ConnectionGater(builder.connGater))
	}

	h, err := DefaultLibP2PHost(builder.address, builder.networkKey, opts...)
	if err != nil {
		return nil, err
	}
	builder.gossipSubBuilder.SetHost(h)

	pCache, err := p2pnode.NewProtocolPeerCache(builder.logger, h)
	if err != nil {
		return nil, err
	}

	var peerManager p2p.PeerManager
	if builder.peerManagerConfig.UpdateInterval > 0 {
		connector, err := builder.peerManagerConfig.ConnectorFactory(h)
		if err != nil {
			return nil, fmt.Errorf("failed to create libp2p connector: %w", err)
		}
		peerUpdater, err := connection.NewPeerUpdater(
			&connection.PeerUpdaterConfig{
				PruneConnections: builder.peerManagerConfig.ConnectionPruning,
				Logger:           builder.logger,
				Host:             connection.NewConnectorHost(h),
				Connector:        connector,
			})
		if err != nil {
			return nil, fmt.Errorf("failed to create libp2p connector: %w", err)
		}

		peerManager = connection.NewPeerManager(builder.logger, builder.peerManagerConfig.UpdateInterval, peerUpdater)

		if builder.unicastConfig.RateLimiterDistributor != nil {
			builder.unicastConfig.RateLimiterDistributor.AddConsumer(peerManager)
		}
	}

	node := builder.createNode(builder.logger, h, pCache, peerManager, builder.disallowListCacheCfg)

	if builder.connGater != nil {
		builder.connGater.SetDisallowListOracle(node)
	}

	unicastManager, err := unicast.NewUnicastManager(&unicast.ManagerConfig{
		Logger:                             builder.logger,
		StreamFactory:                      stream.NewLibP2PStreamFactory(h),
		SporkId:                            builder.sporkId,
		ConnStatus:                         node,
		CreateStreamBackoffDelay:           builder.unicastConfig.CreateStreamBackoffDelay,
		DialBackoffDelay:                   builder.unicastConfig.DialBackoffDelay,
		DialInProgressBackoffDelay:         builder.unicastConfig.DialInProgressBackoffDelay,
		Metrics:                            builder.metricsConfig.Metrics,
		StreamZeroRetryResetThreshold:      builder.unicastConfig.StreamZeroRetryResetThreshold,
		DialZeroRetryResetThreshold:        builder.unicastConfig.DialZeroRetryResetThreshold,
		MaxStreamCreationRetryAttemptTimes: builder.unicastConfig.MaxStreamCreationRetryAttemptTimes,
		MaxDialRetryAttemptTimes:           builder.unicastConfig.MaxDialRetryAttemptTimes,
		DialConfigCacheFactory: func(configFactory func() unicast.DialConfig) unicast.DialConfigCache {
			return unicastcache.NewDialConfigCache(builder.unicastConfig.DialConfigCacheSize,
				builder.logger,
				metrics.DialConfigCacheMetricFactory(builder.metricsConfig.HeroCacheFactory, builder.networkingType),
				configFactory)
		},
	})
	if err != nil {
		return nil, fmt.Errorf("could not create unicast manager: %w", err)
	}
	node.SetUnicastManager(unicastManager)

	cm := component.NewComponentManagerBuilder().
<<<<<<< HEAD
		AddWorker(func(ctx irrecoverable.SignalerContext, ready component.ReadyFunc) {
			// routing system is created here, because it needs to be created during the node startup.
			routingSystem, err := builder.buildRouting(ctx, h)
			if err != nil {
				ctx.Throw(fmt.Errorf("could not create routing system: %w", err))
			}
			node.SetRouting(routingSystem)
			builder.gossipSubBuilder.SetRoutingSystem(routingSystem)
			// gossipsub is created here, because it needs to be created during the node startup.
			gossipSub, err := builder.gossipSubBuilder.Build(ctx)
			if err != nil {
				ctx.Throw(fmt.Errorf("could not create gossipsub: %w", err))
			}
			node.SetPubSub(gossipSub)
			gossipSub.Start(ctx)
			ready()

			<-gossipSub.Done()
		}).
		AddWorker(func(ctx irrecoverable.SignalerContext, ready component.ReadyFunc) {
			// encapsulates shutdown logic for the libp2p node.
			ready()
			<-ctx.Done()
			// we wait till the context is done, and then we stop the libp2p node.

			err = node.Stop()
			if err != nil {
				// ignore context cancellation errors
				if !errors.Is(err, context.Canceled) && !errors.Is(err, context.DeadlineExceeded) {
					ctx.Throw(fmt.Errorf("could not stop libp2p node: %w", err))
=======
		AddWorker(
			func(ctx irrecoverable.SignalerContext, ready component.ReadyFunc) {
				if builder.routingFactory != nil {
					routingSystem, err := builder.routingFactory(ctx, h)
					if err != nil {
						ctx.Throw(fmt.Errorf("could not create routing system: %w", err))
					}
					if err := node.SetRouting(routingSystem); err != nil {
						ctx.Throw(fmt.Errorf("could not set routing system: %w", err))
					}
					builder.gossipSubBuilder.SetRoutingSystem(routingSystem)
					builder.logger.Debug().Msg("routing system created")
>>>>>>> b7efb973
				}
				// gossipsub is created here, because it needs to be created during the node startup.
				gossipSub, err := builder.gossipSubBuilder.Build(ctx)
				if err != nil {
					ctx.Throw(fmt.Errorf("could not create gossipsub: %w", err))
				}
				node.SetPubSub(gossipSub)
				gossipSub.Start(ctx)
				ready()

				<-gossipSub.Done()
			}).
		AddWorker(
			func(ctx irrecoverable.SignalerContext, ready component.ReadyFunc) {
				// encapsulates shutdown logic for the libp2p node.
				ready()
				<-ctx.Done()
				// we wait till the context is done, and then we stop the libp2p node.

				err = node.Stop()
				if err != nil {
					// ignore context cancellation errors
					if !errors.Is(err, context.Canceled) && !errors.Is(err, context.DeadlineExceeded) {
						ctx.Throw(fmt.Errorf("could not stop libp2p node: %w", err))
					}
				}
			})

	node.SetComponentManager(cm.Build())

	return node, nil
}

// DefaultLibP2PHost returns a libp2p host initialized to listen on the given address and using the given private key and
// customized with options
func DefaultLibP2PHost(address string, key fcrypto.PrivateKey, options ...config.Option) (host.Host, error) {
	defaultOptions, err := defaultLibP2POptions(address, key)
	if err != nil {
		return nil, err
	}

	allOptions := append(defaultOptions, options...)

	// create the libp2p host
	libP2PHost, err := libp2p.New(allOptions...)
	if err != nil {
		return nil, fmt.Errorf("could not create libp2p host: %w", err)
	}

	return libP2PHost, nil
}

// defaultLibP2POptions creates and returns the standard LibP2P host options that are used for the Flow Libp2p network
func defaultLibP2POptions(address string, key fcrypto.PrivateKey) ([]config.Option, error) {

	libp2pKey, err := keyutils.LibP2PPrivKeyFromFlow(key)
	if err != nil {
		return nil, fmt.Errorf("could not generate libp2p key: %w", err)
	}

	ip, port, err := net.SplitHostPort(address)
	if err != nil {
		return nil, fmt.Errorf("could not split node address %s:%w", address, err)
	}

	sourceMultiAddr, err := multiaddr.NewMultiaddr(utils.MultiAddressStr(ip, port))
	if err != nil {
		return nil, fmt.Errorf("failed to translate Flow address to Libp2p multiaddress: %w", err)
	}

	// create a transport which disables port reuse and web socket.
	// Port reuse enables listening and dialing from the same TCP port (https://github.com/libp2p/go-reuseport)
	// While this sounds great, it intermittently causes a 'broken pipe' error
	// as the 1-k discovery process and the 1-1 messaging both sometimes attempt to open connection to the same target
	// As of now there is no requirement of client sockets to be a well-known port, so disabling port reuse all together.
	t := libp2p.Transport(
		func(u transport.Upgrader) (*tcp.TcpTransport, error) {
			return tcp.NewTCPTransport(u, nil, tcp.DisableReuseport())
		})

	// gather all the options for the libp2p node
	options := []config.Option{
		libp2p.ListenAddrs(sourceMultiAddr), // set the listen address
		libp2p.Identity(libp2pKey),          // pass in the networking key
		t,                                   // set the transport
	}

	return options, nil
}

// DefaultCreateNodeFunc returns new libP2P node.
func DefaultCreateNodeFunc(
	logger zerolog.Logger,
	host host.Host,
	pCache p2p.ProtocolPeerCache,
	peerManager p2p.PeerManager,
	disallowListCacheCfg *p2p.DisallowListCacheConfig,
) p2p.LibP2PNode {
	return p2pnode.NewNode(logger, host, pCache, peerManager, disallowListCacheCfg)
}

// DefaultNodeBuilder returns a node builder.
func DefaultNodeBuilder(
	logger zerolog.Logger,
	address string,
	networkingType flownet.NetworkingType,
	flowKey fcrypto.PrivateKey,
	sporkId flow.Identifier,
	idProvider module.IdentityProvider,
	metricsCfg *p2pconfig.MetricsConfig,
	resolver madns.BasicResolver,
	role string,
	connGaterCfg *p2pconfig.ConnectionGaterConfig,
	peerManagerCfg *p2pconfig.PeerManagerConfig,
	gossipCfg *p2pconf.GossipSubConfig,
	rpcInspectorCfg *p2pconf.GossipSubRPCInspectorsConfig,
	rCfg *p2pconf.ResourceManagerConfig,
	uniCfg *p2pconfig.UnicastConfig,
	connMgrConfig *netconf.ConnectionManagerConfig,
	disallowListCacheCfg *p2p.DisallowListCacheConfig,
	dhtSystemActivation DhtSystemActivation,
) (p2p.NodeBuilder, error) {

	connManager, err := connection.NewConnManager(logger, metricsCfg.Metrics, connMgrConfig)
	if err != nil {
		return nil, fmt.Errorf("could not create connection manager: %w", err)
	}

	// set the default connection gater peer filters for both InterceptPeerDial and InterceptSecured callbacks
	peerFilter := notEjectedPeerFilter(idProvider)
	peerFilters := []p2p.PeerFilter{peerFilter}

	connGater := connection.NewConnGater(
		logger,
		idProvider,
		connection.WithOnInterceptPeerDialFilters(append(peerFilters, connGaterCfg.InterceptPeerDialFilters...)),
		connection.WithOnInterceptSecuredFilters(append(peerFilters, connGaterCfg.InterceptSecuredFilters...)))

	meshTracerCfg := &tracer.GossipSubMeshTracerConfig{
		Logger:                             logger,
		Metrics:                            metricsCfg.Metrics,
		IDProvider:                         idProvider,
		LoggerInterval:                     gossipCfg.LocalMeshLogInterval,
		RpcSentTrackerCacheSize:            gossipCfg.RPCSentTrackerCacheSize,
		RpcSentTrackerWorkerQueueCacheSize: gossipCfg.RPCSentTrackerQueueCacheSize,
		RpcSentTrackerNumOfWorkers:         gossipCfg.RpcSentTrackerNumOfWorkers,
		HeroCacheMetricsFactory:            metricsCfg.HeroCacheFactory,
		NetworkingType:                     flownet.PrivateNetwork,
	}
	meshTracer := tracer.NewGossipSubMeshTracer(meshTracerCfg)

	builder := NewNodeBuilder(logger,
		metricsCfg,
		networkingType,
		address,
		flowKey,
		sporkId,
		idProvider,
		rCfg,
		rpcInspectorCfg,
		peerManagerCfg,
		disallowListCacheCfg,
		meshTracer,
		uniCfg).
		SetBasicResolver(resolver).
		SetConnectionManager(connManager).
		SetConnectionGater(connGater).
		SetCreateNode(DefaultCreateNodeFunc)

	if gossipCfg.PeerScoring {
		// In production, we never override the default scoring config.
		builder.EnableGossipSubScoringWithOverride(p2p.PeerScoringConfigNoOverride)
	}

	builder.SetGossipSubTracer(meshTracer)
	builder.SetGossipSubScoreTracerInterval(gossipCfg.ScoreTracerInterval)

	if role != "ghost" {
		r, err := flow.ParseRole(role)
		if err != nil {
			return nil, fmt.Errorf("could not parse role: %w", err)
		}
		builder.SetSubscriptionFilter(subscription.NewRoleBasedFilter(r, idProvider))

		if dhtSystemActivation == DhtSystemEnabled {
			builder.SetRoutingSystem(
				func(ctx context.Context, host host.Host) (routing.Routing, error) {
					return dht.NewDHT(ctx, host, protocols.FlowDHTProtocolID(sporkId), logger, metricsCfg.Metrics, dht.AsServer())
				})
		}
	}

	return builder, nil
}<|MERGE_RESOLUTION|>--- conflicted
+++ resolved
@@ -316,38 +316,6 @@
 	node.SetUnicastManager(unicastManager)
 
 	cm := component.NewComponentManagerBuilder().
-<<<<<<< HEAD
-		AddWorker(func(ctx irrecoverable.SignalerContext, ready component.ReadyFunc) {
-			// routing system is created here, because it needs to be created during the node startup.
-			routingSystem, err := builder.buildRouting(ctx, h)
-			if err != nil {
-				ctx.Throw(fmt.Errorf("could not create routing system: %w", err))
-			}
-			node.SetRouting(routingSystem)
-			builder.gossipSubBuilder.SetRoutingSystem(routingSystem)
-			// gossipsub is created here, because it needs to be created during the node startup.
-			gossipSub, err := builder.gossipSubBuilder.Build(ctx)
-			if err != nil {
-				ctx.Throw(fmt.Errorf("could not create gossipsub: %w", err))
-			}
-			node.SetPubSub(gossipSub)
-			gossipSub.Start(ctx)
-			ready()
-
-			<-gossipSub.Done()
-		}).
-		AddWorker(func(ctx irrecoverable.SignalerContext, ready component.ReadyFunc) {
-			// encapsulates shutdown logic for the libp2p node.
-			ready()
-			<-ctx.Done()
-			// we wait till the context is done, and then we stop the libp2p node.
-
-			err = node.Stop()
-			if err != nil {
-				// ignore context cancellation errors
-				if !errors.Is(err, context.Canceled) && !errors.Is(err, context.DeadlineExceeded) {
-					ctx.Throw(fmt.Errorf("could not stop libp2p node: %w", err))
-=======
 		AddWorker(
 			func(ctx irrecoverable.SignalerContext, ready component.ReadyFunc) {
 				if builder.routingFactory != nil {
@@ -360,7 +328,6 @@
 					}
 					builder.gossipSubBuilder.SetRoutingSystem(routingSystem)
 					builder.logger.Debug().Msg("routing system created")
->>>>>>> b7efb973
 				}
 				// gossipsub is created here, because it needs to be created during the node startup.
 				gossipSub, err := builder.gossipSubBuilder.Build(ctx)
