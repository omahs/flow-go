package p2p_test

import (
	"math/rand"
	"os"
	"sync"
	"testing"
	"time"

	"github.com/ipfs/go-log"
	"github.com/libp2p/go-libp2p-core/peer"
	"github.com/rs/zerolog"
	"github.com/stretchr/testify/assert"
	"github.com/stretchr/testify/mock"
	"github.com/stretchr/testify/require"
	"github.com/stretchr/testify/suite"

	"github.com/onflow/flow-go/network/mocknetwork"
	"github.com/onflow/flow-go/network/p2p"
	"github.com/onflow/flow-go/network/p2p/keyutils"
	"github.com/onflow/flow-go/utils/unittest"
)

type PeerManagerTestSuite struct {
	suite.Suite
	log zerolog.Logger
}

func TestPeerManagerTestSuite(t *testing.T) {
	suite.Run(t, new(PeerManagerTestSuite))
}

func (suite *PeerManagerTestSuite) SetupTest() {
	suite.log = zerolog.New(os.Stderr).Level(zerolog.ErrorLevel)
	log.SetAllLoggers(log.LevelError)
}

func (suite *PeerManagerTestSuite) generatePeerIDs(n int) peer.IDSlice {
	pids := peer.IDSlice{}
	for i := 0; i < n; i++ {
		key := generateNetworkingKey(suite.T())
		pid, err := keyutils.PeerIDFromFlowPublicKey(key.PublicKey())
		require.NoError(suite.T(), err)
		pids = append(pids, pid)
	}

	return pids
}

// TestUpdatePeers tests that updatePeers calls the connector with the expected list of ids to connect and disconnect
// from. The tests are cumulative and ordered.
func (suite *PeerManagerTestSuite) TestUpdatePeers() {
	// create some test ids
	pids := suite.generatePeerIDs(10)

	// create the connector mock to check ids requested for connect and disconnect
	connector := new(mocknetwork.Connector)
	connector.On("UpdatePeers", mock.Anything, mock.AnythingOfType("peer.IDSlice")).
		Run(func(args mock.Arguments) {
			idArg := args[1].(peer.IDSlice)
			assert.ElementsMatch(suite.T(), pids, idArg)
		}).
		Return(nil)

	// create the peer manager (but don't start it)
<<<<<<< HEAD
	pm := p2p.NewPeerManager(suite.log, idProvider, connector)
=======
	pm := p2p.NewPeerManager(suite.log, p2p.DefaultPeerUpdateInterval, func() peer.IDSlice {
		return pids
	}, connector)
>>>>>>> 138e1c32

	// very first call to updatepeer
	suite.Run("updatePeers only connects to all peers the first time", func() {
		pm.ForceUpdatePeers()
		connector.AssertNumberOfCalls(suite.T(), "UpdatePeers", 1)
	})

	// a subsequent call to updatePeers should request a connector.UpdatePeers to existing ids and new ids
	suite.Run("updatePeers connects to old and new peers", func() {
		// create a new id
		newPIDs := suite.generatePeerIDs(1)
		pids = append(pids, newPIDs...)

		pm.ForceUpdatePeers()
		connector.AssertNumberOfCalls(suite.T(), "UpdatePeers", 2)
	})

	// when ids are only excluded, connector.UpdatePeers should be called
	suite.Run("updatePeers disconnects from extra peers", func() {
		// delete an id
		pids = removeRandomElement(pids)

		pm.ForceUpdatePeers()
		connector.AssertNumberOfCalls(suite.T(), "UpdatePeers", 3)
	})

	// addition and deletion of ids should result in a call to connector.UpdatePeers
	suite.Run("updatePeers connects to new peers and disconnects from extra peers", func() {
		// remove a couple of ids
		pids = removeRandomElement(pids)
		pids = removeRandomElement(pids)

		// add a couple of new ids
		newPIDs := suite.generatePeerIDs(2)
		pids = append(pids, newPIDs...)

		pm.ForceUpdatePeers()

		connector.AssertNumberOfCalls(suite.T(), "UpdatePeers", 4)
	})
}

func removeRandomElement(pids peer.IDSlice) peer.IDSlice {
	i := rand.Intn(len(pids))
	pids[i] = pids[len(pids)-1]
	return pids[:len(pids)-1]
}

// TestPeriodicPeerUpdate tests that the peer manager runs periodically
func (suite *PeerManagerTestSuite) TestPeriodicPeerUpdate() {
	// create some test ids
	pids := suite.generatePeerIDs(10)

	connector := new(mocknetwork.Connector)
	wg := &sync.WaitGroup{} // keeps track of number of calls on `ConnectPeers`
	mu := &sync.Mutex{}     // provides mutual exclusion on calls to `ConnectPeers`
	count := 0
	times := 2 // we expect it to be called twice at least
	wg.Add(times)
	connector.On("UpdatePeers", mock.Anything, mock.Anything).Run(func(args mock.Arguments) {
		mu.Lock()
		defer mu.Unlock()

		if count < times {
			count++
			wg.Done()
		}
	}).Return(nil)

	peerUpdateInterval := 10 * time.Millisecond
<<<<<<< HEAD
	pm := p2p.NewPeerManager(suite.log, idProvider, connector, p2p.WithInterval(peerUpdateInterval))
=======
	pm := p2p.NewPeerManager(suite.log, peerUpdateInterval, func() peer.IDSlice {
		return pids
	}, connector)
>>>>>>> 138e1c32

	unittest.RequireCloseBefore(suite.T(), pm.Ready(), 2*time.Second, "could not start peer manager")

	unittest.RequireReturnsBefore(suite.T(), wg.Wait, 2*peerUpdateInterval,
		"UpdatePeers is not running on UpdateIntervals")
}

// TestOnDemandPeerUpdate tests that the peer update can be requested on demand and in between the periodic runs
func (suite *PeerManagerTestSuite) TestOnDemandPeerUpdate() {
	// create some test ids
	pids := suite.generatePeerIDs(10)

	// chooses peer interval rate deliberately long to capture on demand peer update
	peerUpdateInterval := time.Hour

	// creates mock connector
	wg := &sync.WaitGroup{} // keeps track of number of calls on `ConnectPeers`
	mu := &sync.Mutex{}     // provides mutual exclusion on calls to `ConnectPeers`
	count := 0
	times := 2 // we expect it to be called twice overall
	wg.Add(1)  // this accounts for one invocation, the other invocation is subsequent
	connector := new(mocknetwork.Connector)
	// captures the first periodic update initiated after start to complete
	connector.On("UpdatePeers", mock.Anything, mock.Anything).Run(func(args mock.Arguments) {
		mu.Lock()
		defer mu.Unlock()

		if count < times {
			count++
			wg.Done()
		}
	}).Return(nil)

<<<<<<< HEAD
	pm := p2p.NewPeerManager(suite.log, idProvider, connector, p2p.WithInterval(peerUpdateInterval))
=======
	pm := p2p.NewPeerManager(suite.log, peerUpdateInterval, func() peer.IDSlice {
		return pids
	}, connector)
>>>>>>> 138e1c32
	unittest.RequireCloseBefore(suite.T(), pm.Ready(), 2*time.Second, "could not start peer manager")

	unittest.RequireReturnsBefore(suite.T(), wg.Wait, 1*time.Second,
		"UpdatePeers is not running on startup")

	// makes a request for peer update
	wg.Add(1) // expects a call to `ConnectPeers` by requesting peer update
	pm.RequestPeerUpdate()

	// assert that a call to connect to peers is made
	unittest.RequireReturnsBefore(suite.T(), wg.Wait, 1*time.Second,
		"UpdatePeers is not running on request")
}

// TestConcurrentOnDemandPeerUpdate tests that concurrent on-demand peer update request never block
func (suite *PeerManagerTestSuite) TestConcurrentOnDemandPeerUpdate() {
	// create some test ids
	pids := suite.generatePeerIDs(10)

	connector := new(mocknetwork.Connector)
	// connectPeerGate channel gates the return of the connector
	connectPeerGate := make(chan time.Time)
	defer close(connectPeerGate)

	// choose the periodic interval as a high value so that periodic runs don't interfere with this test
	peerUpdateInterval := time.Hour

	connector.On("UpdatePeers", mock.Anything, mock.Anything).Return(nil).
		WaitUntil(connectPeerGate) // blocks call for connectPeerGate channel
<<<<<<< HEAD
	pm := p2p.NewPeerManager(suite.log, idProvider, connector, p2p.WithInterval(peerUpdateInterval))
=======
	pm := p2p.NewPeerManager(suite.log, peerUpdateInterval, func() peer.IDSlice {
		return pids
	}, connector)
>>>>>>> 138e1c32

	// start the peer manager
	// this should trigger the first update and which will block on the ConnectPeers to return
	unittest.RequireCloseBefore(suite.T(), pm.Ready(), 2*time.Second, "could not start peer manager")

	// assert that the first update started
	assert.Eventually(suite.T(), func() bool {
		return connector.AssertNumberOfCalls(suite.T(), "UpdatePeers", 1)
	}, 3*time.Second, 100*time.Millisecond)

	// makes 10 concurrent request for peer update
	unittest.RequireConcurrentCallsReturnBefore(suite.T(), pm.RequestPeerUpdate, 10, time.Second,
		"concurrent peer update requests could not return on time")

	// allow the first periodic update (which should be currently blocked) to finish
	connectPeerGate <- time.Now()

	// assert that only two calls to UpdatePeers were made (one by the periodic update and one by the on-demand update)
	assert.Eventually(suite.T(), func() bool {
		return connector.AssertNumberOfCalls(suite.T(), "UpdatePeers", 2)
	}, 10*time.Second, 100*time.Millisecond)
}<|MERGE_RESOLUTION|>--- conflicted
+++ resolved
@@ -63,13 +63,9 @@
 		Return(nil)
 
 	// create the peer manager (but don't start it)
-<<<<<<< HEAD
-	pm := p2p.NewPeerManager(suite.log, idProvider, connector)
-=======
 	pm := p2p.NewPeerManager(suite.log, p2p.DefaultPeerUpdateInterval, func() peer.IDSlice {
 		return pids
 	}, connector)
->>>>>>> 138e1c32
 
 	// very first call to updatepeer
 	suite.Run("updatePeers only connects to all peers the first time", func() {
@@ -140,13 +136,9 @@
 	}).Return(nil)
 
 	peerUpdateInterval := 10 * time.Millisecond
-<<<<<<< HEAD
-	pm := p2p.NewPeerManager(suite.log, idProvider, connector, p2p.WithInterval(peerUpdateInterval))
-=======
 	pm := p2p.NewPeerManager(suite.log, peerUpdateInterval, func() peer.IDSlice {
 		return pids
 	}, connector)
->>>>>>> 138e1c32
 
 	unittest.RequireCloseBefore(suite.T(), pm.Ready(), 2*time.Second, "could not start peer manager")
 
@@ -180,13 +172,9 @@
 		}
 	}).Return(nil)
 
-<<<<<<< HEAD
-	pm := p2p.NewPeerManager(suite.log, idProvider, connector, p2p.WithInterval(peerUpdateInterval))
-=======
 	pm := p2p.NewPeerManager(suite.log, peerUpdateInterval, func() peer.IDSlice {
 		return pids
 	}, connector)
->>>>>>> 138e1c32
 	unittest.RequireCloseBefore(suite.T(), pm.Ready(), 2*time.Second, "could not start peer manager")
 
 	unittest.RequireReturnsBefore(suite.T(), wg.Wait, 1*time.Second,
@@ -216,13 +204,9 @@
 
 	connector.On("UpdatePeers", mock.Anything, mock.Anything).Return(nil).
 		WaitUntil(connectPeerGate) // blocks call for connectPeerGate channel
-<<<<<<< HEAD
-	pm := p2p.NewPeerManager(suite.log, idProvider, connector, p2p.WithInterval(peerUpdateInterval))
-=======
 	pm := p2p.NewPeerManager(suite.log, peerUpdateInterval, func() peer.IDSlice {
 		return pids
 	}, connector)
->>>>>>> 138e1c32
 
 	// start the peer manager
 	// this should trigger the first update and which will block on the ConnectPeers to return
