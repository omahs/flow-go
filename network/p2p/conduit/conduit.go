package conduit

import (
	"context"
	"fmt"

	"github.com/onflow/flow-go/model/flow"
	"github.com/onflow/flow-go/module/component"
	"github.com/onflow/flow-go/module/irrecoverable"
	"github.com/onflow/flow-go/network"
	alspmgr "github.com/onflow/flow-go/network/alsp/manager"
	"github.com/onflow/flow-go/network/channels"
)

// DefaultConduitFactory is a wrapper around the network Adapter.
// It directly passes the incoming messages to the corresponding methods of the
// network Adapter.
type DefaultConduitFactory struct {
	component.Component
	adapter            network.Adapter
	misbehaviorManager network.MisbehaviorReportManager
}

// DefaultConduitFactoryOpt is a function that applies an option to the DefaultConduitFactory.
type DefaultConduitFactoryOpt func(*DefaultConduitFactory)

// WithMisbehaviorManager overrides the misbehavior manager for the conduit factory.
func WithMisbehaviorManager(misbehaviorManager network.MisbehaviorReportManager) DefaultConduitFactoryOpt {
	return func(d *DefaultConduitFactory) {
		d.misbehaviorManager = misbehaviorManager
	}
}

// NewDefaultConduitFactory creates a new DefaultConduitFactory, this is the default conduit factory used by the node.
// Args:
//
//	alspCfg: the config for the misbehavior report manager.
//	opts: the options for the conduit factory.
//
// Returns:
//
//		a new instance of the DefaultConduitFactory.
//	 an error if the initialization of the conduit factory fails. The error is irrecoverable.
func NewDefaultConduitFactory(alspCfg *alspmgr.MisbehaviorReportManagerConfig, opts ...DefaultConduitFactoryOpt) (*DefaultConduitFactory, error) {
	m, err := alspmgr.NewMisbehaviorReportManager(alspCfg)
	if err != nil {
		return nil, fmt.Errorf("could not create misbehavior report manager: %w", err)
	}
	d := &DefaultConduitFactory{
		misbehaviorManager: m,
	}

	for _, apply := range opts {
		apply(d)
	}

	cm := component.NewComponentManagerBuilder().
		AddWorker(func(ctx irrecoverable.SignalerContext, ready component.ReadyFunc) {
			d.misbehaviorManager.Start(ctx)
			select {
<<<<<<< HEAD
			case <-ctx.Done():
				return
			case <-d.misbehaviorManager.Ready():
				ready()
=======
			case <-d.misbehaviorManager.Ready():
				ready()
			case <-ctx.Done():
				// jumps out of select statement to let a graceful shutdown.
>>>>>>> b07bd2ee
			}

			<-ctx.Done()
			<-d.misbehaviorManager.Done()
		}).Build()

	d.Component = cm

	return d, nil
}

// RegisterAdapter sets the Adapter component of the factory.
// The Adapter is a wrapper around the Network layer that only exposes the set of methods
// that are needed by a conduit.
func (d *DefaultConduitFactory) RegisterAdapter(adapter network.Adapter) error {
	if d.adapter != nil {
		return fmt.Errorf("could not register a new network adapter, one already exists")
	}

	d.adapter = adapter

	return nil
}

// NewConduit creates a conduit on the specified channel.
// Prior to creating any conduit, the factory requires an Adapter to be registered with it.
func (d *DefaultConduitFactory) NewConduit(ctx context.Context, channel channels.Channel) (network.Conduit, error) {
	if d.adapter == nil {
		return nil, fmt.Errorf("could not create a new conduit, missing a registered network adapter")
	}

	child, cancel := context.WithCancel(ctx)

	return &Conduit{
		ctx:                child,
		cancel:             cancel,
		channel:            channel,
		adapter:            d.adapter,
		misbehaviorManager: d.misbehaviorManager,
	}, nil
}

// Conduit is a helper of the overlay layer which functions as an accessor for
// sending messages within a single engine process. It sends all messages to
// what can be considered a bus reserved for that specific engine.
type Conduit struct {
	ctx                context.Context
	cancel             context.CancelFunc
	channel            channels.Channel
	adapter            network.Adapter
	misbehaviorManager network.MisbehaviorReportManager
}

var _ network.Conduit = (*Conduit)(nil)

// Publish sends an event to the network layer for unreliable delivery
// to subscribers of the given event on the network layer. It uses a
// publish-subscribe layer and can thus not guarantee that the specified
// recipients received the event.
func (c *Conduit) Publish(event interface{}, targetIDs ...flow.Identifier) error {
	if c.ctx.Err() != nil {
		return fmt.Errorf("conduit for channel %s closed", c.channel)
	}
	return c.adapter.PublishOnChannel(c.channel, event, targetIDs...)
}

// Unicast sends an event in a reliable way to the given recipient.
// It uses 1-1 direct messaging over the underlying network to deliver the event.
// It returns an error if the unicast fails.
func (c *Conduit) Unicast(event interface{}, targetID flow.Identifier) error {
	if c.ctx.Err() != nil {
		return fmt.Errorf("conduit for channel %s closed", c.channel)
	}
	return c.adapter.UnicastOnChannel(c.channel, event, targetID)
}

// Multicast unreliably sends the specified event to the specified number of recipients selected from the specified subset.
// The recipients are selected randomly from targetIDs
func (c *Conduit) Multicast(event interface{}, num uint, targetIDs ...flow.Identifier) error {
	if c.ctx.Err() != nil {
		return fmt.Errorf("conduit for channel %s closed", c.channel)
	}
	return c.adapter.MulticastOnChannel(c.channel, event, num, targetIDs...)
}

// ReportMisbehavior reports the misbehavior of a node on sending a message to the current node that appears valid
// based on the networking layer but is considered invalid by the current node based on the Flow protocol.
// The misbehavior is reported to the networking layer to penalize the misbehaving node.
// The implementation must be thread-safe and non-blocking.
func (c *Conduit) ReportMisbehavior(report network.MisbehaviorReport) {
	c.misbehaviorManager.HandleMisbehaviorReport(c.channel, report)
}

func (c *Conduit) Close() error {
	if c.ctx.Err() != nil {
		return fmt.Errorf("conduit for channel %s already closed", c.channel)
	}
	// close the conduit context
	c.cancel()
	// call the close function
	return c.adapter.UnRegisterChannel(c.channel)
}<|MERGE_RESOLUTION|>--- conflicted
+++ resolved
@@ -58,17 +58,10 @@
 		AddWorker(func(ctx irrecoverable.SignalerContext, ready component.ReadyFunc) {
 			d.misbehaviorManager.Start(ctx)
 			select {
-<<<<<<< HEAD
-			case <-ctx.Done():
-				return
-			case <-d.misbehaviorManager.Ready():
-				ready()
-=======
 			case <-d.misbehaviorManager.Ready():
 				ready()
 			case <-ctx.Done():
 				// jumps out of select statement to let a graceful shutdown.
->>>>>>> b07bd2ee
 			}
 
 			<-ctx.Done()
