package validation

import (
	"fmt"
	"time"

	"github.com/hashicorp/go-multierror"
	pubsub "github.com/libp2p/go-libp2p-pubsub"
	pubsub_pb "github.com/libp2p/go-libp2p-pubsub/pb"
	"github.com/libp2p/go-libp2p/core/peer"
	"github.com/onflow/flow-go/engine/common/worker"
	"github.com/onflow/flow-go/model/flow"
	"github.com/onflow/flow-go/module"
	"github.com/onflow/flow-go/module/component"
	"github.com/onflow/flow-go/module/irrecoverable"
	"github.com/onflow/flow-go/module/mempool/queue"
	"github.com/onflow/flow-go/network/channels"
	"github.com/onflow/flow-go/network/p2p"
	"github.com/onflow/flow-go/network/p2p/inspector/internal/cache"
	p2pmsg "github.com/onflow/flow-go/network/p2p/message"
	"github.com/onflow/flow-go/network/p2p/p2pconf"
	"github.com/onflow/flow-go/state/protocol"
	"github.com/onflow/flow-go/state/protocol/events"
	"github.com/onflow/flow-go/utils/logging"
	flowrand "github.com/onflow/flow-go/utils/rand"
	"github.com/rs/zerolog"
)

// ControlMsgValidationInspector RPC message inspector that inspects control messages and performs some validation on them,
// when some validation rule is broken feedback is given via the Peer scoring notifier.
type ControlMsgValidationInspector struct {
	component.Component
	events.Noop
	logger  zerolog.Logger
	sporkID flow.Identifier
	metrics module.GossipSubRpcValidationInspectorMetrics
	// config control message validation configurations.
	config *p2pconf.GossipSubRPCValidationInspectorConfigs
	// distributor used to disseminate invalid RPC message notifications.
	distributor p2p.GossipSubInspectorNotifDistributor
	// workerPool queue that stores *InspectRPCRequest that will be processed by component workers.
	workerPool *worker.Pool[*InspectRPCRequest]
	// tracker is a map that associates the hash of a peer's ID with the
	// number of cluster-prefix topic control messages received from that peer. It helps in tracking
	// and managing the rate of incoming control messages from each peer, ensuring that the system
	// stays performant and resilient against potential spam or abuse.
	// The counter is incremented in the following scenarios:
	// 1. The cluster prefix topic is received while the inspector waits for the cluster IDs provider to be set (this can happen during the startup or epoch transitions).
	// 2. The node sends a cluster prefix topic where the cluster prefix does not match any of the active cluster IDs.
	// In such cases, the inspector will allow a configured number of these messages from the corresponding peer.
	tracker      *cache.ClusterPrefixedMessagesReceivedTracker
	idProvider   module.IdentityProvider
	rateLimiters map[p2pmsg.ControlMessageType]p2p.BasicRateLimiter
	rpcTracker   p2p.RPCControlTracking
}

var _ component.Component = (*ControlMsgValidationInspector)(nil)
var _ p2p.GossipSubRPCInspector = (*ControlMsgValidationInspector)(nil)
var _ protocol.Consumer = (*ControlMsgValidationInspector)(nil)

// NewControlMsgValidationInspector returns new ControlMsgValidationInspector
// Args:
//   - logger: the logger used by the inspector.
//   - sporkID: the current spork ID.
//   - config: inspector configuration.
//   - distributor: gossipsub inspector notification distributor.
//   - clusterPrefixedCacheCollector: metrics collector for the underlying cluster prefix received tracker cache.
//   - idProvider: identity provider is used to get the flow identifier for a peer.
//
// Returns:
//   - *ControlMsgValidationInspector: a new control message validation inspector.
//   - error: an error if there is any error while creating the inspector. All errors are irrecoverable and unexpected.
func NewControlMsgValidationInspector(
	logger zerolog.Logger,
	sporkID flow.Identifier,
	config *p2pconf.GossipSubRPCValidationInspectorConfigs,
	distributor p2p.GossipSubInspectorNotifDistributor,
	inspectMsgQueueCacheCollector module.HeroCacheMetrics,
	clusterPrefixedCacheCollector module.HeroCacheMetrics,
	idProvider module.IdentityProvider,
	inspectorMetrics module.GossipSubRpcValidationInspectorMetrics,
	rpcTracker p2p.RPCControlTracking) (*ControlMsgValidationInspector, error) {
	lg := logger.With().Str("component", "gossip_sub_rpc_validation_inspector").Logger()

	clusterPrefixedTracker, err := cache.NewClusterPrefixedMessagesReceivedTracker(logger, config.ClusterPrefixedControlMsgsReceivedCacheSize, clusterPrefixedCacheCollector, config.ClusterPrefixedControlMsgsReceivedCacheDecay)
	if err != nil {
		return nil, fmt.Errorf("failed to create cluster prefix topics received tracker")
	}

	c := &ControlMsgValidationInspector{
		logger:       lg,
		sporkID:      sporkID,
		config:       config,
		distributor:  distributor,
		tracker:      clusterPrefixedTracker,
		rpcTracker:   rpcTracker,
		idProvider:   idProvider,
		metrics:      inspectorMetrics,
		rateLimiters: make(map[p2pmsg.ControlMessageType]p2p.BasicRateLimiter),
	}

	store := queue.NewHeroStore(config.CacheSize, logger, inspectMsgQueueCacheCollector)
	pool := worker.NewWorkerPoolBuilder[*InspectRPCRequest](lg, store, c.processInspectRPCReq).Build()

	c.workerPool = pool

	builder := component.NewComponentManagerBuilder()
	builder.AddWorker(func(ctx irrecoverable.SignalerContext, ready component.ReadyFunc) {
		distributor.Start(ctx)
		select {
		case <-ctx.Done():
		case <-distributor.Ready():
			ready()
		}
		<-distributor.Done()
	})
	for i := 0; i < c.config.NumberOfWorkers; i++ {
		builder.AddWorker(pool.WorkerLogic())
	}
	c.Component = builder.Build()
	return c, nil
}

// Inspect is called by gossipsub upon reception of a rpc from a remote  node.
// It creates a new InspectRPCRequest for the RPC to be inspected async by the worker pool.
func (c *ControlMsgValidationInspector) Inspect(from peer.ID, rpc *pubsub.RPC) error {
	// queue further async inspection
	req, err := NewInspectRPCRequest(from, rpc)
	if err != nil {
		c.logger.Error().
			Err(err).
			Str("peer_id", from.String()).
			Msg("failed to get inspect RPC request")
		return fmt.Errorf("failed to get inspect RPC request: %w", err)
	}
	c.workerPool.Submit(req)
	return nil
}

// inspectIWant inspects RPC iWant control messages. This func will sample the iWants and perform validation on each iWant in the sample.
// Ensuring that the following are true:
// - Each iWant corresponds to an iHave that was sent.
// - Each topic in the iWant sample is a valid topic.
// If the number of iWants that do not have a corresponding iHave exceed the configured threshold an error is returned.
// Args:
// - iWant: the list of iWant control messages.
// Returns:
// - DuplicateFoundErr: if there are any duplicate message ids found in any of the iWants.
// - IWantCacheMissThresholdErr: if the rate of cache misses exceeds the configured allowed threshold.
// - error: if any error occurs while sampling the iWants, all returned errors are benign and should not cause the node to crash.
func (c *ControlMsgValidationInspector) inspectIWant(from peer.ID, iWants []*pubsub_pb.ControlIWant) error {
	lastHighest := c.rpcTracker.LastHighestIHaveRPCSize()
	lg := c.logger.With().
		Str("peer_id", from.String()).
		Uint("max_sample_size", c.config.IWantRPCInspectionConfig.MaxSampleSize).
		Int64("last_highest_ihave_rpc_size", lastHighest).
		Logger()

	if len(iWants) == 0 {
		return nil
	}
	sampleSize := uint(10 * lastHighest)
	if sampleSize == 0 || sampleSize > c.config.IWantRPCInspectionConfig.MaxSampleSize {
		// invalid or 0 sample size is suspicious
		lg.Warn().Str(logging.KeySuspicious, "true").Msg("zero or invalid sample size, using default max sample size")
		sampleSize = c.config.IWantRPCInspectionConfig.MaxSampleSize
	}

	var iWantMsgIDPool []string
	// opens all iWant boxes into a sample pool to be sampled.
	for _, iWant := range iWants {
		if len(iWant.GetMessageIDs()) == 0 {
			continue
		}
		iWantMsgIDPool = append(iWantMsgIDPool, iWant.GetMessageIDs()...)
	}

	if sampleSize > uint(len(iWantMsgIDPool)) {
		sampleSize = uint(len(iWantMsgIDPool))
	}

	swap := func(i, j uint) {
		iWantMsgIDPool[i], iWantMsgIDPool[j] = iWantMsgIDPool[j], iWantMsgIDPool[i]
	}

	err := c.performSample(p2pmsg.CtrlMsgIWant, uint(len(iWantMsgIDPool)), sampleSize, swap)
	if err != nil {
		c.logger.Fatal().Err(fmt.Errorf("failed to sample iwant messages: %w", err)).Msg("irrecoverable error encountered while sampling iwant control messages")
	}

	tracker := make(duplicateStrTracker)
	cacheMisses := 0
	allowedCacheMissesThreshold := float64(sampleSize) * c.config.IWantRPCInspectionConfig.CacheMissThreshold
	duplicates := 0
	allowedDuplicatesThreshold := float64(sampleSize) * c.config.IWantRPCInspectionConfig.DuplicateMsgIDThreshold

	lg = lg.With().
		Uint("sample_size", sampleSize).
		Float64("allowed_cache_misses_threshold", allowedCacheMissesThreshold).
		Float64("allowed_duplicates_threshold", allowedDuplicatesThreshold).Logger()

	lg.Trace().Msg("validating sample of message ids from iwant control message")

	for _, messageID := range iWantMsgIDPool[:sampleSize] {
		// check duplicate allowed threshold
		if tracker.isDuplicate(messageID) {
			duplicates++
			if float64(duplicates) > allowedDuplicatesThreshold {
				return NewIWantDuplicateMsgIDThresholdErr(duplicates, sampleSize, c.config.IWantRPCInspectionConfig.DuplicateMsgIDThreshold)
			}
		}
		// check cache miss threshold
		if !c.rpcTracker.WasIHaveRPCSent(messageID) {
			cacheMisses++
			if float64(cacheMisses) > allowedCacheMissesThreshold {
				return NewIWantCacheMissThresholdErr(cacheMisses, sampleSize, c.config.IWantRPCInspectionConfig.CacheMissThreshold)
			}
		}
		tracker.set(messageID)
	}

	lg.Debug().
		Int("cache_misses", cacheMisses).
		Int("duplicates", duplicates).
		Msg("iwant control message validation complete")

	return nil
}

// inspectGraft performs topic validation on all grafts in the control message using the provided validateTopic func while tracking duplicates.
func (c *ControlMsgValidationInspector) inspectGraft(from peer.ID, grafts []*pubsub_pb.ControlGraft, activeClusterIDS flow.ChainIDList) error {
	totalGrafts := len(grafts)
	if totalGrafts == 0 {
		return nil
	}
<<<<<<< HEAD
	sampleSize := c.config.ControlMessageMaxSampleSize
	if sampleSize > totalGrafts {
		sampleSize = totalGrafts
=======
	count := c.getCtrlMsgCount(validationConfig.ControlMsg, controlMessage)
	lg := c.logger.With().
		Uint64("ctrl_msg_count", count).
		Str("peer_id", from.String()).
		Str("ctrl_msg_type", string(validationConfig.ControlMsg)).Logger()

	c.metrics.BlockingPreProcessingStarted(validationConfig.ControlMsg.String(), uint(count))
	start := time.Now()
	defer func() {
		c.metrics.BlockingPreProcessingFinished(validationConfig.ControlMsg.String(), uint(count), time.Since(start))
	}()

	// if Count greater than hard threshold drop message and penalize
	if count > validationConfig.HardThreshold {
		hardThresholdErr := NewHardThresholdErr(validationConfig.ControlMsg, count, validationConfig.HardThreshold)
		lg.Warn().
			Err(hardThresholdErr).
			Uint64("upper_threshold", hardThresholdErr.hardThreshold).
			Bool(logging.KeySuspicious, true).
			Msg("rejecting rpc control message")
		err := c.distributor.Distribute(p2p.NewInvalidControlMessageNotification(from, validationConfig.ControlMsg, count, hardThresholdErr))
		if err != nil {
			lg.Error().
				Err(err).
				Bool(logging.KeySuspicious, true).
				Bool(logging.KeyNetworkingSecurity, true).
				Msg("failed to distribute invalid control message notification")
			return err
		}
		return hardThresholdErr
>>>>>>> e530edc5
	}

	err := c.performSample(p2pmsg.CtrlMsgGraft, uint(totalGrafts), uint(sampleSize), func(i, j uint) {
		grafts[i], grafts[j] = grafts[j], grafts[i]
	})
	if err != nil {
		return fmt.Errorf("failed to sample ihave messages: %w", err)
	}

	tracker := make(duplicateStrTracker)
	for _, graft := range grafts[:sampleSize] {
		topic := channels.Topic(graft.GetTopicID())
		if tracker.isDuplicate(topic.String()) {
			return NewDuplicateFoundErr(fmt.Errorf("duplicate topic found: %s", topic.String()))
		}
		tracker.set(topic.String())
		err = c.validateTopic(from, topic, activeClusterIDS)
		if err != nil {
<<<<<<< HEAD
=======
			lg.Warn().
				Err(err).
				Bool(logging.KeySuspicious, true).
				Bool(logging.KeyNetworkingSecurity, true).
				Msg("topic validation pre-processing failed rejecting rpc control message")
			disErr := c.distributor.Distribute(p2p.NewInvalidControlMessageNotification(from, validationConfig.ControlMsg, count, err))
			if disErr != nil {
				lg.Error().
					Err(disErr).
					Bool(logging.KeySuspicious, true).
					Bool(logging.KeyNetworkingSecurity, true).
					Msg("failed to distribute invalid control message notification")
				return disErr
			}
>>>>>>> e530edc5
			return err
		}
	}
	return nil
}

<<<<<<< HEAD
// inspectPrune performs topic validation on all prunes in the control message using the provided validateTopic func while tracking duplicates.
func (c *ControlMsgValidationInspector) inspectPrune(from peer.ID, prunes []*pubsub_pb.ControlPrune, activeClusterIDS flow.ChainIDList) error {
	totalPrunes := len(prunes)
	if totalPrunes == 0 {
		return nil
	}
	sampleSize := c.config.ControlMessageMaxSampleSize
	if sampleSize > totalPrunes {
		sampleSize = totalPrunes
=======
// sampleCtrlMessages performs sampling on the specified control message that will randomize
// the items in the control message slice up to index sampleSize-1.
func (c *ControlMsgValidationInspector) sampleCtrlMessages(ctrlMsg p2pmsg.ControlMessageType, totalSize, sampleSize uint, swap func(i, j uint)) error {
	err := flowrand.Samples(totalSize, sampleSize, swap)
	if err != nil {
		return fmt.Errorf("failed to get random sample of %s control messages: %w", ctrlMsg, err)
	}
	return nil
}

// processInspectMsgReq func used by component workers to perform further inspection of control messages that will check if the messages are rate limited
// and ensure all topic IDS are valid when the amount of messages is above the configured safety threshold.
func (c *ControlMsgValidationInspector) processInspectMsgReq(req *InspectMsgRequest) error {
	c.metrics.AsyncProcessingStarted(req.validationConfig.ControlMsg.String())
	start := time.Now()
	defer func() {
		c.metrics.AsyncProcessingFinished(req.validationConfig.ControlMsg.String(), time.Since(start))
	}()

	count := c.getCtrlMsgCount(req.validationConfig.ControlMsg, req.ctrlMsg)

	// iWant validation uses new sample size validation. This will be updated for all other control message types.
	switch req.validationConfig.ControlMsg {
	case p2pmsg.CtrlMsgIWant:
		if err := c.inspectIWant(req.Peer, req.ctrlMsg.GetIwant()); err != nil {
			if IsIWantCacheMissThresholdErr(err) || IsIWantDuplicateMsgIDThresholdErr(err) {
				c.logAndDistributeAsyncInspectErr(req, count, err)
				return nil
			}
			c.logger.
				Error().
				Err(err).
				Bool(logging.KeySuspicious, true).
				Str("peer_id", req.Peer.String()).
				Str("ctrl_msg_type", p2pmsg.CtrlMsgIWant.String()).
				Uint64("ctrl_msg_count", count).
				Msg("unexpected error encountered while performing iwant validation")
		}
		return nil
	}

	lg := c.logger.With().
		Str("peer_id", req.Peer.String()).
		Str("ctrl_msg_type", string(req.validationConfig.ControlMsg)).
		Uint64("ctrl_msg_count", count).Logger()

	var validationErr error
	switch {
	case !c.rateLimiters[req.validationConfig.ControlMsg].Allow(req.Peer, int(count)): // check if Peer RPC messages are rate limited
		validationErr = NewRateLimitedControlMsgErr(req.validationConfig.ControlMsg)
	case count > req.validationConfig.SafetyThreshold:
		// check if Peer RPC messages Count greater than safety threshold further inspect each message individually
		validationErr = c.validateTopics(req.Peer, req.validationConfig, req.ctrlMsg)
	default:
		lg.Trace().
			Uint64("hard_threshold", req.validationConfig.HardThreshold).
			Uint64("safety_threshold", req.validationConfig.SafetyThreshold).
			Msg(fmt.Sprintf("control message %s inspection passed %d is below configured safety threshold", req.validationConfig.ControlMsg, count))
		return nil
	}
	if validationErr != nil {
		lg.Error().
			Err(validationErr).
			Bool(logging.KeySuspicious, true).
			Bool(logging.KeyNetworkingSecurity, true).
			Msg("rpc control message async inspection failed")
		err := c.distributor.Distribute(p2p.NewInvalidControlMessageNotification(req.Peer, req.validationConfig.ControlMsg, count, validationErr))
		if err != nil {
			lg.Error().
				Err(err).
				Bool(logging.KeySuspicious, true).
				Bool(logging.KeyNetworkingSecurity, true).
				Msg("failed to distribute invalid control message notification")
		}
	}
	return nil
}

// getCtrlMsgCount returns the amount of specified control message type in the rpc ControlMessage.
func (c *ControlMsgValidationInspector) getCtrlMsgCount(ctrlMsgType p2pmsg.ControlMessageType, ctrlMsg *pubsub_pb.ControlMessage) uint64 {
	switch ctrlMsgType {
	case p2pmsg.CtrlMsgGraft:
		return uint64(len(ctrlMsg.GetGraft()))
	case p2pmsg.CtrlMsgPrune:
		return uint64(len(ctrlMsg.GetPrune()))
	case p2pmsg.CtrlMsgIHave:
		return uint64(len(ctrlMsg.GetIhave()))
	case p2pmsg.CtrlMsgIWant:
		return uint64(len(ctrlMsg.GetIwant()))
	default:
		return 0
>>>>>>> e530edc5
	}

	err := c.performSample(p2pmsg.CtrlMsgPrune, uint(totalPrunes), uint(sampleSize), func(i, j uint) {
		prunes[i], prunes[j] = prunes[j], prunes[i]
	})
	if err != nil {
		return fmt.Errorf("failed to sample ihave messages: %w", err)
	}

	tracker := make(duplicateStrTracker)
	for _, prune := range prunes[:sampleSize] {
		topic := channels.Topic(prune.GetTopicID())
		if tracker.isDuplicate(topic.String()) {
			return NewDuplicateFoundErr(fmt.Errorf("duplicate topic found: %s", topic.String()))
		}
		tracker.set(topic.String())
		err = c.validateTopic(from, topic, activeClusterIDS)
		if err != nil {
			return err
		}
	}
	return nil
}

// inspectIhave performs topic validation on all ihaves in the control message using the provided validateTopic func while tracking duplicates.
func (c *ControlMsgValidationInspector) inspectIhave(from peer.ID, ihaves []*pubsub_pb.ControlIHave, activeClusterIDS flow.ChainIDList) error {
	totalIHaves := len(ihaves)
	if totalIHaves == 0 {
		return nil
	}
	sampleSize := c.config.IHaveMaxSampleSize
	if sampleSize > totalIHaves {
		sampleSize = totalIHaves
	}

	err := c.performSample(p2pmsg.CtrlMsgIHave, uint(totalIHaves), uint(sampleSize), func(i, j uint) {
		ihaves[i], ihaves[j] = ihaves[j], ihaves[i]
	})
	if err != nil {
		return fmt.Errorf("failed to sample ihave messages: %w", err)
	}

	tracker := make(duplicateStrTracker)
	for _, ihave := range ihaves[:sampleSize] {
		topic := channels.Topic(ihave.GetTopicID())
		if tracker.isDuplicate(topic.String()) {
			return NewDuplicateFoundErr(fmt.Errorf("duplicate topic found: %s", topic.String()))
		}
		tracker.set(topic.String())
		err = c.validateTopic(from, topic, activeClusterIDS)
		if err != nil {
			return err
		}
	}
	return nil
}

// Name returns the name of the rpc inspector.
func (c *ControlMsgValidationInspector) Name() string {
	return rpcInspectorComponentName
}

// ActiveClustersChanged consumes cluster ID update protocol events.
func (c *ControlMsgValidationInspector) ActiveClustersChanged(clusterIDList flow.ChainIDList) {
	c.tracker.StoreActiveClusterIds(clusterIDList)
}

// performSample performs sampling on the specified control message that will randomize
// the items in the control message slice up to index sampleSize-1.
func (c *ControlMsgValidationInspector) performSample(ctrlMsg p2pmsg.ControlMessageType, totalSize, sampleSize uint, swap func(i, j uint)) error {
	err := flowrand.Samples(totalSize, sampleSize, swap)
	if err != nil {
		return fmt.Errorf("failed to get random sample of %s control messages: %w", ctrlMsg, err)
	}
	return nil
}

// processInspectRPCReq func used by component workers to perform further inspection of RPC control messages that will validate ensure all control message
// types are valid in the RPC.
func (c *ControlMsgValidationInspector) processInspectRPCReq(req *InspectRPCRequest) error {
	c.metrics.AsyncProcessingStarted()
	start := time.Now()
	defer func() {
		c.metrics.AsyncProcessingFinished(time.Since(start))
	}()

	activeClusterIDS := c.tracker.GetActiveClusterIds()
	var errs *multierror.Error
	for _, ctrlMsgType := range p2pmsg.ControlMessageTypes() {
		// iWant validation uses new sample size validation. This will be updated for all other control message types.
		switch ctrlMsgType {
		case p2pmsg.CtrlMsgGraft:
			err := c.inspectGraft(req.Peer, req.rpc.GetControl().GetGraft(), activeClusterIDS)
			if err != nil {
				errs = multierror.Append(errs, err)
			}
		case p2pmsg.CtrlMsgPrune:
			err := c.inspectPrune(req.Peer, req.rpc.GetControl().GetPrune(), activeClusterIDS)
			if err != nil {
				errs = multierror.Append(errs, err)
			}
		case p2pmsg.CtrlMsgIWant:
			err := c.inspectIhave(req.Peer, req.rpc.GetControl().GetIhave(), activeClusterIDS)
			if err != nil {
				errs = multierror.Append(errs, err)
			}
		case p2pmsg.CtrlMsgIHave:
			err := c.inspectIWant(req.rpc.GetControl().GetIwant())
			if err != nil {
				errs = multierror.Append(errs, err)
			}
		}
	}

	c.logAndDistributeAsyncInspectErrs(req, errs)
	return nil
}

// validateTopic ensures the topic is a valid flow topic/channel.
// Expected error returns during normal operations:
//   - channels.InvalidTopicErr: if topic is invalid.
//   - ErrActiveClusterIdsNotSet: if the cluster ID provider is not set.
//   - channels.UnknownClusterIDErr: if the topic contains a cluster ID prefix that is not in the active cluster IDs list.
//
// This func returns an exception in case of unexpected bug or state corruption if cluster prefixed topic validation
// fails due to unexpected error returned when getting the active cluster IDS.
func (c *ControlMsgValidationInspector) validateTopic(from peer.ID, topic channels.Topic, activeClusterIds flow.ChainIDList) error {
	channel, ok := channels.ChannelFromTopic(topic)
	if !ok {
		return channels.NewInvalidTopicErr(topic, fmt.Errorf("failed to get channel from topic"))
	}

	// handle cluster prefixed topics
	if channels.IsClusterChannel(channel) {
		return c.validateClusterPrefixedTopic(from, topic, activeClusterIds)
	}

	// non cluster prefixed topic validation
	err := channels.IsValidNonClusterFlowTopic(topic, c.sporkID)
	if err != nil {
		return err
	}
	return nil
}

// validateClusterPrefixedTopic validates cluster prefixed topics.
// Expected error returns during normal operations:
//   - ErrActiveClusterIdsNotSet: if the cluster ID provider is not set.
//   - channels.InvalidTopicErr: if topic is invalid.
//   - channels.UnknownClusterIDErr: if the topic contains a cluster ID prefix that is not in the active cluster IDs list.
//
// In the case where an ErrActiveClusterIdsNotSet or UnknownClusterIDErr is encountered and the cluster prefixed topic received
// tracker for the peer is less than or equal to the configured ClusterPrefixHardThreshold an error will only be logged and not returned.
// At the point where the hard threshold is crossed the error will be returned and the sender will start to be penalized.
// Any errors encountered while incrementing or loading the cluster prefixed control message gauge for a peer will result in a fatal log, these
// errors are unexpected and irrecoverable indicating a bug.
func (c *ControlMsgValidationInspector) validateClusterPrefixedTopic(from peer.ID, topic channels.Topic, activeClusterIds flow.ChainIDList) error {
	lg := c.logger.With().
		Str("from", from.String()).
		Logger()
	// reject messages from unstaked nodes for cluster prefixed topics
	nodeID, err := c.getFlowIdentifier(from)
	if err != nil {
		return err
	}

	if len(activeClusterIds) == 0 {
		// cluster IDs have not been updated yet
		_, err = c.tracker.Inc(nodeID)
		if err != nil {
			return err
		}

		// if the amount of messages received is below our hard threshold log the error and return nil.
		if c.checkClusterPrefixHardThreshold(nodeID) {
			lg.Warn().
				Err(err).
				Str("topic", topic.String()).
				Msg("failed to validate cluster prefixed control message with cluster pre-fixed topic active cluster ids not set")
			return nil
		}

		return NewActiveClusterIdsNotSetErr(topic)
	}

	err = channels.IsValidFlowClusterTopic(topic, activeClusterIds)
	if err != nil {
		if channels.IsUnknownClusterIDErr(err) {
			// unknown cluster ID error could indicate that a node has fallen
			// behind and needs to catchup increment to topics received cache.
			_, incErr := c.tracker.Inc(nodeID)
			if incErr != nil {
				// irrecoverable error encountered
				c.logger.Fatal().Err(incErr).
					Str("node_id", nodeID.String()).
					Msg("unexpected irrecoverable error encountered while incrementing the cluster prefixed control message gauge")
			}
			// if the amount of messages received is below our hard threshold log the error and return nil.
			if c.checkClusterPrefixHardThreshold(nodeID) {
				lg.Warn().
					Err(err).
					Str("topic", topic.String()).
					Msg("processing unknown cluster prefixed topic received below cluster prefixed discard threshold peer may be behind in the protocol")
				return nil
			}
		}
		return err
	}

	return nil
}

// getFlowIdentifier returns the flow identity identifier for a peer.
// Args:
//   - peerID: the peer id of the sender.
//
// The returned error indicates that the peer is un-staked.
func (c *ControlMsgValidationInspector) getFlowIdentifier(peerID peer.ID) (flow.Identifier, error) {
	id, ok := c.idProvider.ByPeerID(peerID)
	if !ok {
		return flow.ZeroID, NewUnstakedPeerErr(fmt.Errorf("failed to get flow identity for peer: %s", peerID))
	}
	return id.ID(), nil
}

// checkClusterPrefixHardThreshold returns true if the cluster prefix received tracker count is less than
// the configured ClusterPrefixHardThreshold, false otherwise.
// If any error is encountered while loading from the tracker this func will emit a fatal level log, these errors
// are unexpected and irrecoverable indicating a bug.
func (c *ControlMsgValidationInspector) checkClusterPrefixHardThreshold(nodeID flow.Identifier) bool {
	gauge, err := c.tracker.Load(nodeID)
	if err != nil {
		// irrecoverable error encountered
		c.logger.Fatal().Err(err).
			Str("node_id", nodeID.String()).
			Msg("unexpected irrecoverable error encountered while loading the cluster prefixed control message gauge during hard threshold check")
	}
	return gauge <= c.config.ClusterPrefixHardThreshold
}

// logAndDistributeErr logs the provided error and attempts to disseminate an invalid control message validation notification for the error.
func (c *ControlMsgValidationInspector) logAndDistributeAsyncInspectErrs(req *InspectRPCRequest, errs *multierror.Error) {
	lg := c.logger.With().
		Bool(logging.KeySuspicious, true).
		Bool(logging.KeyNetworkingSecurity, true).
		Str("peer_id", req.Peer.String()).
		Int("error_count", errs.Len()).
		Logger()

	lg.Error().Err(errs).Msg("rpc control message async inspection failed")

	err := c.distributor.Distribute(p2p.NewInvalidControlMessageNotification(req.Peer, "", uint64(errs.Len()), errs))
	if err != nil {
		lg.Error().
			Err(err).
			Msg("failed to distribute invalid control message notification")
	}
}<|MERGE_RESOLUTION|>--- conflicted
+++ resolved
@@ -233,42 +233,9 @@
 	if totalGrafts == 0 {
 		return nil
 	}
-<<<<<<< HEAD
 	sampleSize := c.config.ControlMessageMaxSampleSize
 	if sampleSize > totalGrafts {
 		sampleSize = totalGrafts
-=======
-	count := c.getCtrlMsgCount(validationConfig.ControlMsg, controlMessage)
-	lg := c.logger.With().
-		Uint64("ctrl_msg_count", count).
-		Str("peer_id", from.String()).
-		Str("ctrl_msg_type", string(validationConfig.ControlMsg)).Logger()
-
-	c.metrics.BlockingPreProcessingStarted(validationConfig.ControlMsg.String(), uint(count))
-	start := time.Now()
-	defer func() {
-		c.metrics.BlockingPreProcessingFinished(validationConfig.ControlMsg.String(), uint(count), time.Since(start))
-	}()
-
-	// if Count greater than hard threshold drop message and penalize
-	if count > validationConfig.HardThreshold {
-		hardThresholdErr := NewHardThresholdErr(validationConfig.ControlMsg, count, validationConfig.HardThreshold)
-		lg.Warn().
-			Err(hardThresholdErr).
-			Uint64("upper_threshold", hardThresholdErr.hardThreshold).
-			Bool(logging.KeySuspicious, true).
-			Msg("rejecting rpc control message")
-		err := c.distributor.Distribute(p2p.NewInvalidControlMessageNotification(from, validationConfig.ControlMsg, count, hardThresholdErr))
-		if err != nil {
-			lg.Error().
-				Err(err).
-				Bool(logging.KeySuspicious, true).
-				Bool(logging.KeyNetworkingSecurity, true).
-				Msg("failed to distribute invalid control message notification")
-			return err
-		}
-		return hardThresholdErr
->>>>>>> e530edc5
 	}
 
 	err := c.performSample(p2pmsg.CtrlMsgGraft, uint(totalGrafts), uint(sampleSize), func(i, j uint) {
@@ -287,30 +254,12 @@
 		tracker.set(topic.String())
 		err = c.validateTopic(from, topic, activeClusterIDS)
 		if err != nil {
-<<<<<<< HEAD
-=======
-			lg.Warn().
-				Err(err).
-				Bool(logging.KeySuspicious, true).
-				Bool(logging.KeyNetworkingSecurity, true).
-				Msg("topic validation pre-processing failed rejecting rpc control message")
-			disErr := c.distributor.Distribute(p2p.NewInvalidControlMessageNotification(from, validationConfig.ControlMsg, count, err))
-			if disErr != nil {
-				lg.Error().
-					Err(disErr).
-					Bool(logging.KeySuspicious, true).
-					Bool(logging.KeyNetworkingSecurity, true).
-					Msg("failed to distribute invalid control message notification")
-				return disErr
-			}
->>>>>>> e530edc5
 			return err
 		}
 	}
 	return nil
 }
 
-<<<<<<< HEAD
 // inspectPrune performs topic validation on all prunes in the control message using the provided validateTopic func while tracking duplicates.
 func (c *ControlMsgValidationInspector) inspectPrune(from peer.ID, prunes []*pubsub_pb.ControlPrune, activeClusterIDS flow.ChainIDList) error {
 	totalPrunes := len(prunes)
@@ -320,99 +269,6 @@
 	sampleSize := c.config.ControlMessageMaxSampleSize
 	if sampleSize > totalPrunes {
 		sampleSize = totalPrunes
-=======
-// sampleCtrlMessages performs sampling on the specified control message that will randomize
-// the items in the control message slice up to index sampleSize-1.
-func (c *ControlMsgValidationInspector) sampleCtrlMessages(ctrlMsg p2pmsg.ControlMessageType, totalSize, sampleSize uint, swap func(i, j uint)) error {
-	err := flowrand.Samples(totalSize, sampleSize, swap)
-	if err != nil {
-		return fmt.Errorf("failed to get random sample of %s control messages: %w", ctrlMsg, err)
-	}
-	return nil
-}
-
-// processInspectMsgReq func used by component workers to perform further inspection of control messages that will check if the messages are rate limited
-// and ensure all topic IDS are valid when the amount of messages is above the configured safety threshold.
-func (c *ControlMsgValidationInspector) processInspectMsgReq(req *InspectMsgRequest) error {
-	c.metrics.AsyncProcessingStarted(req.validationConfig.ControlMsg.String())
-	start := time.Now()
-	defer func() {
-		c.metrics.AsyncProcessingFinished(req.validationConfig.ControlMsg.String(), time.Since(start))
-	}()
-
-	count := c.getCtrlMsgCount(req.validationConfig.ControlMsg, req.ctrlMsg)
-
-	// iWant validation uses new sample size validation. This will be updated for all other control message types.
-	switch req.validationConfig.ControlMsg {
-	case p2pmsg.CtrlMsgIWant:
-		if err := c.inspectIWant(req.Peer, req.ctrlMsg.GetIwant()); err != nil {
-			if IsIWantCacheMissThresholdErr(err) || IsIWantDuplicateMsgIDThresholdErr(err) {
-				c.logAndDistributeAsyncInspectErr(req, count, err)
-				return nil
-			}
-			c.logger.
-				Error().
-				Err(err).
-				Bool(logging.KeySuspicious, true).
-				Str("peer_id", req.Peer.String()).
-				Str("ctrl_msg_type", p2pmsg.CtrlMsgIWant.String()).
-				Uint64("ctrl_msg_count", count).
-				Msg("unexpected error encountered while performing iwant validation")
-		}
-		return nil
-	}
-
-	lg := c.logger.With().
-		Str("peer_id", req.Peer.String()).
-		Str("ctrl_msg_type", string(req.validationConfig.ControlMsg)).
-		Uint64("ctrl_msg_count", count).Logger()
-
-	var validationErr error
-	switch {
-	case !c.rateLimiters[req.validationConfig.ControlMsg].Allow(req.Peer, int(count)): // check if Peer RPC messages are rate limited
-		validationErr = NewRateLimitedControlMsgErr(req.validationConfig.ControlMsg)
-	case count > req.validationConfig.SafetyThreshold:
-		// check if Peer RPC messages Count greater than safety threshold further inspect each message individually
-		validationErr = c.validateTopics(req.Peer, req.validationConfig, req.ctrlMsg)
-	default:
-		lg.Trace().
-			Uint64("hard_threshold", req.validationConfig.HardThreshold).
-			Uint64("safety_threshold", req.validationConfig.SafetyThreshold).
-			Msg(fmt.Sprintf("control message %s inspection passed %d is below configured safety threshold", req.validationConfig.ControlMsg, count))
-		return nil
-	}
-	if validationErr != nil {
-		lg.Error().
-			Err(validationErr).
-			Bool(logging.KeySuspicious, true).
-			Bool(logging.KeyNetworkingSecurity, true).
-			Msg("rpc control message async inspection failed")
-		err := c.distributor.Distribute(p2p.NewInvalidControlMessageNotification(req.Peer, req.validationConfig.ControlMsg, count, validationErr))
-		if err != nil {
-			lg.Error().
-				Err(err).
-				Bool(logging.KeySuspicious, true).
-				Bool(logging.KeyNetworkingSecurity, true).
-				Msg("failed to distribute invalid control message notification")
-		}
-	}
-	return nil
-}
-
-// getCtrlMsgCount returns the amount of specified control message type in the rpc ControlMessage.
-func (c *ControlMsgValidationInspector) getCtrlMsgCount(ctrlMsgType p2pmsg.ControlMessageType, ctrlMsg *pubsub_pb.ControlMessage) uint64 {
-	switch ctrlMsgType {
-	case p2pmsg.CtrlMsgGraft:
-		return uint64(len(ctrlMsg.GetGraft()))
-	case p2pmsg.CtrlMsgPrune:
-		return uint64(len(ctrlMsg.GetPrune()))
-	case p2pmsg.CtrlMsgIHave:
-		return uint64(len(ctrlMsg.GetIhave()))
-	case p2pmsg.CtrlMsgIWant:
-		return uint64(len(ctrlMsg.GetIwant()))
-	default:
-		return 0
->>>>>>> e530edc5
 	}
 
 	err := c.performSample(p2pmsg.CtrlMsgPrune, uint(totalPrunes), uint(sampleSize), func(i, j uint) {
@@ -520,7 +376,7 @@
 				errs = multierror.Append(errs, err)
 			}
 		case p2pmsg.CtrlMsgIHave:
-			err := c.inspectIWant(req.rpc.GetControl().GetIwant())
+			err := c.inspectIhave(req.Peer, req.rpc.GetControl().GetIhave(), activeClusterIDS)
 			if err != nil {
 				errs = multierror.Append(errs, err)
 			}
