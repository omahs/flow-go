--- conflicted
+++ resolved
@@ -218,7 +218,6 @@
 	for _, ctrlMsgType := range p2pmsg.ControlMessageTypes() {
 		switch ctrlMsgType {
 		case p2pmsg.CtrlMsgGraft:
-<<<<<<< HEAD
 			errs := c.inspectGraftMessages(req.Peer, req.rpc.GetControl().GetGraft(), activeClusterIDS)
 			if errs != nil {
 				c.logAndDistributeAsyncInspectErrs(req, p2pmsg.CtrlMsgGraft, errs)
@@ -240,44 +239,15 @@
 			errs := c.inspectIHaveMessages(req.Peer, req.rpc.GetControl().GetIhave(), activeClusterIDS)
 			if errs != nil {
 				c.logAndDistributeAsyncInspectErrs(req, p2pmsg.CtrlMsgIHave, errs)
-=======
-			err := c.inspectGraftMessages(req.Peer, req.rpc.GetControl().GetGraft(), activeClusterIDS)
-			if err != nil {
-				c.logAndDistributeAsyncInspectErrs(req, p2pmsg.CtrlMsgGraft, err, 1)
 				return nil
 			}
-		case p2pmsg.CtrlMsgPrune:
-			err := c.inspectPruneMessages(req.Peer, req.rpc.GetControl().GetPrune(), activeClusterIDS)
-			if err != nil {
-				c.logAndDistributeAsyncInspectErrs(req, p2pmsg.CtrlMsgPrune, err, 1)
-				return nil
-			}
-		case p2pmsg.CtrlMsgIWant:
-			err := c.inspectIWantMessages(req.Peer, req.rpc.GetControl().GetIwant())
-			if err != nil {
-				c.logAndDistributeAsyncInspectErrs(req, p2pmsg.CtrlMsgIWant, err, 1)
-				return nil
-			}
-		case p2pmsg.CtrlMsgIHave:
-			err := c.inspectIHaveMessages(req.Peer, req.rpc.GetControl().GetIhave(), activeClusterIDS)
-			if err != nil {
-				c.logAndDistributeAsyncInspectErrs(req, p2pmsg.CtrlMsgIHave, err, 1)
->>>>>>> 583f9f80
-				return nil
-			}
 		}
 	}
 
 	// inspect rpc publish messages after all control message validation has passed
-<<<<<<< HEAD
 	errs := c.inspectRpcPublishMessages(req.Peer, req.rpc.GetPublish(), activeClusterIDS)
 	if errs != nil {
 		c.logAndDistributeAsyncInspectErrs(req, p2pmsg.RpcPublishMessage, errs)
-=======
-	err, errCount := c.inspectRpcPublishMessages(req.Peer, req.rpc.GetPublish(), activeClusterIDS)
-	if err != nil {
-		c.logAndDistributeAsyncInspectErrs(req, p2pmsg.RpcPublishMessage, err, errCount)
->>>>>>> 583f9f80
 		return nil
 	}
 
@@ -548,17 +518,11 @@
 // - messages: rpc publish messages.
 // - activeClusterIDS: the list of active cluster ids.
 // Returns:
-<<<<<<< HEAD
 // - InvalidRpcPublishMessagesErr: if the amount of invalid messages exceeds the configured RpcMessageErrorThreshold.
 func (c *ControlMsgValidationInspector) inspectRpcPublishMessages(from peer.ID, messages []*pubsub_pb.Message, activeClusterIDS flow.ChainIDList) p2p.InvCtrlMsgErrs {
-=======
-// - InvalidRpcPublishMessagesErr: if the amount of invalid messages exceeds the configured RPCMessageErrorThreshold.
-// - int: the number of invalid pubsub messages
-func (c *ControlMsgValidationInspector) inspectRpcPublishMessages(from peer.ID, messages []*pubsub_pb.Message, activeClusterIDS flow.ChainIDList) (error, uint64) {
->>>>>>> 583f9f80
 	totalMessages := len(messages)
 	if totalMessages == 0 {
-		return nil, 0
+		return nil
 	}
 	sampleSize := c.config.RpcMessageMaxSampleSize
 	if sampleSize > totalMessages {
@@ -582,47 +546,37 @@
 		}
 		return false
 	}
-<<<<<<< HEAD
-
+	checkErrThreshold := func(errs *multierror.Error, invCtrlMsgErrs p2p.InvCtrlMsgErrs) p2p.InvCtrlMsgErrs {
+		// capture error when we exceed the error threshold
+		if errs != nil && errs.Len() > c.config.RpcMessageErrorThreshold {
+			invCtrlMsgErrs = append(invCtrlMsgErrs, p2p.NewInvCtrlMsgErr(NewInvalidRpcPublishMessagesErr(errs.ErrorOrNil(), errs.Len()), p2p.ModerateErrSeverity))
+		}
+		return invCtrlMsgErrs
+	}
 	invCtrlMsgErrs := make(p2p.InvCtrlMsgErrs, 0)
-=======
->>>>>>> 583f9f80
 	var errs *multierror.Error
 	for _, message := range messages[:sampleSize] {
 		if c.networkingType == network.PrivateNetwork {
 			err := c.checkPubsubMessageSender(message)
 			if err != nil {
 				errs = multierror.Append(errs, err)
+				invCtrlMsgErrs = checkErrThreshold(errs, invCtrlMsgErrs)
 				continue
 			}
 		}
 		topic := channels.Topic(message.GetTopic())
 		err := c.validateTopic(from, topic, activeClusterIDS)
 		if err != nil {
-<<<<<<< HEAD
 			// short circuit validation when unstaked peer detected
 			if IsErrUnstakedPeer(err) {
 				continue
 			}
 			errs = multierror.Append(errs, err)
 		} else if !hasSubscription(topic.String()) {
-=======
-			// we can skip checking for subscription of topic that failed validation and continue
-			errs = multierror.Append(errs, err)
-			continue
-		}
-
-		if !hasSubscription(topic.String()) {
->>>>>>> 583f9f80
 			errs = multierror.Append(errs, fmt.Errorf("subscription for topic %s not found", topic))
 		}
-	}
-
-<<<<<<< HEAD
 		// capture error when we exceed the error threshold
-		if errs != nil && errs.Len() > c.config.RpcMessageErrorThreshold {
-			invCtrlMsgErrs = append(invCtrlMsgErrs, p2p.NewInvCtrlMsgErr(NewInvalidRpcPublishMessagesErr(errs.ErrorOrNil(), errs.Len()), p2p.ModerateErrSeverity))
-		}
+		invCtrlMsgErrs = checkErrThreshold(errs, invCtrlMsgErrs)
 	}
 
 	lg = lg.With().
@@ -637,14 +591,6 @@
 
 	lg.Debug().Msg("rpc publish messages validation completed")
 	return nil
-=======
-	// return an error when we exceed the error threshold
-	if errs != nil && errs.Len() > c.config.RpcMessageErrorThreshold {
-		return NewInvalidRpcPublishMessagesErr(errs.ErrorOrNil(), errs.Len()), uint64(errs.Len())
-	}
-
-	return nil, 0
->>>>>>> 583f9f80
 }
 
 // truncateRPC truncates the RPC by truncating each control message type using the configured max sample size values.
@@ -942,44 +888,22 @@
 }
 
 // logAndDistributeErr logs the provided error and attempts to disseminate an invalid control message validation notification for the error.
-<<<<<<< HEAD
-func (c *ControlMsgValidationInspector) logAndDistributeAsyncInspectErrs(req *InspectRPCRequest, ctlMsgType p2pmsg.ControlMessageType, errs p2p.InvCtrlMsgErrs) {
-=======
 // Args:
 //   - req: inspect rpc request that failed validation.
 //   - ctlMsgType: the control message type of the rpc message that caused the error.
-//   - err: the error that occurred.
-//   - count: the number of occurrences of the error.
-func (c *ControlMsgValidationInspector) logAndDistributeAsyncInspectErrs(req *InspectRPCRequest, ctlMsgType p2pmsg.ControlMessageType, err error, count uint64) {
->>>>>>> 583f9f80
+//   - err: the errors that occurred.
+func (c *ControlMsgValidationInspector) logAndDistributeAsyncInspectErrs(req *InspectRPCRequest, ctlMsgType p2pmsg.ControlMessageType, errs p2p.InvCtrlMsgErrs) {
 	lg := c.logger.With().
-		Err(err).
+		Err(errs.Error()).
 		Str("control_message_type", ctlMsgType.String()).
 		Bool(logging.KeySuspicious, true).
 		Bool(logging.KeyNetworkingSecurity, true).
-		Uint64("error_count", count).
+		Int("error_count", errs.Len()).
 		Str("peer_id", p2plogging.PeerId(req.Peer)).
 		Logger()
-
-<<<<<<< HEAD
 	err := c.distributor.Distribute(p2p.NewInvalidControlMessageNotification(req.Peer, ctlMsgType, errs))
 	if err != nil {
 		c.logAndThrowError(fmt.Errorf("failed to distribute invalid control message notification: %w", err))
-=======
-	switch {
-	case IsErrActiveClusterIDsNotSet(err):
-		lg.Warn().Msg("active cluster ids not set")
-	case IsErrUnstakedPeer(err):
-		lg.Warn().Msg("control message received from unstaked peer")
-	default:
-		distErr := c.distributor.Distribute(p2p.NewInvalidControlMessageNotification(req.Peer, ctlMsgType, err, count))
-		if distErr != nil {
-			lg.Error().
-				Err(distErr).
-				Msg("failed to distribute invalid control message notification")
-		}
-		lg.Error().Msg("rpc control message async inspection failed")
->>>>>>> 583f9f80
 	}
 	lg.Error().Err(errs.Error()).Msg("rpc control message async inspection failed")
 }
