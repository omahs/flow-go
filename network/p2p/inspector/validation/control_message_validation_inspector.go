package validation

import (
	"fmt"
	"time"

	pubsub "github.com/libp2p/go-libp2p-pubsub"
	pubsub_pb "github.com/libp2p/go-libp2p-pubsub/pb"
	"github.com/libp2p/go-libp2p/core/peer"
	"github.com/rs/zerolog"

	"github.com/onflow/flow-go/engine/common/worker"
	"github.com/onflow/flow-go/model/flow"
	"github.com/onflow/flow-go/module"
	"github.com/onflow/flow-go/module/component"
	"github.com/onflow/flow-go/module/irrecoverable"
	"github.com/onflow/flow-go/module/mempool/queue"
	"github.com/onflow/flow-go/network/channels"
	"github.com/onflow/flow-go/network/p2p"
	"github.com/onflow/flow-go/network/p2p/inspector/internal/cache"
	p2pmsg "github.com/onflow/flow-go/network/p2p/message"
	"github.com/onflow/flow-go/network/p2p/p2pconf"
	"github.com/onflow/flow-go/network/p2p/p2plogging"
	"github.com/onflow/flow-go/state/protocol"
	"github.com/onflow/flow-go/state/protocol/events"
	"github.com/onflow/flow-go/utils/logging"
	flowrand "github.com/onflow/flow-go/utils/rand"
)

// ControlMsgValidationInspector RPC message inspector that inspects control messages and performs some validation on them,
// when some validation rule is broken feedback is given via the Peer scoring notifier.
type ControlMsgValidationInspector struct {
	component.Component
	events.Noop
	ctx     irrecoverable.SignalerContext
	logger  zerolog.Logger
	sporkID flow.Identifier
	metrics module.GossipSubRpcValidationInspectorMetrics
	// config control message validation configurations.
	config *p2pconf.GossipSubRPCValidationInspectorConfigs
	// distributor used to disseminate invalid RPC message notifications.
	distributor p2p.GossipSubInspectorNotifDistributor
	// workerPool queue that stores *InspectRPCRequest that will be processed by component workers.
	workerPool *worker.Pool[*InspectRPCRequest]
	// tracker is a map that associates the hash of a peer's ID with the
	// number of cluster-prefix topic control messages received from that peer. It helps in tracking
	// and managing the rate of incoming control messages from each peer, ensuring that the system
	// stays performant and resilient against potential spam or abuse.
	// The counter is incremented in the following scenarios:
	// 1. The cluster prefix topic is received while the inspector waits for the cluster IDs provider to be set (this can happen during the startup or epoch transitions).
	// 2. The node sends a cluster prefix topic where the cluster prefix does not match any of the active cluster IDs.
	// In such cases, the inspector will allow a configured number of these messages from the corresponding peer.
	tracker      *cache.ClusterPrefixedMessagesReceivedTracker
	idProvider   module.IdentityProvider
	rateLimiters map[p2pmsg.ControlMessageType]p2p.BasicRateLimiter
	rpcTracker   p2p.RpcControlTracking
}

var _ component.Component = (*ControlMsgValidationInspector)(nil)
var _ p2p.GossipSubRPCInspector = (*ControlMsgValidationInspector)(nil)
var _ protocol.Consumer = (*ControlMsgValidationInspector)(nil)

// NewControlMsgValidationInspector returns new ControlMsgValidationInspector
// Args:
//   - logger: the logger used by the inspector.
//   - sporkID: the current spork ID.
//   - config: inspector configuration.
//   - distributor: gossipsub inspector notification distributor.
//   - clusterPrefixedCacheCollector: metrics collector for the underlying cluster prefix received tracker cache.
//   - idProvider: identity provider is used to get the flow identifier for a peer.
//
// Returns:
//   - *ControlMsgValidationInspector: a new control message validation inspector.
//   - error: an error if there is any error while creating the inspector. All errors are irrecoverable and unexpected.
func NewControlMsgValidationInspector(ctx irrecoverable.SignalerContext, logger zerolog.Logger, sporkID flow.Identifier, config *p2pconf.GossipSubRPCValidationInspectorConfigs, distributor p2p.GossipSubInspectorNotifDistributor, inspectMsgQueueCacheCollector module.HeroCacheMetrics, clusterPrefixedCacheCollector module.HeroCacheMetrics, idProvider module.IdentityProvider, inspectorMetrics module.GossipSubRpcValidationInspectorMetrics, rpcTracker p2p.RpcControlTracking) (*ControlMsgValidationInspector, error) {
	lg := logger.With().Str("component", "gossip_sub_rpc_validation_inspector").Logger()

	clusterPrefixedTracker, err := cache.NewClusterPrefixedMessagesReceivedTracker(logger, config.ClusterPrefixedControlMsgsReceivedCacheSize, clusterPrefixedCacheCollector, config.ClusterPrefixedControlMsgsReceivedCacheDecay)
	if err != nil {
		return nil, fmt.Errorf("failed to create cluster prefix topics received tracker")
	}

	c := &ControlMsgValidationInspector{
		ctx:          ctx,
		logger:       lg,
		sporkID:      sporkID,
		config:       config,
		distributor:  distributor,
		tracker:      clusterPrefixedTracker,
		rpcTracker:   rpcTracker,
		idProvider:   idProvider,
		metrics:      inspectorMetrics,
		rateLimiters: make(map[p2pmsg.ControlMessageType]p2p.BasicRateLimiter),
	}

	store := queue.NewHeroStore(config.CacheSize, logger, inspectMsgQueueCacheCollector)
	pool := worker.NewWorkerPoolBuilder[*InspectRPCRequest](lg, store, c.processInspectRPCReq).Build()

	c.workerPool = pool

	builder := component.NewComponentManagerBuilder()
	builder.AddWorker(func(ctx irrecoverable.SignalerContext, ready component.ReadyFunc) {
		distributor.Start(ctx)
		select {
		case <-ctx.Done():
		case <-distributor.Ready():
			ready()
		}
		<-distributor.Done()
	})
	for i := 0; i < c.config.NumberOfWorkers; i++ {
		builder.AddWorker(pool.WorkerLogic())
	}
	c.Component = builder.Build()
	return c, nil
}

// Inspect is called by gossipsub upon reception of a rpc from a remote  node.
// It creates a new InspectRPCRequest for the RPC to be inspected async by the worker pool.
func (c *ControlMsgValidationInspector) Inspect(from peer.ID, rpc *pubsub.RPC) error {
<<<<<<< HEAD
	// first truncate rpc
	err := c.truncateRPC(from, rpc)
	if err != nil {
		// irrecoverable error encountered
		c.logAndThrowError(fmt.Errorf("failed to get inspect RPC request could not perform truncation: %w", err))
	}
	// queue further async inspection
	req, err := NewInspectRPCRequest(from, rpc)
	if err != nil {

		c.logger.Error().
			Err(err).
			Bool(logging.KeyNetworkingSecurity, true).
			Str("peer_id", from.String()).
			Msg("failed to get inspect RPC request")
		return fmt.Errorf("failed to get inspect RPC request: %w", err)
	}
	c.workerPool.Submit(req)
	return nil
}

// processInspectRPCReq func used by component workers to perform further inspection of RPC control messages that will validate ensure all control message
// types are valid in the RPC.
func (c *ControlMsgValidationInspector) processInspectRPCReq(req *InspectRPCRequest) error {
	c.metrics.AsyncProcessingStarted()
	start := time.Now()
	defer func() {
		c.metrics.AsyncProcessingFinished(time.Since(start))
	}()
=======
	control := rpc.GetControl()
	for _, ctrlMsgType := range p2pmsg.ControlMessageTypes() {
		lg := c.logger.With().
			Str("peer_id", p2plogging.PeerId(from)).
			Str("ctrl_msg_type", string(ctrlMsgType)).Logger()
		validationConfig, ok := c.config.GetCtrlMsgValidationConfig(ctrlMsgType)
		if !ok {
			lg.Trace().Msg("validation configuration for control type does not exists skipping")
			continue
		}
>>>>>>> 06484962

	activeClusterIDS := c.tracker.GetActiveClusterIds()
	for _, ctrlMsgType := range p2pmsg.ControlMessageTypes() {
		// iWant validation uses new sample size validation. This will be updated for all other control message types.
		switch ctrlMsgType {
		case p2pmsg.CtrlMsgGraft:
			err := c.inspectGraftMessages(req.Peer, req.rpc.GetControl().GetGraft(), activeClusterIDS)
			if err != nil {
				c.logAndDistributeAsyncInspectErrs(req, p2pmsg.CtrlMsgGraft, err)
				return nil
			}
		case p2pmsg.CtrlMsgPrune:
			err := c.inspectPruneMessages(req.Peer, req.rpc.GetControl().GetPrune(), activeClusterIDS)
			if err != nil {
				c.logAndDistributeAsyncInspectErrs(req, p2pmsg.CtrlMsgPrune, err)
				return nil
			}
		case p2pmsg.CtrlMsgIWant:
			err := c.inspectIWantMessages(req.Peer, req.rpc.GetControl().GetIwant())
			if err != nil {
				c.logAndDistributeAsyncInspectErrs(req, p2pmsg.CtrlMsgIWant, err)
				return nil
			}
		case p2pmsg.CtrlMsgIHave:
			err := c.inspectIHaveMessages(req.Peer, req.rpc.GetControl().GetIhave(), activeClusterIDS)
			if err != nil {
				c.logAndDistributeAsyncInspectErrs(req, p2pmsg.CtrlMsgIHave, err)
				return nil
			}
		}
	}

	return nil
}

// inspectGraftMessages performs topic validation on all grafts in the control message using the provided validateTopic func while tracking duplicates.
// Args:
// - from: peer ID of the sender.
// - grafts: the list of grafts to inspect.
// - activeClusterIDS: the list of active cluster ids.
// Returns:
// - DuplicateFoundErr: if there are any duplicate topics in the list of grafts
// - error: if any error occurs while sampling or validating topics, all returned errors are benign and should not cause the node to crash.
func (c *ControlMsgValidationInspector) inspectGraftMessages(from peer.ID, grafts []*pubsub_pb.ControlGraft, activeClusterIDS flow.ChainIDList) error {
	tracker := make(duplicateStrTracker)
	for _, graft := range grafts {
		topic := channels.Topic(graft.GetTopicID())
		if tracker.isDuplicate(topic.String()) {
			return NewDuplicateFoundErr(fmt.Errorf("duplicate topic found: %s", topic.String()))
		}
		tracker.set(topic.String())
		err := c.validateTopic(from, topic, activeClusterIDS)
		if err != nil {
<<<<<<< HEAD
			return err
=======
			lg.Error().
				Err(err).
				Str("peer_id", p2plogging.PeerId(from)).
				Str("ctrl_msg_type", string(ctrlMsgType)).
				Msg("failed to get inspect message request")
			return fmt.Errorf("failed to get inspect message request: %w", err)
>>>>>>> 06484962
		}
	}
	return nil
}

// inspectPruneMessages performs topic validation on all prunes in the control message using the provided validateTopic func while tracking duplicates.
// Args:
// - from: peer ID of the sender.
// - prunes: the list of iHaves to inspect.
// - activeClusterIDS: the list of active cluster ids.
// Returns:
//   - DuplicateFoundErr: if there are any duplicate topics found in the list of iHaves
//     or any duplicate message ids found inside a single iHave.
//   - error: if any error occurs while sampling or validating topics, all returned errors are benign and should not cause the node to crash.
func (c *ControlMsgValidationInspector) inspectPruneMessages(from peer.ID, prunes []*pubsub_pb.ControlPrune, activeClusterIDS flow.ChainIDList) error {
	tracker := make(duplicateStrTracker)
	for _, prune := range prunes {
		topic := channels.Topic(prune.GetTopicID())
		if tracker.isDuplicate(topic.String()) {
			return NewDuplicateFoundErr(fmt.Errorf("duplicate topic found: %s", topic.String()))
		}
		tracker.set(topic.String())
		err := c.validateTopic(from, topic, activeClusterIDS)
		if err != nil {
			return err
		}
	}
	return nil
}

// inspectIHaveMessages performs topic validation on all ihaves in the control message using the provided validateTopic func while tracking duplicates.
// Args:
// - from: peer ID of the sender.
// - iHaves: the list of iHaves to inspect.
// - activeClusterIDS: the list of active cluster ids.
// Returns:
//   - DuplicateFoundErr: if there are any duplicate topics found in the list of iHaves
//     or any duplicate message ids found inside a single iHave.
//   - error: if any error occurs while sampling or validating topics, all returned errors are benign and should not cause the node to crash.
func (c *ControlMsgValidationInspector) inspectIHaveMessages(from peer.ID, ihaves []*pubsub_pb.ControlIHave, activeClusterIDS flow.ChainIDList) error {
	lg := c.logger.With().
		Str("peer_id", from.String()).
		Int("sample_size", len(ihaves)).
		Int("max_sample_size", c.config.IHaveRPCInspectionConfig.MaxSampleSize).
		Logger()
	duplicateTopicTracker := make(duplicateStrTracker)
	duplicateMessageIDTracker := make(duplicateStrTracker)
	totalMessageIds := 0
	for _, ihave := range ihaves {
		messageIds := ihave.GetMessageIDs()
		topic := ihave.GetTopicID()
		if duplicateTopicTracker.isDuplicate(topic) {
			return NewDuplicateFoundErr(fmt.Errorf("duplicate topic found in ihave control messages: %s", topic))
		}
		duplicateTopicTracker.set(topic)
		err := c.validateTopic(from, channels.Topic(topic), activeClusterIDS)
		if err != nil {
			return err
		}

		for _, messageID := range messageIds {
			if duplicateMessageIDTracker.isDuplicate(messageID) {
				return NewDuplicateFoundErr(fmt.Errorf("duplicate message id found in single ihave control message for topic %s: %s", topic, messageID))
			}
			duplicateMessageIDTracker.set(messageID)
		}
	}
	lg.Debug().
		Int("total_message_ids", totalMessageIds).
		Msg("ihave control message validation complete")
	return nil
}

// inspectIWantMessages inspects RPC iWant control messages. This func will sample the iWants and perform validation on each iWant in the sample.
// Ensuring that the following are true:
// - Each iWant corresponds to an iHave that was sent.
// - Each topic in the iWant sample is a valid topic.
// If the number of iWants that do not have a corresponding iHave exceed the configured threshold an error is returned.
// Args:
// - from: peer ID of the sender.
// - iWant: the list of iWant control messages.
// Returns:
// - DuplicateFoundErr: if there are any duplicate message ids found in any of the iWants.
// - IWantCacheMissThresholdErr: if the rate of cache misses exceeds the configured allowed threshold.
// - error: if any error occurs while sampling or validating topics, all returned errors are benign and should not cause the node to crash.
func (c *ControlMsgValidationInspector) inspectIWantMessages(from peer.ID, iWants []*pubsub_pb.ControlIWant) error {
	lastHighest := c.rpcTracker.LastHighestIHaveRPCSize()
	lg := c.logger.With().
		Str("peer_id", p2plogging.PeerId(from)).
		Uint("max_sample_size", c.config.IWantRPCInspectionConfig.MaxSampleSize).
		Int64("last_highest_ihave_rpc_size", lastHighest).
		Logger()
	sampleSize := uint(len(iWants))
	tracker := make(duplicateStrTracker)
	cacheMisses := 0
	allowedCacheMissesThreshold := float64(sampleSize) * c.config.IWantRPCInspectionConfig.CacheMissThreshold
	duplicates := 0
	allowedDuplicatesThreshold := float64(sampleSize) * c.config.IWantRPCInspectionConfig.DuplicateMsgIDThreshold

	lg = lg.With().
		Uint("iwant_sample_size", sampleSize).
		Float64("allowed_cache_misses_threshold", allowedCacheMissesThreshold).
		Float64("allowed_duplicates_threshold", allowedDuplicatesThreshold).Logger()

	lg.Trace().Msg("validating sample of message ids from iwant control message")

	totalMessageIds := 0
	for _, iWant := range iWants {
		for _, messageID := range iWant.GetMessageIDs() {
			// check duplicate allowed threshold
			if tracker.isDuplicate(messageID) {
				duplicates++
				if float64(duplicates) > allowedDuplicatesThreshold {
					return NewIWantDuplicateMsgIDThresholdErr(duplicates, sampleSize, c.config.IWantRPCInspectionConfig.DuplicateMsgIDThreshold)
				}
			}
			// check cache miss threshold
			if !c.rpcTracker.WasIHaveRPCSent(messageID) {
				cacheMisses++
				if float64(cacheMisses) > allowedCacheMissesThreshold {
					return NewIWantCacheMissThresholdErr(cacheMisses, sampleSize, c.config.IWantRPCInspectionConfig.CacheMissThreshold)
				}
			}
			tracker.set(messageID)
			totalMessageIds++
		}
	}

	lg.Debug().
		Int("total_message_ids", totalMessageIds).
		Int("cache_misses", cacheMisses).
		Int("duplicates", duplicates).
		Msg("iwant control message validation complete")

	return nil
}

// truncateRPC truncates the RPC by truncating each control message type using the configured max sample size values.
func (c *ControlMsgValidationInspector) truncateRPC(from peer.ID, rpc *pubsub.RPC) error {
	for _, ctlMsgType := range p2pmsg.ControlMessageTypes() {
		switch ctlMsgType {
		case p2pmsg.CtrlMsgGraft:
			c.truncateGraftMessages(rpc)
		case p2pmsg.CtrlMsgPrune:
			c.truncatePruneMessages(rpc)
		case p2pmsg.CtrlMsgIHave:
			c.truncateIHaveMessages(rpc)
		case p2pmsg.CtrlMsgIWant:
			c.truncateIWantMessages(from, rpc)
		default:
			// sanity check this should never happen
			c.logAndThrowError(fmt.Errorf("unknown control message type encountered during RPC truncation"))
		}
	}
	return nil
}

// truncateGraftMessages truncates the Graft control messages in the RPC. If the total number of Grafts in the RPC exceeds the configured
// GraftPruneMessageMaxSampleSize the list of Grafts will be truncated.
// Args:
//   - rpc: the rpc message to truncate.
//
// Returns:
//   - error: if any error encountered while sampling the messages, all errors are considered irrecoverable.
func (c *ControlMsgValidationInspector) truncateGraftMessages(rpc *pubsub.RPC) {
	grafts := rpc.GetControl().GetGraft()
	totalGrafts := len(grafts)
	if totalGrafts == 0 {
		return
	}
	sampleSize := c.config.GraftPruneMessageMaxSampleSize
	if sampleSize > totalGrafts {
		sampleSize = totalGrafts
	}
	c.performSample(p2pmsg.CtrlMsgGraft, uint(totalGrafts), uint(sampleSize), func(i, j uint) {
		grafts[i], grafts[j] = grafts[j], grafts[i]
	})
	rpc.Control.Graft = grafts[:sampleSize]
}

// truncatePruneMessages truncates the Prune control messages in the RPC. If the total number of Prunes in the RPC exceeds the configured
// GraftPruneMessageMaxSampleSize the list of Prunes will be truncated.
// Args:
//   - rpc: the rpc message to truncate.
//
<<<<<<< HEAD
// Returns:
//   - error: if any error encountered while sampling the messages, all errors are considered irrecoverable.
func (c *ControlMsgValidationInspector) truncatePruneMessages(rpc *pubsub.RPC) {
	prunes := rpc.GetControl().GetPrune()
	totalPrunes := len(prunes)
	if totalPrunes == 0 {
		return
	}
	sampleSize := c.config.GraftPruneMessageMaxSampleSize
	if sampleSize > totalPrunes {
		sampleSize = totalPrunes
	}
	c.performSample(p2pmsg.CtrlMsgPrune, uint(totalPrunes), uint(sampleSize), func(i, j uint) {
		prunes[i], prunes[j] = prunes[j], prunes[i]
	})
	rpc.Control.Prune = prunes[:sampleSize]
=======
// blockingPreprocessingRpc generic pre-processing validation func that ensures the RPC control message count does not exceed the configured hard threshold.
func (c *ControlMsgValidationInspector) blockingPreprocessingRpc(from peer.ID, validationConfig *p2pconf.CtrlMsgValidationConfig, controlMessage *pubsub_pb.ControlMessage) error {
	if validationConfig.ControlMsg != p2pmsg.CtrlMsgGraft && validationConfig.ControlMsg != p2pmsg.CtrlMsgPrune {
		return fmt.Errorf("unexpected control message type %s encountered during blocking pre-processing rpc, expected %s or %s", validationConfig.ControlMsg, p2pmsg.CtrlMsgGraft, p2pmsg.CtrlMsgPrune)
	}
	count := c.getCtrlMsgCount(validationConfig.ControlMsg, controlMessage)
	lg := c.logger.With().
		Uint64("ctrl_msg_count", count).
		Str("peer_id", p2plogging.PeerId(from)).
		Str("ctrl_msg_type", string(validationConfig.ControlMsg)).Logger()

	c.metrics.BlockingPreProcessingStarted(validationConfig.ControlMsg.String(), uint(count))
	start := time.Now()
	defer func() {
		c.metrics.BlockingPreProcessingFinished(validationConfig.ControlMsg.String(), uint(count), time.Since(start))
	}()

	// if Count greater than hard threshold drop message and penalize
	if count > validationConfig.HardThreshold {
		hardThresholdErr := NewHardThresholdErr(validationConfig.ControlMsg, count, validationConfig.HardThreshold)
		lg.Warn().
			Err(hardThresholdErr).
			Uint64("upper_threshold", hardThresholdErr.hardThreshold).
			Bool(logging.KeySuspicious, true).
			Msg("rejecting rpc control message")
		err := c.distributor.Distribute(p2p.NewInvalidControlMessageNotification(from, validationConfig.ControlMsg, count, hardThresholdErr))
		if err != nil {
			lg.Error().
				Err(err).
				Bool(logging.KeySuspicious, true).
				Bool(logging.KeyNetworkingSecurity, true).
				Msg("failed to distribute invalid control message notification")
			return err
		}
		return hardThresholdErr
	}

	return nil
>>>>>>> 06484962
}

// truncateIHaveMessages truncates the iHaves control messages in the RPC. If the total number of iHaves in the RPC exceeds the configured
// MaxSampleSize the list of iHaves will be truncated.
// Args:
//   - rpc: the rpc message to truncate.
//
// Returns:
//   - error: if any error encountered while sampling the messages, all errors are considered irrecoverable.
func (c *ControlMsgValidationInspector) truncateIHaveMessages(rpc *pubsub.RPC) {
	ihaves := rpc.GetControl().GetIhave()
	totalIHaves := len(ihaves)
	if totalIHaves == 0 {
		return
	}
	sampleSize := c.config.IHaveRPCInspectionConfig.MaxSampleSize
	if sampleSize > totalIHaves {
		sampleSize = totalIHaves
	}

	c.performSample(p2pmsg.CtrlMsgIHave, uint(totalIHaves), uint(sampleSize), func(i, j uint) {
		ihaves[i], ihaves[j] = ihaves[j], ihaves[i]
	})
	rpc.Control.Ihave = ihaves[:sampleSize]
	c.truncateIHaveMessageIds(rpc)
}

<<<<<<< HEAD
// truncateIHaveMessageIds truncates the message ids for each iHave control message in the RPC. If the total number of message ids in a single iHave exceeds the configured
// MaxMessageIDSampleSize the list of message ids will be truncated. Before message ids are truncated the iHave control messages should have been truncated themselves.
// Args:
//   - rpc: the rpc message to truncate.
func (c *ControlMsgValidationInspector) truncateIHaveMessageIds(rpc *pubsub.RPC) {
	for _, ihave := range rpc.GetControl().GetIhave() {
		messageIDs := ihave.GetMessageIDs()
		totalMessageIDs := len(messageIDs)
		if totalMessageIDs == 0 {
			return
=======
	activeClusterIDS := c.tracker.GetActiveClusterIds()
	count := c.getCtrlMsgCount(validationConfig.ControlMsg, controlMessage)
	lg := c.logger.With().
		Uint64("ctrl_msg_count", count).
		Str("peer_id", p2plogging.PeerId(from)).
		Str("ctrl_msg_type", string(validationConfig.ControlMsg)).Logger()
	// if count greater than hard threshold perform synchronous topic validation on random subset of the iHave messages
	if count > validationConfig.HardThreshold {
		// for iHave control message topic validation we only validate a random subset of the messages
		// shuffle the ihave messages to perform random validation on a subset of size sampleSize
		err := c.sampleCtrlMessages(p2pmsg.CtrlMsgIHave, totalIhaves, sampleSize, swap)
		if err != nil {
			return fmt.Errorf("failed to sample ihave messages: %w", err)
>>>>>>> 06484962
		}
		sampleSize := c.config.IHaveRPCInspectionConfig.MaxMessageIDSampleSize
		if sampleSize > totalMessageIDs {
			sampleSize = totalMessageIDs
		}
		c.performSample(p2pmsg.CtrlMsgIHave, uint(totalMessageIDs), uint(sampleSize), func(i, j uint) {
			messageIDs[i], messageIDs[j] = messageIDs[j], messageIDs[i]
		})
		ihave.MessageIDs = messageIDs[:sampleSize]
	}
}

// truncateIWantMessages truncates the iWant control messages in the RPC. If the total number of iWants in the RPC exceeds the configured
// MaxSampleSize the list of iWants will be truncated.
// Args:
//   - rpc: the rpc message to truncate.
//
// Returns:
//   - error: if any error encountered while sampling the messages, all errors are considered irrecoverable.
func (c *ControlMsgValidationInspector) truncateIWantMessages(from peer.ID, rpc *pubsub.RPC) {
	iWants := rpc.GetControl().GetIwant()
	totalIWants := len(iWants)
	if totalIWants == 0 {
		return
	}
<<<<<<< HEAD
	sampleSize := c.config.IHaveRPCInspectionConfig.MaxSampleSize
	if sampleSize > totalIWants {
		sampleSize = totalIWants
	}

	c.performSample(p2pmsg.CtrlMsgIHave, uint(totalIWants), uint(sampleSize), func(i, j uint) {
		iWants[i], iWants[j] = iWants[j], iWants[i]
	})
	rpc.Control.Iwant = iWants[:sampleSize]
	c.truncateIWantMessageIds(from, rpc)
=======
	return nil
}

// processInspectMsgReq func used by component workers to perform further inspection of control messages that will check if the messages are rate limited
// and ensure all topic IDS are valid when the amount of messages is above the configured safety threshold.
func (c *ControlMsgValidationInspector) processInspectMsgReq(req *InspectMsgRequest) error {
	c.metrics.AsyncProcessingStarted(req.validationConfig.ControlMsg.String())
	start := time.Now()
	defer func() {
		c.metrics.AsyncProcessingFinished(req.validationConfig.ControlMsg.String(), time.Since(start))
	}()

	count := c.getCtrlMsgCount(req.validationConfig.ControlMsg, req.ctrlMsg)

	// iWant validation uses new sample size validation. This will be updated for all other control message types.
	switch req.validationConfig.ControlMsg {
	case p2pmsg.CtrlMsgIWant:
		if err := c.inspectIWant(req.Peer, req.ctrlMsg.GetIwant()); err != nil {
			if IsIWantCacheMissThresholdErr(err) || IsIWantDuplicateMsgIDThresholdErr(err) {
				c.logAndDistributeAsyncInspectErr(req, count, err)
				return nil
			}
			c.logger.
				Error().
				Err(err).
				Bool(logging.KeySuspicious, true).
				Str("peer_id", p2plogging.PeerId(req.Peer)).
				Str("ctrl_msg_type", p2pmsg.CtrlMsgIWant.String()).
				Uint64("ctrl_msg_count", count).
				Msg("unexpected error encountered while performing iwant validation")
		}
		return nil
	}

	lg := c.logger.With().
		Str("peer_id", p2plogging.PeerId(req.Peer)).
		Str("ctrl_msg_type", string(req.validationConfig.ControlMsg)).
		Uint64("ctrl_msg_count", count).Logger()

	var validationErr error
	switch {
	case !c.rateLimiters[req.validationConfig.ControlMsg].Allow(req.Peer, int(count)): // check if Peer RPC messages are rate limited
		validationErr = NewRateLimitedControlMsgErr(req.validationConfig.ControlMsg)
	case count > req.validationConfig.SafetyThreshold:
		// check if Peer RPC messages Count greater than safety threshold further inspect each message individually
		validationErr = c.validateTopics(req.Peer, req.validationConfig, req.ctrlMsg)
	default:
		lg.Trace().
			Uint64("hard_threshold", req.validationConfig.HardThreshold).
			Uint64("safety_threshold", req.validationConfig.SafetyThreshold).
			Msg(fmt.Sprintf("control message %s inspection passed %d is below configured safety threshold", req.validationConfig.ControlMsg, count))
		return nil
	}
	if validationErr != nil {
		lg.Error().
			Err(validationErr).
			Bool(logging.KeySuspicious, true).
			Bool(logging.KeyNetworkingSecurity, true).
			Msg("rpc control message async inspection failed")
		err := c.distributor.Distribute(p2p.NewInvalidControlMessageNotification(req.Peer, req.validationConfig.ControlMsg, count, validationErr))
		if err != nil {
			lg.Error().
				Err(err).
				Bool(logging.KeySuspicious, true).
				Bool(logging.KeyNetworkingSecurity, true).
				Msg("failed to distribute invalid control message notification")
		}
	}
	return nil
>>>>>>> 06484962
}

// truncateIWantMessageIds truncates the message ids for each iWant control message in the RPC. If the total number of message ids in a single iWant exceeds the configured
// MaxMessageIDSampleSize the list of message ids will be truncated. Before message ids are truncated the iWant control messages should have been truncated themselves.
// Args:
//   - rpc: the rpc message to truncate.
//
// Returns:
//   - error: if any error encountered while sampling the messages, all errors are considered irrecoverable.
func (c *ControlMsgValidationInspector) truncateIWantMessageIds(from peer.ID, rpc *pubsub.RPC) {
	lastHighest := c.rpcTracker.LastHighestIHaveRPCSize()
	lg := c.logger.With().
		Str("peer_id", from.String()).
		Uint("max_sample_size", c.config.IWantRPCInspectionConfig.MaxSampleSize).
		Int64("last_highest_ihave_rpc_size", lastHighest).
		Logger()

	sampleSize := int(10 * lastHighest)
	if sampleSize == 0 || sampleSize > c.config.IWantRPCInspectionConfig.MaxMessageIDSampleSize {
		// invalid or 0 sample size is suspicious
		lg.Warn().Str(logging.KeySuspicious, "true").Msg("zero or invalid sample size, using default max sample size")
		sampleSize = c.config.IWantRPCInspectionConfig.MaxMessageIDSampleSize
	}
	for _, iWant := range rpc.GetControl().GetIwant() {
		messageIDs := iWant.GetMessageIDs()
		totalMessageIDs := len(messageIDs)
		if totalMessageIDs == 0 {
			return
		}
		if sampleSize > totalMessageIDs {
			sampleSize = totalMessageIDs
		}
		c.performSample(p2pmsg.CtrlMsgIWant, uint(totalMessageIDs), uint(sampleSize), func(i, j uint) {
			messageIDs[i], messageIDs[j] = messageIDs[j], messageIDs[i]
		})
		iWant.MessageIDs = messageIDs[:sampleSize]
	}
}

// Name returns the name of the rpc inspector.
func (c *ControlMsgValidationInspector) Name() string {
	return rpcInspectorComponentName
}

// ActiveClustersChanged consumes cluster ID update protocol events.
func (c *ControlMsgValidationInspector) ActiveClustersChanged(clusterIDList flow.ChainIDList) {
	c.tracker.StoreActiveClusterIds(clusterIDList)
}

// performSample performs sampling on the specified control message that will randomize
// the items in the control message slice up to index sampleSize-1. Any error encountered during sampling is considered
// irrecoverable and will cause the node to crash.
func (c *ControlMsgValidationInspector) performSample(ctrlMsg p2pmsg.ControlMessageType, totalSize, sampleSize uint, swap func(i, j uint)) {
	err := flowrand.Samples(totalSize, sampleSize, swap)
	if err != nil {
		c.logAndThrowError(fmt.Errorf("failed to get random sample of %s control messages: %w", ctrlMsg, err))
	}
}

// validateTopic ensures the topic is a valid flow topic/channel.
// Expected error returns during normal operations:
//   - channels.InvalidTopicErr: if topic is invalid.
//   - ErrActiveClusterIdsNotSet: if the cluster ID provider is not set.
//   - channels.UnknownClusterIDErr: if the topic contains a cluster ID prefix that is not in the active cluster IDs list.
//
// This func returns an exception in case of unexpected bug or state corruption if cluster prefixed topic validation
// fails due to unexpected error returned when getting the active cluster IDS.
func (c *ControlMsgValidationInspector) validateTopic(from peer.ID, topic channels.Topic, activeClusterIds flow.ChainIDList) error {
	channel, ok := channels.ChannelFromTopic(topic)
	if !ok {
		return channels.NewInvalidTopicErr(topic, fmt.Errorf("failed to get channel from topic"))
	}

	// handle cluster prefixed topics
	if channels.IsClusterChannel(channel) {
		return c.validateClusterPrefixedTopic(from, topic, activeClusterIds)
	}

	// non cluster prefixed topic validation
	err := channels.IsValidNonClusterFlowTopic(topic, c.sporkID)
	if err != nil {
		return err
	}
	return nil
}

// validateClusterPrefixedTopic validates cluster prefixed topics.
// Expected error returns during normal operations:
//   - ErrActiveClusterIdsNotSet: if the cluster ID provider is not set.
//   - channels.InvalidTopicErr: if topic is invalid.
//   - channels.UnknownClusterIDErr: if the topic contains a cluster ID prefix that is not in the active cluster IDs list.
//
// In the case where an ErrActiveClusterIdsNotSet or UnknownClusterIDErr is encountered and the cluster prefixed topic received
// tracker for the peer is less than or equal to the configured ClusterPrefixHardThreshold an error will only be logged and not returned.
// At the point where the hard threshold is crossed the error will be returned and the sender will start to be penalized.
// Any errors encountered while incrementing or loading the cluster prefixed control message gauge for a peer will result in an irrecoverable error being thrown, these
// errors are unexpected and irrecoverable indicating a bug.
func (c *ControlMsgValidationInspector) validateClusterPrefixedTopic(from peer.ID, topic channels.Topic, activeClusterIds flow.ChainIDList) error {
	lg := c.logger.With().
		Str("from", p2plogging.PeerId(from)).
		Logger()
	// reject messages from unstaked nodes for cluster prefixed topics
	nodeID, err := c.getFlowIdentifier(from)
	if err != nil {
		return err
	}

	if len(activeClusterIds) == 0 {
		// cluster IDs have not been updated yet
		_, incErr := c.tracker.Inc(nodeID)
		if incErr != nil {
			// irrecoverable error encountered
			c.logAndThrowError(fmt.Errorf("error encountered while incrementing the cluster prefixed control message gauge %s: %w", nodeID, err))
		}

		// if the amount of messages received is below our hard threshold log the error and return nil.
		if c.checkClusterPrefixHardThreshold(nodeID) {
			lg.Warn().
				Err(err).
				Str("topic", topic.String()).
				Msg("failed to validate cluster prefixed control message with cluster pre-fixed topic active cluster ids not set")
			return nil
		}

		return NewActiveClusterIdsNotSetErr(topic)
	}

	err = channels.IsValidFlowClusterTopic(topic, activeClusterIds)
	if err != nil {
		if channels.IsUnknownClusterIDErr(err) {
			// unknown cluster ID error could indicate that a node has fallen
			// behind and needs to catchup increment to topics received cache.
			_, incErr := c.tracker.Inc(nodeID)
			if incErr != nil {
				c.logAndThrowError(fmt.Errorf("error encountered while incrementing the cluster prefixed control message gauge %s: %w", nodeID, err))
			}
			// if the amount of messages received is below our hard threshold log the error and return nil.
			if c.checkClusterPrefixHardThreshold(nodeID) {
				lg.Warn().
					Err(err).
					Str("topic", topic.String()).
					Msg("processing unknown cluster prefixed topic received below cluster prefixed discard threshold peer may be behind in the protocol")
				return nil
			}
		}
		return err
	}

	return nil
}

// getFlowIdentifier returns the flow identity identifier for a peer.
// Args:
//   - peerID: the peer id of the sender.
//
// The returned error indicates that the peer is un-staked.
func (c *ControlMsgValidationInspector) getFlowIdentifier(peerID peer.ID) (flow.Identifier, error) {
	id, ok := c.idProvider.ByPeerID(peerID)
	if !ok {
		return flow.ZeroID, NewUnstakedPeerErr(fmt.Errorf("failed to get flow identity for peer: %s", peerID))
	}
	return id.ID(), nil
}

// checkClusterPrefixHardThreshold returns true if the cluster prefix received tracker count is less than
// the configured ClusterPrefixHardThreshold, false otherwise.
// If any error is encountered while loading from the tracker this func will throw an error on the signaler context, these errors
// are unexpected and irrecoverable indicating a bug.
func (c *ControlMsgValidationInspector) checkClusterPrefixHardThreshold(nodeID flow.Identifier) bool {
	gauge, err := c.tracker.Load(nodeID)
	if err != nil {
		// irrecoverable error encountered
		c.logAndThrowError(fmt.Errorf("cluster prefixed control message gauge during hard threshold check failed for node %s: %w", nodeID, err))
	}
	return gauge <= c.config.ClusterPrefixHardThreshold
}

// logAndDistributeErr logs the provided error and attempts to disseminate an invalid control message validation notification for the error.
func (c *ControlMsgValidationInspector) logAndDistributeAsyncInspectErrs(req *InspectRPCRequest, ctlMsgType p2pmsg.ControlMessageType, err error) {
	lg := c.logger.With().
		Bool(logging.KeySuspicious, true).
		Bool(logging.KeyNetworkingSecurity, true).
<<<<<<< HEAD
		Str("peer_id", req.Peer.String()).
		Logger()
=======
		Str("peer_id", p2plogging.PeerId(req.Peer)).
		Str("ctrl_msg_type", string(req.validationConfig.ControlMsg)).
		Uint64("ctrl_msg_count", count).Logger()

	lg.Error().Err(err).Msg("rpc control message async inspection failed")
>>>>>>> 06484962

	switch {
	case IsErrActiveClusterIDsNotSet(err):
		lg.Warn().Err(err).Msg("active cluster ids not set")
	case IsErrUnstakedPeer(err):
		lg.Warn().Err(err).Msg("control message received from unstaked peer")
	default:
		err = c.distributor.Distribute(p2p.NewInvalidControlMessageNotification(req.Peer, ctlMsgType, err))
		if err != nil {
			lg.Error().
				Err(err).
				Msg("failed to distribute invalid control message notification")
		}
		lg.Error().Err(err).Msg("rpc control message async inspection failed")
	}
}

func (c *ControlMsgValidationInspector) logAndThrowError(err error) {
	c.logger.Error().
		Err(err).
		Bool(logging.KeySuspicious, true).
		Bool(logging.KeyNetworkingSecurity, true).
		Msg("unexpected irrecoverable error encountered")
	c.ctx.Throw(err)
}<|MERGE_RESOLUTION|>--- conflicted
+++ resolved
@@ -2,6 +2,7 @@
 
 import (
 	"fmt"
+	"github.com/onflow/flow-go/network/p2p/p2plogging"
 	"time"
 
 	pubsub "github.com/libp2p/go-libp2p-pubsub"
@@ -20,7 +21,6 @@
 	"github.com/onflow/flow-go/network/p2p/inspector/internal/cache"
 	p2pmsg "github.com/onflow/flow-go/network/p2p/message"
 	"github.com/onflow/flow-go/network/p2p/p2pconf"
-	"github.com/onflow/flow-go/network/p2p/p2plogging"
 	"github.com/onflow/flow-go/state/protocol"
 	"github.com/onflow/flow-go/state/protocol/events"
 	"github.com/onflow/flow-go/utils/logging"
@@ -118,7 +118,6 @@
 // Inspect is called by gossipsub upon reception of a rpc from a remote  node.
 // It creates a new InspectRPCRequest for the RPC to be inspected async by the worker pool.
 func (c *ControlMsgValidationInspector) Inspect(from peer.ID, rpc *pubsub.RPC) error {
-<<<<<<< HEAD
 	// first truncate rpc
 	err := c.truncateRPC(from, rpc)
 	if err != nil {
@@ -132,7 +131,7 @@
 		c.logger.Error().
 			Err(err).
 			Bool(logging.KeyNetworkingSecurity, true).
-			Str("peer_id", from.String()).
+			Str("peer_id", p2plogging.PeerId(from)).
 			Msg("failed to get inspect RPC request")
 		return fmt.Errorf("failed to get inspect RPC request: %w", err)
 	}
@@ -148,18 +147,6 @@
 	defer func() {
 		c.metrics.AsyncProcessingFinished(time.Since(start))
 	}()
-=======
-	control := rpc.GetControl()
-	for _, ctrlMsgType := range p2pmsg.ControlMessageTypes() {
-		lg := c.logger.With().
-			Str("peer_id", p2plogging.PeerId(from)).
-			Str("ctrl_msg_type", string(ctrlMsgType)).Logger()
-		validationConfig, ok := c.config.GetCtrlMsgValidationConfig(ctrlMsgType)
-		if !ok {
-			lg.Trace().Msg("validation configuration for control type does not exists skipping")
-			continue
-		}
->>>>>>> 06484962
 
 	activeClusterIDS := c.tracker.GetActiveClusterIds()
 	for _, ctrlMsgType := range p2pmsg.ControlMessageTypes() {
@@ -213,16 +200,7 @@
 		tracker.set(topic.String())
 		err := c.validateTopic(from, topic, activeClusterIDS)
 		if err != nil {
-<<<<<<< HEAD
 			return err
-=======
-			lg.Error().
-				Err(err).
-				Str("peer_id", p2plogging.PeerId(from)).
-				Str("ctrl_msg_type", string(ctrlMsgType)).
-				Msg("failed to get inspect message request")
-			return fmt.Errorf("failed to get inspect message request: %w", err)
->>>>>>> 06484962
 		}
 	}
 	return nil
@@ -264,7 +242,7 @@
 //   - error: if any error occurs while sampling or validating topics, all returned errors are benign and should not cause the node to crash.
 func (c *ControlMsgValidationInspector) inspectIHaveMessages(from peer.ID, ihaves []*pubsub_pb.ControlIHave, activeClusterIDS flow.ChainIDList) error {
 	lg := c.logger.With().
-		Str("peer_id", from.String()).
+		Str("peer_id", p2plogging.PeerId(from)).
 		Int("sample_size", len(ihaves)).
 		Int("max_sample_size", c.config.IHaveRPCInspectionConfig.MaxSampleSize).
 		Logger()
@@ -408,7 +386,6 @@
 // Args:
 //   - rpc: the rpc message to truncate.
 //
-<<<<<<< HEAD
 // Returns:
 //   - error: if any error encountered while sampling the messages, all errors are considered irrecoverable.
 func (c *ControlMsgValidationInspector) truncatePruneMessages(rpc *pubsub.RPC) {
@@ -425,46 +402,6 @@
 		prunes[i], prunes[j] = prunes[j], prunes[i]
 	})
 	rpc.Control.Prune = prunes[:sampleSize]
-=======
-// blockingPreprocessingRpc generic pre-processing validation func that ensures the RPC control message count does not exceed the configured hard threshold.
-func (c *ControlMsgValidationInspector) blockingPreprocessingRpc(from peer.ID, validationConfig *p2pconf.CtrlMsgValidationConfig, controlMessage *pubsub_pb.ControlMessage) error {
-	if validationConfig.ControlMsg != p2pmsg.CtrlMsgGraft && validationConfig.ControlMsg != p2pmsg.CtrlMsgPrune {
-		return fmt.Errorf("unexpected control message type %s encountered during blocking pre-processing rpc, expected %s or %s", validationConfig.ControlMsg, p2pmsg.CtrlMsgGraft, p2pmsg.CtrlMsgPrune)
-	}
-	count := c.getCtrlMsgCount(validationConfig.ControlMsg, controlMessage)
-	lg := c.logger.With().
-		Uint64("ctrl_msg_count", count).
-		Str("peer_id", p2plogging.PeerId(from)).
-		Str("ctrl_msg_type", string(validationConfig.ControlMsg)).Logger()
-
-	c.metrics.BlockingPreProcessingStarted(validationConfig.ControlMsg.String(), uint(count))
-	start := time.Now()
-	defer func() {
-		c.metrics.BlockingPreProcessingFinished(validationConfig.ControlMsg.String(), uint(count), time.Since(start))
-	}()
-
-	// if Count greater than hard threshold drop message and penalize
-	if count > validationConfig.HardThreshold {
-		hardThresholdErr := NewHardThresholdErr(validationConfig.ControlMsg, count, validationConfig.HardThreshold)
-		lg.Warn().
-			Err(hardThresholdErr).
-			Uint64("upper_threshold", hardThresholdErr.hardThreshold).
-			Bool(logging.KeySuspicious, true).
-			Msg("rejecting rpc control message")
-		err := c.distributor.Distribute(p2p.NewInvalidControlMessageNotification(from, validationConfig.ControlMsg, count, hardThresholdErr))
-		if err != nil {
-			lg.Error().
-				Err(err).
-				Bool(logging.KeySuspicious, true).
-				Bool(logging.KeyNetworkingSecurity, true).
-				Msg("failed to distribute invalid control message notification")
-			return err
-		}
-		return hardThresholdErr
-	}
-
-	return nil
->>>>>>> 06484962
 }
 
 // truncateIHaveMessages truncates the iHaves control messages in the RPC. If the total number of iHaves in the RPC exceeds the configured
@@ -492,7 +429,6 @@
 	c.truncateIHaveMessageIds(rpc)
 }
 
-<<<<<<< HEAD
 // truncateIHaveMessageIds truncates the message ids for each iHave control message in the RPC. If the total number of message ids in a single iHave exceeds the configured
 // MaxMessageIDSampleSize the list of message ids will be truncated. Before message ids are truncated the iHave control messages should have been truncated themselves.
 // Args:
@@ -503,21 +439,6 @@
 		totalMessageIDs := len(messageIDs)
 		if totalMessageIDs == 0 {
 			return
-=======
-	activeClusterIDS := c.tracker.GetActiveClusterIds()
-	count := c.getCtrlMsgCount(validationConfig.ControlMsg, controlMessage)
-	lg := c.logger.With().
-		Uint64("ctrl_msg_count", count).
-		Str("peer_id", p2plogging.PeerId(from)).
-		Str("ctrl_msg_type", string(validationConfig.ControlMsg)).Logger()
-	// if count greater than hard threshold perform synchronous topic validation on random subset of the iHave messages
-	if count > validationConfig.HardThreshold {
-		// for iHave control message topic validation we only validate a random subset of the messages
-		// shuffle the ihave messages to perform random validation on a subset of size sampleSize
-		err := c.sampleCtrlMessages(p2pmsg.CtrlMsgIHave, totalIhaves, sampleSize, swap)
-		if err != nil {
-			return fmt.Errorf("failed to sample ihave messages: %w", err)
->>>>>>> 06484962
 		}
 		sampleSize := c.config.IHaveRPCInspectionConfig.MaxMessageIDSampleSize
 		if sampleSize > totalMessageIDs {
@@ -543,7 +464,6 @@
 	if totalIWants == 0 {
 		return
 	}
-<<<<<<< HEAD
 	sampleSize := c.config.IHaveRPCInspectionConfig.MaxSampleSize
 	if sampleSize > totalIWants {
 		sampleSize = totalIWants
@@ -554,77 +474,6 @@
 	})
 	rpc.Control.Iwant = iWants[:sampleSize]
 	c.truncateIWantMessageIds(from, rpc)
-=======
-	return nil
-}
-
-// processInspectMsgReq func used by component workers to perform further inspection of control messages that will check if the messages are rate limited
-// and ensure all topic IDS are valid when the amount of messages is above the configured safety threshold.
-func (c *ControlMsgValidationInspector) processInspectMsgReq(req *InspectMsgRequest) error {
-	c.metrics.AsyncProcessingStarted(req.validationConfig.ControlMsg.String())
-	start := time.Now()
-	defer func() {
-		c.metrics.AsyncProcessingFinished(req.validationConfig.ControlMsg.String(), time.Since(start))
-	}()
-
-	count := c.getCtrlMsgCount(req.validationConfig.ControlMsg, req.ctrlMsg)
-
-	// iWant validation uses new sample size validation. This will be updated for all other control message types.
-	switch req.validationConfig.ControlMsg {
-	case p2pmsg.CtrlMsgIWant:
-		if err := c.inspectIWant(req.Peer, req.ctrlMsg.GetIwant()); err != nil {
-			if IsIWantCacheMissThresholdErr(err) || IsIWantDuplicateMsgIDThresholdErr(err) {
-				c.logAndDistributeAsyncInspectErr(req, count, err)
-				return nil
-			}
-			c.logger.
-				Error().
-				Err(err).
-				Bool(logging.KeySuspicious, true).
-				Str("peer_id", p2plogging.PeerId(req.Peer)).
-				Str("ctrl_msg_type", p2pmsg.CtrlMsgIWant.String()).
-				Uint64("ctrl_msg_count", count).
-				Msg("unexpected error encountered while performing iwant validation")
-		}
-		return nil
-	}
-
-	lg := c.logger.With().
-		Str("peer_id", p2plogging.PeerId(req.Peer)).
-		Str("ctrl_msg_type", string(req.validationConfig.ControlMsg)).
-		Uint64("ctrl_msg_count", count).Logger()
-
-	var validationErr error
-	switch {
-	case !c.rateLimiters[req.validationConfig.ControlMsg].Allow(req.Peer, int(count)): // check if Peer RPC messages are rate limited
-		validationErr = NewRateLimitedControlMsgErr(req.validationConfig.ControlMsg)
-	case count > req.validationConfig.SafetyThreshold:
-		// check if Peer RPC messages Count greater than safety threshold further inspect each message individually
-		validationErr = c.validateTopics(req.Peer, req.validationConfig, req.ctrlMsg)
-	default:
-		lg.Trace().
-			Uint64("hard_threshold", req.validationConfig.HardThreshold).
-			Uint64("safety_threshold", req.validationConfig.SafetyThreshold).
-			Msg(fmt.Sprintf("control message %s inspection passed %d is below configured safety threshold", req.validationConfig.ControlMsg, count))
-		return nil
-	}
-	if validationErr != nil {
-		lg.Error().
-			Err(validationErr).
-			Bool(logging.KeySuspicious, true).
-			Bool(logging.KeyNetworkingSecurity, true).
-			Msg("rpc control message async inspection failed")
-		err := c.distributor.Distribute(p2p.NewInvalidControlMessageNotification(req.Peer, req.validationConfig.ControlMsg, count, validationErr))
-		if err != nil {
-			lg.Error().
-				Err(err).
-				Bool(logging.KeySuspicious, true).
-				Bool(logging.KeyNetworkingSecurity, true).
-				Msg("failed to distribute invalid control message notification")
-		}
-	}
-	return nil
->>>>>>> 06484962
 }
 
 // truncateIWantMessageIds truncates the message ids for each iWant control message in the RPC. If the total number of message ids in a single iWant exceeds the configured
@@ -637,7 +486,7 @@
 func (c *ControlMsgValidationInspector) truncateIWantMessageIds(from peer.ID, rpc *pubsub.RPC) {
 	lastHighest := c.rpcTracker.LastHighestIHaveRPCSize()
 	lg := c.logger.With().
-		Str("peer_id", from.String()).
+		Str("peer_id", p2plogging.PeerId(from)).
 		Uint("max_sample_size", c.config.IWantRPCInspectionConfig.MaxSampleSize).
 		Int64("last_highest_ihave_rpc_size", lastHighest).
 		Logger()
@@ -807,16 +656,8 @@
 	lg := c.logger.With().
 		Bool(logging.KeySuspicious, true).
 		Bool(logging.KeyNetworkingSecurity, true).
-<<<<<<< HEAD
-		Str("peer_id", req.Peer.String()).
+		Str("peer_id", p2plogging.PeerId(req.Peer)).
 		Logger()
-=======
-		Str("peer_id", p2plogging.PeerId(req.Peer)).
-		Str("ctrl_msg_type", string(req.validationConfig.ControlMsg)).
-		Uint64("ctrl_msg_count", count).Logger()
-
-	lg.Error().Err(err).Msg("rpc control message async inspection failed")
->>>>>>> 06484962
 
 	switch {
 	case IsErrActiveClusterIDsNotSet(err):
