package validation

import (
	"context"
	"fmt"
	"testing"

	pubsub_pb "github.com/libp2p/go-libp2p-pubsub/pb"
	"github.com/libp2p/go-libp2p/core/peer"
	"github.com/stretchr/testify/mock"
	"github.com/stretchr/testify/require"

	"github.com/onflow/flow-go/config"
	"github.com/onflow/flow-go/model/flow"
	"github.com/onflow/flow-go/module/irrecoverable"
	"github.com/onflow/flow-go/module/metrics"
	mockmodule "github.com/onflow/flow-go/module/mock"
	"github.com/onflow/flow-go/network"
	"github.com/onflow/flow-go/network/channels"
	"github.com/onflow/flow-go/network/p2p"
	p2pmsg "github.com/onflow/flow-go/network/p2p/message"
	mockp2p "github.com/onflow/flow-go/network/p2p/mock"
	"github.com/onflow/flow-go/utils/unittest"
)

func TestNewControlMsgValidationInspector(t *testing.T) {
	t.Run("should create validation inspector without error", func(t *testing.T) {
		sporkID := unittest.IdentifierFixture()
		flowConfig, err := config.DefaultConfig()
		require.NoError(t, err, "failed to get default flow config")
		distributor := mockp2p.NewGossipSubInspectorNotifDistributor(t)
		idProvider := mockmodule.NewIdentityProvider(t)
		signalerCtx := irrecoverable.NewMockSignalerContext(t, context.Background())
		subscriptions := mockp2p.NewSubscriptions(t)
		inspector, err := NewControlMsgValidationInspector(&InspectorParams{
			Ctx:                           signalerCtx,
			Logger:                        unittest.Logger(),
			SporkID:                       sporkID,
			Config:                        &flowConfig.NetworkConfig.GossipSubRPCValidationInspectorConfigs,
			Distributor:                   distributor,
			InspectMsgQueueCacheCollector: metrics.NewNoopCollector(),
			ClusterPrefixedCacheCollector: metrics.NewNoopCollector(),
			IdProvider:                    idProvider,
			InspectorMetrics:              metrics.NewNoopCollector(),
			RpcTracker:                    mockp2p.NewRpcControlTracking(t),
			Subscriptions:                 subscriptions,
			NetworkingType:                network.PublicNetwork,
		})
		require.NoError(t, err)
		require.NotNil(t, inspector)
	})
	t.Run("should return error if any of the params are nil", func(t *testing.T) {
		inspector, err := NewControlMsgValidationInspector(&InspectorParams{
			Ctx:                           nil,
			Logger:                        unittest.Logger(),
			SporkID:                       unittest.IdentifierFixture(),
			Config:                        nil,
			Distributor:                   nil,
			InspectMsgQueueCacheCollector: nil,
			ClusterPrefixedCacheCollector: nil,
			IdProvider:                    nil,
			InspectorMetrics:              nil,
			RpcTracker:                    nil,
			Subscriptions:                 nil,
		})
		require.Nil(t, inspector)
		require.Error(t, err)
		s := err.Error()
		require.Contains(t, s, "validation for 'Ctx' failed on the 'required'")
		require.Contains(t, s, "validation for 'Config' failed on the 'required'")
		require.Contains(t, s, "validation for 'Distributor' failed on the 'required'")
		require.Contains(t, s, "validation for 'InspectMsgQueueCacheCollector' failed on the 'required'")
		require.Contains(t, s, "validation for 'ClusterPrefixedCacheCollector' failed on the 'required'")
		require.Contains(t, s, "validation for 'IdProvider' failed on the 'required'")
		require.Contains(t, s, "validation for 'InspectorMetrics' failed on the 'required'")
		require.Contains(t, s, "validation for 'RpcTracker' failed on the 'required'")
		require.Contains(t, s, "validation for 'Subscriptions' failed on the 'required'")
		require.Contains(t, s, "validation for 'NetworkingType' failed on the 'required'")
	})
}

// TestControlMessageValidationInspector_TruncateRPC verifies the expected truncation behavior of RPC control messages.
// Message truncation for each control message type occurs when the count of control
// messages exceeds the configured maximum sample size for that control message type.
func TestControlMessageValidationInspector_truncateRPC(t *testing.T) {
	t.Run("truncateGraftMessages should truncate graft messages as expected", func(t *testing.T) {
		inspector, _, _, _, _ := inspectorFixture(t)
		inspector.config.GraftPruneMessageMaxSampleSize = 100
		// topic validation not performed so we can use random strings
		graftsGreaterThanMaxSampleSize := unittest.P2PRPCFixture(unittest.WithGrafts(unittest.P2PRPCGraftFixtures(unittest.IdentifierListFixture(200).Strings()...)...))
		require.Greater(t, len(graftsGreaterThanMaxSampleSize.GetControl().GetGraft()), inspector.config.GraftPruneMessageMaxSampleSize)
		graftsLessThanMaxSampleSize := unittest.P2PRPCFixture(unittest.WithGrafts(unittest.P2PRPCGraftFixtures(unittest.IdentifierListFixture(50).Strings()...)...))
		require.Less(t, len(graftsLessThanMaxSampleSize.GetControl().GetGraft()), inspector.config.GraftPruneMessageMaxSampleSize)
		inspector.truncateGraftMessages(graftsGreaterThanMaxSampleSize)
		inspector.truncateGraftMessages(graftsLessThanMaxSampleSize)
		// rpc with grafts greater than configured max sample size should be truncated to GraftPruneMessageMaxSampleSize
		require.Len(t, graftsGreaterThanMaxSampleSize.GetControl().GetGraft(), inspector.config.GraftPruneMessageMaxSampleSize)
		// rpc with grafts less than GraftPruneMessageMaxSampleSize should not be truncated
		require.Len(t, graftsLessThanMaxSampleSize.GetControl().GetGraft(), 50)
	})

	t.Run("truncatePruneMessages should truncate prune messages as expected", func(t *testing.T) {
		inspector, _, _, _, _ := inspectorFixture(t)
		inspector.config.GraftPruneMessageMaxSampleSize = 100
		// topic validation not performed so we can use random strings
		prunesGreaterThanMaxSampleSize := unittest.P2PRPCFixture(unittest.WithPrunes(unittest.P2PRPCPruneFixtures(unittest.IdentifierListFixture(200).Strings()...)...))
		require.Greater(t, len(prunesGreaterThanMaxSampleSize.GetControl().GetPrune()), inspector.config.GraftPruneMessageMaxSampleSize)
		prunesLessThanMaxSampleSize := unittest.P2PRPCFixture(unittest.WithPrunes(unittest.P2PRPCPruneFixtures(unittest.IdentifierListFixture(50).Strings()...)...))
		require.Less(t, len(prunesLessThanMaxSampleSize.GetControl().GetPrune()), inspector.config.GraftPruneMessageMaxSampleSize)
		inspector.truncatePruneMessages(prunesGreaterThanMaxSampleSize)
		inspector.truncatePruneMessages(prunesLessThanMaxSampleSize)
		// rpc with prunes greater than configured max sample size should be truncated to GraftPruneMessageMaxSampleSize
		require.Len(t, prunesGreaterThanMaxSampleSize.GetControl().GetPrune(), inspector.config.GraftPruneMessageMaxSampleSize)
		// rpc with prunes less than GraftPruneMessageMaxSampleSize should not be truncated
		require.Len(t, prunesLessThanMaxSampleSize.GetControl().GetPrune(), 50)
	})

	t.Run("truncateIHaveMessages should truncate iHave messages as expected", func(t *testing.T) {
		inspector, _, _, _, _ := inspectorFixture(t)
		inspector.config.IHaveRPCInspectionConfig.MaxSampleSize = 100
		// topic validation not performed so we can use random strings
		iHavesGreaterThanMaxSampleSize := unittest.P2PRPCFixture(unittest.WithIHaves(unittest.P2PRPCIHaveFixtures(200, unittest.IdentifierListFixture(200).Strings()...)...))
		require.Greater(t, len(iHavesGreaterThanMaxSampleSize.GetControl().GetIhave()), inspector.config.IHaveRPCInspectionConfig.MaxSampleSize)
		iHavesLessThanMaxSampleSize := unittest.P2PRPCFixture(unittest.WithIHaves(unittest.P2PRPCIHaveFixtures(200, unittest.IdentifierListFixture(50).Strings()...)...))
		require.Less(t, len(iHavesLessThanMaxSampleSize.GetControl().GetIhave()), inspector.config.IHaveRPCInspectionConfig.MaxSampleSize)
		inspector.truncateIHaveMessages(iHavesGreaterThanMaxSampleSize)
		inspector.truncateIHaveMessages(iHavesLessThanMaxSampleSize)
		// rpc with iHaves greater than configured max sample size should be truncated to MaxSampleSize
		require.Len(t, iHavesGreaterThanMaxSampleSize.GetControl().GetIhave(), inspector.config.IHaveRPCInspectionConfig.MaxSampleSize)
		// rpc with iHaves less than MaxSampleSize should not be truncated
		require.Len(t, iHavesLessThanMaxSampleSize.GetControl().GetIhave(), 50)
	})

	t.Run("truncateIHaveMessageIds should truncate iHave message ids as expected", func(t *testing.T) {
		inspector, _, _, _, _ := inspectorFixture(t)
		inspector.config.IHaveRPCInspectionConfig.MaxMessageIDSampleSize = 100
		// topic validation not performed so we can use random strings
		iHavesGreaterThanMaxSampleSize := unittest.P2PRPCFixture(unittest.WithIHaves(unittest.P2PRPCIHaveFixtures(200, unittest.IdentifierListFixture(10).Strings()...)...))
		iHavesLessThanMaxSampleSize := unittest.P2PRPCFixture(unittest.WithIHaves(unittest.P2PRPCIHaveFixtures(50, unittest.IdentifierListFixture(10).Strings()...)...))
		inspector.truncateIHaveMessageIds(iHavesGreaterThanMaxSampleSize)
		inspector.truncateIHaveMessageIds(iHavesLessThanMaxSampleSize)
		for _, iHave := range iHavesGreaterThanMaxSampleSize.GetControl().GetIhave() {
			// rpc with iHaves message ids greater than configured max sample size should be truncated to MaxSampleSize
			require.Len(t, iHave.GetMessageIDs(), inspector.config.IHaveRPCInspectionConfig.MaxMessageIDSampleSize)
		}
		for _, iHave := range iHavesLessThanMaxSampleSize.GetControl().GetIhave() {
			// rpc with iHaves message ids less than MaxSampleSize should not be truncated
			require.Len(t, iHave.GetMessageIDs(), 50)
		}
	})

	t.Run("truncateIWantMessages should truncate iWant messages as expected", func(t *testing.T) {
		inspector, _, rpcTracker, _, _ := inspectorFixture(t)
		inspector.config.IWantRPCInspectionConfig.MaxSampleSize = 100
		iWantsGreaterThanMaxSampleSize := unittest.P2PRPCFixture(unittest.WithIWants(unittest.P2PRPCIWantFixtures(200, 200)...))
		require.Greater(t, uint(len(iWantsGreaterThanMaxSampleSize.GetControl().GetIwant())), inspector.config.IWantRPCInspectionConfig.MaxSampleSize)
		iWantsLessThanMaxSampleSize := unittest.P2PRPCFixture(unittest.WithIWants(unittest.P2PRPCIWantFixtures(50, 200)...))
		require.Less(t, uint(len(iWantsLessThanMaxSampleSize.GetControl().GetIwant())), inspector.config.IWantRPCInspectionConfig.MaxSampleSize)
		peerID := peer.ID("peer")
		rpcTracker.On("LastHighestIHaveRPCSize").Return(int64(100)).Twice()
		inspector.truncateIWantMessages(peerID, iWantsGreaterThanMaxSampleSize)
		inspector.truncateIWantMessages(peerID, iWantsLessThanMaxSampleSize)
		// rpc with iWants greater than configured max sample size should be truncated to MaxSampleSize
		require.Len(t, iWantsGreaterThanMaxSampleSize.GetControl().GetIwant(), int(inspector.config.IWantRPCInspectionConfig.MaxSampleSize))
		// rpc with iWants less than MaxSampleSize should not be truncated
		require.Len(t, iWantsLessThanMaxSampleSize.GetControl().GetIwant(), 50)
	})

	t.Run("truncateIWantMessageIds should truncate iWant message ids as expected", func(t *testing.T) {
		inspector, _, rpcTracker, _, _ := inspectorFixture(t)
		inspector.config.IWantRPCInspectionConfig.MaxMessageIDSampleSize = 100
		iWantsGreaterThanMaxSampleSize := unittest.P2PRPCFixture(unittest.WithIWants(unittest.P2PRPCIWantFixtures(10, 200)...))
		iWantsLessThanMaxSampleSize := unittest.P2PRPCFixture(unittest.WithIWants(unittest.P2PRPCIWantFixtures(10, 50)...))
		peerID := peer.ID("peer")
		rpcTracker.On("LastHighestIHaveRPCSize").Return(int64(100)).Twice()
		inspector.truncateIWantMessages(peerID, iWantsGreaterThanMaxSampleSize)
		inspector.truncateIWantMessages(peerID, iWantsLessThanMaxSampleSize)
		for _, iWant := range iWantsGreaterThanMaxSampleSize.GetControl().GetIwant() {
			// rpc with iWants message ids greater than configured max sample size should be truncated to MaxSampleSize
			require.Len(t, iWant.GetMessageIDs(), inspector.config.IWantRPCInspectionConfig.MaxMessageIDSampleSize)
		}
		for _, iWant := range iWantsLessThanMaxSampleSize.GetControl().GetIwant() {
			// rpc with iWants less than MaxSampleSize should not be truncated
			require.Len(t, iWant.GetMessageIDs(), 50)
		}
	})
}

// TestControlMessageValidationInspector_processInspectRPCReq verifies the correct behavior of control message validation.
// It ensures that valid RPC control messages do not trigger erroneous invalid control message notifications,
// while all types of invalid control messages trigger expected notifications.
func TestControlMessageValidationInspector_processInspectRPCReq(t *testing.T) {
	t.Run("processInspectRPCReq should not disseminate any invalid notification errors for valid RPC's", func(t *testing.T) {
		inspector, distributor, rpcTracker, _, sporkID := inspectorFixture(t)
		defer distributor.AssertNotCalled(t, "Distribute")
		topics := []string{
			fmt.Sprintf("%s/%s", channels.TestNetworkChannel, sporkID),
			fmt.Sprintf("%s/%s", channels.PushBlocks, sporkID),
			fmt.Sprintf("%s/%s", channels.SyncCommittee, sporkID),
			fmt.Sprintf("%s/%s", channels.RequestChunks, sporkID),
		}
		// set topic oracle to return list of topics excluding first topic sent
		require.NoError(t, inspector.SetTopicOracle(func() []string {
			return topics
		}))
		grafts := unittest.P2PRPCGraftFixtures(topics...)
		prunes := unittest.P2PRPCPruneFixtures(topics...)
		ihaves := unittest.P2PRPCIHaveFixtures(50, topics...)
		iwants := unittest.P2PRPCIWantFixtures(2, 5)
<<<<<<< HEAD
		pubsubMsgs := unittest.GossipSubMessageFixtures(10, topics[0], "")
=======
		pubsubMsgs := unittest.GossipSubMessageFixtures(t, 10, topics[0])
>>>>>>> 99cd0081

		// avoid cache misses for iwant messages.
		iwants[0].MessageIDs = ihaves[0].MessageIDs[:10]
		iwants[1].MessageIDs = ihaves[1].MessageIDs[11:20]
		expectedMsgIds := make([]string, 0)
		expectedMsgIds = append(expectedMsgIds, ihaves[0].MessageIDs[:10]...)
		expectedMsgIds = append(expectedMsgIds, ihaves[1].MessageIDs[11:20]...)
		expectedPeerID := unittest.PeerIdFixture(t)
		req, err := NewInspectRPCRequest(expectedPeerID, unittest.P2PRPCFixture(
			unittest.WithGrafts(grafts...),
			unittest.WithPrunes(prunes...),
			unittest.WithIHaves(ihaves...),
			unittest.WithIWants(iwants...),
			unittest.WithPubsubMessages(pubsubMsgs...)),
		)
		require.NoError(t, err, "failed to get inspect message request")
		rpcTracker.On("LastHighestIHaveRPCSize").Return(int64(100)).Maybe()
		rpcTracker.On("WasIHaveRPCSent", mock.AnythingOfType("string")).Return(true).Run(func(args mock.Arguments) {
			id, ok := args[0].(string)
			require.True(t, ok)
			require.Contains(t, expectedMsgIds, id)
		})
		require.NoError(t, inspector.processInspectRPCReq(req))
	})

	t.Run("processInspectRPCReq should disseminate invalid control message notification for control messages with duplicate topics", func(t *testing.T) {
		inspector, distributor, _, _, sporkID := inspectorFixture(t)
		defer distributor.AssertNotCalled(t, "Distribute")
		duplicateTopic := fmt.Sprintf("%s/%s", channels.TestNetworkChannel, sporkID)
		// create control messages with duplicate topic
		grafts := []*pubsub_pb.ControlGraft{unittest.P2PRPCGraftFixture(&duplicateTopic), unittest.P2PRPCGraftFixture(&duplicateTopic)}
		prunes := []*pubsub_pb.ControlPrune{unittest.P2PRPCPruneFixture(&duplicateTopic), unittest.P2PRPCPruneFixture(&duplicateTopic)}
		ihaves := []*pubsub_pb.ControlIHave{unittest.P2PRPCIHaveFixture(&duplicateTopic, unittest.IdentifierListFixture(20).Strings()...), unittest.P2PRPCIHaveFixture(&duplicateTopic, unittest.IdentifierListFixture(20).Strings()...)}
		expectedPeerID := unittest.PeerIdFixture(t)
		duplicateTopicGraftsReq, err := NewInspectRPCRequest(expectedPeerID, unittest.P2PRPCFixture(unittest.WithGrafts(grafts...)))
		require.NoError(t, err, "failed to get inspect message request")
		duplicateTopicPrunesReq, err := NewInspectRPCRequest(expectedPeerID, unittest.P2PRPCFixture(unittest.WithPrunes(prunes...)))
		require.NoError(t, err, "failed to get inspect message request")
		duplicateTopicIHavesReq, err := NewInspectRPCRequest(expectedPeerID, unittest.P2PRPCFixture(unittest.WithIHaves(ihaves...)))
		require.NoError(t, err, "failed to get inspect message request")
		distributor.On("Distribute", mock.AnythingOfType("*p2p.InvCtrlMsgNotif")).Return(nil).Times(3).Run(func(args mock.Arguments) {
			notification, ok := args[0].(*p2p.InvCtrlMsgNotif)
			require.True(t, ok)
			require.Equal(t, expectedPeerID, notification.PeerID)
			require.Contains(t, []p2pmsg.ControlMessageType{p2pmsg.CtrlMsgGraft, p2pmsg.CtrlMsgPrune, p2pmsg.CtrlMsgIHave}, notification.MsgType)
			require.True(t, IsDuplicateTopicErr(notification.Error))
		})

		require.NoError(t, inspector.processInspectRPCReq(duplicateTopicGraftsReq))
		require.NoError(t, inspector.processInspectRPCReq(duplicateTopicPrunesReq))
		require.NoError(t, inspector.processInspectRPCReq(duplicateTopicIHavesReq))
	})

	t.Run("inspectGraftMessages should disseminate invalid control message notification for invalid graft messages as expected", func(t *testing.T) {
		inspector, distributor, _, _, sporkID := inspectorFixture(t)
		// create unknown topic
		unknownTopic, malformedTopic, invalidSporkIDTopic := invalidTopics(t, sporkID)
		unknownTopicGraft := unittest.P2PRPCGraftFixture(&unknownTopic)
		malformedTopicGraft := unittest.P2PRPCGraftFixture(&malformedTopic)
		invalidSporkIDTopicGraft := unittest.P2PRPCGraftFixture(&invalidSporkIDTopic)

		expectedPeerID := unittest.PeerIdFixture(t)
		unknownTopicReq, err := NewInspectRPCRequest(expectedPeerID, unittest.P2PRPCFixture(unittest.WithGrafts(unknownTopicGraft)))
		require.NoError(t, err, "failed to get inspect message request")
		malformedTopicReq, err := NewInspectRPCRequest(expectedPeerID, unittest.P2PRPCFixture(unittest.WithGrafts(malformedTopicGraft)))
		require.NoError(t, err, "failed to get inspect message request")
		invalidSporkIDTopicReq, err := NewInspectRPCRequest(expectedPeerID, unittest.P2PRPCFixture(unittest.WithGrafts(invalidSporkIDTopicGraft)))
		require.NoError(t, err, "failed to get inspect message request")

		checkNotification := checkNotificationFunc(t, expectedPeerID, p2pmsg.CtrlMsgGraft, channels.IsInvalidTopicErr)
		distributor.On("Distribute", mock.AnythingOfType("*p2p.InvCtrlMsgNotif")).Return(nil).Times(3).Run(checkNotification)

		require.NoError(t, inspector.processInspectRPCReq(unknownTopicReq))
		require.NoError(t, inspector.processInspectRPCReq(malformedTopicReq))
		require.NoError(t, inspector.processInspectRPCReq(invalidSporkIDTopicReq))
	})

	t.Run("inspectPruneMessages should disseminate invalid control message notification for invalid prune messages as expected", func(t *testing.T) {
		inspector, distributor, _, _, sporkID := inspectorFixture(t)
		// create unknown topic
		unknownTopic, malformedTopic, invalidSporkIDTopic := invalidTopics(t, sporkID)
		unknownTopicPrune := unittest.P2PRPCPruneFixture(&unknownTopic)
		malformedTopicPrune := unittest.P2PRPCPruneFixture(&malformedTopic)
		invalidSporkIDTopicPrune := unittest.P2PRPCPruneFixture(&invalidSporkIDTopic)

		expectedPeerID := unittest.PeerIdFixture(t)
		unknownTopicReq, err := NewInspectRPCRequest(expectedPeerID, unittest.P2PRPCFixture(unittest.WithPrunes(unknownTopicPrune)))
		require.NoError(t, err, "failed to get inspect message request")
		malformedTopicReq, err := NewInspectRPCRequest(expectedPeerID, unittest.P2PRPCFixture(unittest.WithPrunes(malformedTopicPrune)))
		require.NoError(t, err, "failed to get inspect message request")
		invalidSporkIDTopicReq, err := NewInspectRPCRequest(expectedPeerID, unittest.P2PRPCFixture(unittest.WithPrunes(invalidSporkIDTopicPrune)))
		require.NoError(t, err, "failed to get inspect message request")

		checkNotification := checkNotificationFunc(t, expectedPeerID, p2pmsg.CtrlMsgPrune, channels.IsInvalidTopicErr)
		distributor.On("Distribute", mock.AnythingOfType("*p2p.InvCtrlMsgNotif")).Return(nil).Times(3).Run(checkNotification)

		require.NoError(t, inspector.processInspectRPCReq(unknownTopicReq))
		require.NoError(t, inspector.processInspectRPCReq(malformedTopicReq))
		require.NoError(t, inspector.processInspectRPCReq(invalidSporkIDTopicReq))
	})

	t.Run("inspectIHaveMessages should disseminate invalid control message notification for iHave messages with invalid topics as expected", func(t *testing.T) {
		inspector, distributor, _, _, sporkID := inspectorFixture(t)
		// create unknown topic
		unknownTopic, malformedTopic, invalidSporkIDTopic := invalidTopics(t, sporkID)
		unknownTopicIhave := unittest.P2PRPCIHaveFixture(&unknownTopic, unittest.IdentifierListFixture(5).Strings()...)
		malformedTopicIhave := unittest.P2PRPCIHaveFixture(&malformedTopic, unittest.IdentifierListFixture(5).Strings()...)
		invalidSporkIDTopicIhave := unittest.P2PRPCIHaveFixture(&invalidSporkIDTopic, unittest.IdentifierListFixture(5).Strings()...)

		expectedPeerID := unittest.PeerIdFixture(t)
		unknownTopicReq, err := NewInspectRPCRequest(expectedPeerID, unittest.P2PRPCFixture(unittest.WithIHaves(unknownTopicIhave)))
		require.NoError(t, err, "failed to get inspect message request")
		malformedTopicReq, err := NewInspectRPCRequest(expectedPeerID, unittest.P2PRPCFixture(unittest.WithIHaves(malformedTopicIhave)))
		require.NoError(t, err, "failed to get inspect message request")
		invalidSporkIDTopicReq, err := NewInspectRPCRequest(expectedPeerID, unittest.P2PRPCFixture(unittest.WithIHaves(invalidSporkIDTopicIhave)))
		require.NoError(t, err, "failed to get inspect message request")

		checkNotification := checkNotificationFunc(t, expectedPeerID, p2pmsg.CtrlMsgIHave, channels.IsInvalidTopicErr)
		distributor.On("Distribute", mock.AnythingOfType("*p2p.InvCtrlMsgNotif")).Return(nil).Times(3).Run(checkNotification)

		require.NoError(t, inspector.processInspectRPCReq(unknownTopicReq))
		require.NoError(t, inspector.processInspectRPCReq(malformedTopicReq))
		require.NoError(t, inspector.processInspectRPCReq(invalidSporkIDTopicReq))
	})

	t.Run("inspectIHaveMessages should disseminate invalid control message notification for iHave messages with duplicate message ids as expected", func(t *testing.T) {
		inspector, distributor, _, _, sporkID := inspectorFixture(t)
		validTopic := fmt.Sprintf("%s/%s", channels.PushBlocks.String(), sporkID)
		duplicateMsgID := unittest.IdentifierFixture()
		msgIds := flow.IdentifierList{duplicateMsgID, duplicateMsgID, duplicateMsgID}
		duplicateMsgIDIHave := unittest.P2PRPCIHaveFixture(&validTopic, append(msgIds, unittest.IdentifierListFixture(5)...).Strings()...)

		expectedPeerID := unittest.PeerIdFixture(t)
		duplicateMsgIDReq, err := NewInspectRPCRequest(expectedPeerID, unittest.P2PRPCFixture(unittest.WithIHaves(duplicateMsgIDIHave)))
		require.NoError(t, err, "failed to get inspect message request")

		checkNotification := checkNotificationFunc(t, expectedPeerID, p2pmsg.CtrlMsgIHave, IsDuplicateTopicErr)
		distributor.On("Distribute", mock.AnythingOfType("*p2p.InvCtrlMsgNotif")).Return(nil).Once().Run(checkNotification)
		require.NoError(t, inspector.processInspectRPCReq(duplicateMsgIDReq))
	})

	t.Run("inspectIWantMessages should disseminate invalid control message notification for iWant messages when duplicate message ids exceeds the allowed threshold", func(t *testing.T) {
		inspector, distributor, rpcTracker, _, _ := inspectorFixture(t)
		duplicateMsgID := unittest.IdentifierFixture()
		duplicates := flow.IdentifierList{duplicateMsgID, duplicateMsgID}
		msgIds := append(duplicates, unittest.IdentifierListFixture(5)...).Strings()
		duplicateMsgIDIWant := unittest.P2PRPCIWantFixture(msgIds...)

		expectedPeerID := unittest.PeerIdFixture(t)
		duplicateMsgIDReq, err := NewInspectRPCRequest(expectedPeerID, unittest.P2PRPCFixture(unittest.WithIWants(duplicateMsgIDIWant)))
		require.NoError(t, err, "failed to get inspect message request")

		checkNotification := checkNotificationFunc(t, expectedPeerID, p2pmsg.CtrlMsgIWant, IsIWantDuplicateMsgIDThresholdErr)
		distributor.On("Distribute", mock.AnythingOfType("*p2p.InvCtrlMsgNotif")).Return(nil).Once().Run(checkNotification)
		rpcTracker.On("LastHighestIHaveRPCSize").Return(int64(100)).Maybe()
		rpcTracker.On("WasIHaveRPCSent", mock.AnythingOfType("string")).Return(true).Run(func(args mock.Arguments) {
			id, ok := args[0].(string)
			require.True(t, ok)
			require.Contains(t, msgIds, id)
		})
		require.NoError(t, inspector.processInspectRPCReq(duplicateMsgIDReq))
	})

	t.Run("inspectIWantMessages should disseminate invalid control message notification for iWant messages when cache misses exceeds allowed threshold", func(t *testing.T) {
		inspector, distributor, rpcTracker, _, _ := inspectorFixture(t)
		// set cache miss check size to 0 forcing the inspector to check the cache misses with only a single iWant
		inspector.config.CacheMissCheckSize = 0
		// set high cache miss threshold to ensure we only disseminate notification when it is exceeded
		inspector.config.IWantRPCInspectionConfig.CacheMissThreshold = .9
		msgIds := unittest.IdentifierListFixture(100).Strings()
		expectedPeerID := unittest.PeerIdFixture(t)
		inspectMsgReq, err := NewInspectRPCRequest(expectedPeerID, unittest.P2PRPCFixture(unittest.WithIWants(unittest.P2PRPCIWantFixture(msgIds...))))
		require.NoError(t, err, "failed to get inspect message request")

		checkNotification := checkNotificationFunc(t, expectedPeerID, p2pmsg.CtrlMsgIWant, IsIWantCacheMissThresholdErr)
		distributor.On("Distribute", mock.AnythingOfType("*p2p.InvCtrlMsgNotif")).Return(nil).Once().Run(checkNotification)
		rpcTracker.On("LastHighestIHaveRPCSize").Return(int64(100)).Maybe()
		// return false each time to eventually force a notification to be disseminated when the cache miss count finally exceeds the 90% threshold
		rpcTracker.On("WasIHaveRPCSent", mock.AnythingOfType("string")).Return(false).Run(func(args mock.Arguments) {
			id, ok := args[0].(string)
			require.True(t, ok)
			require.Contains(t, msgIds, id)
		})
		require.NoError(t, inspector.processInspectRPCReq(inspectMsgReq))
	})

	t.Run("inspectIWantMessages should not disseminate invalid control message notification for iWant messages when cache misses exceeds allowed threshold if cache miss check size not exceeded", func(t *testing.T) {
		inspector, distributor, rpcTracker, _, _ := inspectorFixture(t)
		defer distributor.AssertNotCalled(t, "Distribute")
		// if size of iwants not greater than 10 cache misses will not be checked
		inspector.config.CacheMissCheckSize = 10
		// set high cache miss threshold to ensure we only disseminate notification when it is exceeded
		inspector.config.IWantRPCInspectionConfig.CacheMissThreshold = .9
		msgIds := unittest.IdentifierListFixture(100).Strings()
		expectedPeerID := unittest.PeerIdFixture(t)
		inspectMsgReq, err := NewInspectRPCRequest(expectedPeerID, unittest.P2PRPCFixture(unittest.WithIWants(unittest.P2PRPCIWantFixture(msgIds...))))
		require.NoError(t, err, "failed to get inspect message request")
		rpcTracker.On("LastHighestIHaveRPCSize").Return(int64(100)).Maybe()
		// return false each time to eventually force a notification to be disseminated when the cache miss count finally exceeds the 90% threshold
		rpcTracker.On("WasIHaveRPCSent", mock.AnythingOfType("string")).Return(false).Run(func(args mock.Arguments) {
			id, ok := args[0].(string)
			require.True(t, ok)
			require.Contains(t, msgIds, id)
		})
		require.NoError(t, inspector.processInspectRPCReq(inspectMsgReq))
	})

	t.Run("inspectRpcPublishMessages should disseminate invalid control message notification when invalid pubsub messages count greater than configured RpcMessageErrorThreshold", func(t *testing.T) {
		inspector, distributor, _, _, sporkID := inspectorFixture(t)
		// 5 invalid pubsub messages will force notification dissemination
		inspector.config.RpcMessageErrorThreshold = 4
		// create unknown topic
		unknownTopic := channels.Topic(fmt.Sprintf("%s/%s", unittest.IdentifierFixture(), sporkID)).String()
		// create malformed topic
		malformedTopic := channels.Topic("!@#$%^&**((").String()
		// a topics spork ID is considered invalid if it does not match the current spork ID
		invalidSporkIDTopic := channels.Topic(fmt.Sprintf("%s/%s", channels.PushBlocks, unittest.IdentifierFixture())).String()

<<<<<<< HEAD
		pubsubMsgs := unittest.GossipSubMessageFixtures(10, fmt.Sprintf("%s/%s", channels.TestNetworkChannel, sporkID), "")
=======
		// create 10 normal messages
		pubsubMsgs := unittest.GossipSubMessageFixtures(t, 10, fmt.Sprintf("%s/%s", channels.TestNetworkChannel, sporkID))
		// add 5 invalid messages to force notification dissemination
>>>>>>> 99cd0081
		pubsubMsgs = append(pubsubMsgs, []*pubsub_pb.Message{
			{Topic: &unknownTopic},
			{Topic: &malformedTopic},
			{Topic: &malformedTopic},
			{Topic: &invalidSporkIDTopic},
			{Topic: &invalidSporkIDTopic},
		}...)
		expectedPeerID := unittest.PeerIdFixture(t)
		req, err := NewInspectRPCRequest(expectedPeerID, unittest.P2PRPCFixture(unittest.WithPubsubMessages(pubsubMsgs...)))
		require.NoError(t, err, "failed to get inspect message request")
		topics := make([]string, len(pubsubMsgs))
		for i, msg := range pubsubMsgs {
			topics[i] = *msg.Topic
		}
		// set topic oracle to return list of topics to avoid hasSubscription errors and force topic validation
		require.NoError(t, inspector.SetTopicOracle(func() []string {
			return topics
		}))
		checkNotification := checkNotificationFunc(t, expectedPeerID, p2pmsg.RpcPublishMessage, IsInvalidRpcPublishMessagesErr)
		distributor.On("Distribute", mock.AnythingOfType("*p2p.InvCtrlMsgNotif")).Return(nil).Once().Run(checkNotification)
		require.NoError(t, inspector.processInspectRPCReq(req))
	})

	t.Run("inspectRpcPublishMessages should disseminate invalid control message notification when subscription missing for topic", func(t *testing.T) {
		inspector, distributor, _, _, sporkID := inspectorFixture(t)
		// 5 invalid pubsub messages will force notification dissemination
<<<<<<< HEAD
		inspector.config.RPCMessageErrorThreshold = 4
		pubsubMsgs := unittest.GossipSubMessageFixtures(10, fmt.Sprintf("%s/%s", channels.TestNetworkChannel, sporkID), "")
		expectedPeerID := peer.ID("peerID987654321")
=======
		inspector.config.RpcMessageErrorThreshold = 4
		pubsubMsgs := unittest.GossipSubMessageFixtures(t, 5, fmt.Sprintf("%s/%s", channels.TestNetworkChannel, sporkID))
		expectedPeerID := unittest.PeerIdFixture(t)
>>>>>>> 99cd0081
		req, err := NewInspectRPCRequest(expectedPeerID, unittest.P2PRPCFixture(unittest.WithPubsubMessages(pubsubMsgs...)))
		require.NoError(t, err, "failed to get inspect message request")
		topics := make([]string, len(pubsubMsgs))
		for i, msg := range pubsubMsgs {
			topics[i] = *msg.Topic
		}
		// set topic oracle to return list of topics excluding first topic sent
		require.NoError(t, inspector.SetTopicOracle(func() []string {
			return []string{}
		}))
		checkNotification := checkNotificationFunc(t, expectedPeerID, p2pmsg.RpcPublishMessage, IsInvalidRpcPublishMessagesErr)
		distributor.On("Distribute", mock.AnythingOfType("*p2p.InvCtrlMsgNotif")).Return(nil).Once().Run(checkNotification)
		require.NoError(t, inspector.processInspectRPCReq(req))
	})

	t.Run("inspectRpcPublishMessages should disseminate invalid control message notification when publish messages contain no topic", func(t *testing.T) {
		inspector, distributor, _, _, _ := inspectorFixture(t)
		// 5 invalid pubsub messages will force notification dissemination
		inspector.config.RpcMessageErrorThreshold = 4
		pubsubMsgs := unittest.GossipSubMessageFixtures(t, 10, "")
		expectedPeerID := unittest.PeerIdFixture(t)
		req, err := NewInspectRPCRequest(expectedPeerID, unittest.P2PRPCFixture(unittest.WithPubsubMessages(pubsubMsgs...)))
		require.NoError(t, err, "failed to get inspect message request")
		topics := make([]string, len(pubsubMsgs))
		for i, msg := range pubsubMsgs {
			topics[i] = *msg.Topic
		}
		// set topic oracle to return list of topics excluding first topic sent
		require.NoError(t, inspector.SetTopicOracle(func() []string {
			return []string{}
		}))
		checkNotification := checkNotificationFunc(t, expectedPeerID, p2pmsg.RpcPublishMessage, IsInvalidRpcPublishMessagesErr)
		distributor.On("Distribute", mock.AnythingOfType("*p2p.InvCtrlMsgNotif")).Return(nil).Once().Run(checkNotification)
		require.NoError(t, inspector.processInspectRPCReq(req))
	})
	t.Run("inspectRpcPublishMessages should not inspect pubsub message sender on public networks", func(t *testing.T) {
		inspector, _, _, subscriptions, idProvider, sporkID := inspectorFixture(t)
		inspector.networkingType = network.PublicNetwork
		pid := unittest.PeerIdFixture(t)
		defer idProvider.AssertNotCalled(t, "ByPeerID", pid)
		topic := fmt.Sprintf("%s/%s", channels.TestNetworkChannel, sporkID)
		pubsubMsgs := unittest.GossipSubMessageFixtures(10, topic, pid)
		req, err := NewInspectRPCRequest(pid, unittest.P2PRPCFixture(unittest.WithPubsubMessages(pubsubMsgs...)))
		require.NoError(t, err, "failed to get inspect message request")
		subscriptions.On("HasSubscription", channels.Topic(topic)).Return(true).Times(len(pubsubMsgs))
		require.NoError(t, inspector.processInspectRPCReq(req))
	})
	t.Run("inspectRpcPublishMessages should disseminate invalid control message notification when message is from unstaked peer", func(t *testing.T) {
		inspector, distributor, _, subscriptions, idProvider, sporkID := inspectorFixture(t)
		inspector.networkingType = network.PrivateNetwork
		// 5 invalid pubsub messages will force notification dissemination
		inspector.config.RPCMessageErrorThreshold = 4
		pid := unittest.PeerIdFixture(t)
		topic := fmt.Sprintf("%s/%s", channels.TestNetworkChannel, sporkID)
		pubsubMsgs := unittest.GossipSubMessageFixtures(10, topic, pid)
		idProvider.On("ByPeerID", pid).Return(nil, false).Times(5)
		req, err := NewInspectRPCRequest(pid, unittest.P2PRPCFixture(unittest.WithPubsubMessages(pubsubMsgs...)))
		require.NoError(t, err, "failed to get inspect message request")
		defer subscriptions.AssertNotCalled(t, "HasSubscription", topic)
		checkNotification := checkNotificationFunc(t, pid, p2pmsg.RpcPublishMessage, IsInvalidRpcPublishMessagesErr)
		distributor.On("Distribute", mock.AnythingOfType("*p2p.InvCtrlMsgNotif")).Return(nil).Once().Run(checkNotification)
		require.NoError(t, inspector.processInspectRPCReq(req))
	})
	t.Run("inspectRpcPublishMessages should disseminate invalid control message notification when message is from ejected peer", func(t *testing.T) {
		inspector, distributor, _, subscriptions, idProvider, sporkID := inspectorFixture(t)
		inspector.networkingType = network.PrivateNetwork
		// 5 invalid pubsub messages will force notification dissemination
		inspector.config.RPCMessageErrorThreshold = 4
		pid := unittest.PeerIdFixture(t)
		id := unittest.IdentityFixture()
		id.Ejected = true
		topic := fmt.Sprintf("%s/%s", channels.TestNetworkChannel, sporkID)
		pubsubMsgs := unittest.GossipSubMessageFixtures(10, topic, pid)
		idProvider.On("ByPeerID", pid).Return(id, true).Times(5)
		req, err := NewInspectRPCRequest(pid, unittest.P2PRPCFixture(unittest.WithPubsubMessages(pubsubMsgs...)))
		require.NoError(t, err, "failed to get inspect message request")
		defer subscriptions.AssertNotCalled(t, "HasSubscription", topic)
		checkNotification := checkNotificationFunc(t, pid, p2pmsg.RpcPublishMessage, IsInvalidRpcPublishMessagesErr)
		distributor.On("Distribute", mock.AnythingOfType("*p2p.InvCtrlMsgNotif")).Return(nil).Once().Run(checkNotification)
		require.NoError(t, inspector.processInspectRPCReq(req))
	})
}

// TestNewControlMsgValidationInspector_validateClusterPrefixedTopic ensures cluster prefixed topics are validated as expected.
func TestNewControlMsgValidationInspector_validateClusterPrefixedTopic(t *testing.T) {
	t.Run("validateClusterPrefixedTopic should not return an error for valid cluster prefixed topics", func(t *testing.T) {
		inspector, distributor, _, idProvider, sporkID := inspectorFixture(t)
		defer distributor.AssertNotCalled(t, "Distribute")
		clusterID := flow.ChainID(unittest.IdentifierFixture().String())
		clusterPrefixedTopic := channels.Topic(fmt.Sprintf("%s/%s", channels.SyncCluster(clusterID), sporkID))
		from := peer.ID("peerID987654321")
		idProvider.On("ByPeerID", from).Return(unittest.IdentityFixture(), true).Once()
		require.NoError(t, inspector.validateClusterPrefixedTopic(from, clusterPrefixedTopic, flow.ChainIDList{clusterID, flow.ChainID(unittest.IdentifierFixture().String()), flow.ChainID(unittest.IdentifierFixture().String())}))
	})

	t.Run("validateClusterPrefixedTopic should not return error if cluster prefixed hard threshold not exceeded for unknown cluster ids", func(t *testing.T) {
		inspector, distributor, _, idProvider, sporkID := inspectorFixture(t)
		// set hard threshold to small number , ensure that a single unknown cluster prefix id does not cause a notification to be disseminated
		inspector.config.ClusterPrefixHardThreshold = 2
		defer distributor.AssertNotCalled(t, "Distribute")
		clusterID := flow.ChainID(unittest.IdentifierFixture().String())
		clusterPrefixedTopic := channels.Topic(fmt.Sprintf("%s/%s", channels.SyncCluster(clusterID), sporkID)).String()
		from := peer.ID("peerID987654321")
		inspectMsgReq, err := NewInspectRPCRequest(from, unittest.P2PRPCFixture(unittest.WithGrafts(unittest.P2PRPCGraftFixture(&clusterPrefixedTopic))))
		require.NoError(t, err, "failed to get inspect message request")
		idProvider.On("ByPeerID", from).Return(unittest.IdentityFixture(), true).Once()
		require.NoError(t, inspector.processInspectRPCReq(inspectMsgReq))
	})

	t.Run("validateClusterPrefixedTopic should return an error when sender is unstaked", func(t *testing.T) {
		inspector, distributor, _, idProvider, sporkID := inspectorFixture(t)
		defer distributor.AssertNotCalled(t, "Distribute")
		clusterID := flow.ChainID(unittest.IdentifierFixture().String())
		clusterPrefixedTopic := channels.Topic(fmt.Sprintf("%s/%s", channels.SyncCluster(clusterID), sporkID))
		from := peer.ID("peerID987654321")
		idProvider.On("ByPeerID", from).Return(nil, false).Once()
		err := inspector.validateClusterPrefixedTopic(from, clusterPrefixedTopic, flow.ChainIDList{flow.ChainID(unittest.IdentifierFixture().String())})
		require.True(t, IsErrUnstakedPeer(err))
	})

	t.Run("validateClusterPrefixedTopic should return error if cluster prefixed hard threshold exceeded for unknown cluster ids", func(t *testing.T) {
		inspector, distributor, _, idProvider, sporkID := inspectorFixture(t)
		defer distributor.AssertNotCalled(t, "Distribute")
		clusterID := flow.ChainID(unittest.IdentifierFixture().String())
		clusterPrefixedTopic := channels.Topic(fmt.Sprintf("%s/%s", channels.SyncCluster(clusterID), sporkID))
		from := peer.ID("peerID987654321")
		identity := unittest.IdentityFixture()
		idProvider.On("ByPeerID", from).Return(identity, true).Once()
		inspector.config.ClusterPrefixHardThreshold = 10
		for i := 0; i < 15; i++ {
			_, err := inspector.tracker.Inc(identity.NodeID)
			require.NoError(t, err)
		}
		err := inspector.validateClusterPrefixedTopic(from, clusterPrefixedTopic, flow.ChainIDList{flow.ChainID(unittest.IdentifierFixture().String())})
		require.True(t, channels.IsUnknownClusterIDErr(err))
	})
}

// TestControlMessageValidationInspector_ActiveClustersChanged validates the expected update of the active cluster IDs list.
func TestControlMessageValidationInspector_ActiveClustersChanged(t *testing.T) {
	sporkID := unittest.IdentifierFixture()
	flowConfig, err := config.DefaultConfig()
	require.NoError(t, err, "failed to get default flow config")
	distributor := mockp2p.NewGossipSubInspectorNotifDistributor(t)
	signalerCtx := irrecoverable.NewMockSignalerContext(t, context.Background())
<<<<<<< HEAD
	inspector, err := NewControlMsgValidationInspector(&InspectorParams{
		Ctx:                           signalerCtx,
		Logger:                        unittest.Logger(),
		SporkID:                       sporkID,
		Config:                        &flowConfig.NetworkConfig.GossipSubRPCValidationInspectorConfigs,
		Distributor:                   distributor,
		InspectMsgQueueCacheCollector: metrics.NewNoopCollector(),
		ClusterPrefixedCacheCollector: metrics.NewNoopCollector(),
		IdProvider:                    mockmodule.NewIdentityProvider(t),
		InspectorMetrics:              metrics.NewNoopCollector(),
		RpcTracker:                    mockp2p.NewRpcControlTracking(t),
		Subscriptions:                 mockp2p.NewSubscriptions(t),
		NetworkingType:                network.PrivateNetwork,
	})
=======
	inspector, err := NewControlMsgValidationInspector(signalerCtx, unittest.Logger(), sporkID, &flowConfig.NetworkConfig.GossipSubRPCValidationInspectorConfigs, distributor, metrics.NewNoopCollector(), metrics.NewNoopCollector(), mockmodule.NewIdentityProvider(t), metrics.NewNoopCollector(), mockp2p.NewRpcControlTracking(t))
>>>>>>> 99cd0081
	require.NoError(t, err)
	activeClusterIds := make(flow.ChainIDList, 0)
	for _, id := range unittest.IdentifierListFixture(5) {
		activeClusterIds = append(activeClusterIds, flow.ChainID(id.String()))
	}

	inspector.ActiveClustersChanged(activeClusterIds)
	require.ElementsMatch(t, activeClusterIds, inspector.tracker.GetActiveClusterIds(), "mismatch active cluster ids list")
}

// inspectorFixture returns a *ControlMsgValidationInspector fixture.
func inspectorFixture(t *testing.T) (*ControlMsgValidationInspector, *mockp2p.GossipSubInspectorNotifDistributor, *mockp2p.RpcControlTracking, *mockmodule.IdentityProvider, flow.Identifier) {
	sporkID := unittest.IdentifierFixture()
	flowConfig, err := config.DefaultConfig()
	require.NoError(t, err, "failed to get default flow config")
	distributor := mockp2p.NewGossipSubInspectorNotifDistributor(t)
	idProvider := mockmodule.NewIdentityProvider(t)
	signalerCtx := irrecoverable.NewMockSignalerContext(t, context.Background())
<<<<<<< HEAD
	subscriptions := mockp2p.NewSubscriptions(t)
	inspector, err := NewControlMsgValidationInspector(&InspectorParams{
		Ctx:                           signalerCtx,
		Logger:                        unittest.Logger(),
		SporkID:                       sporkID,
		Config:                        &flowConfig.NetworkConfig.GossipSubRPCValidationInspectorConfigs,
		Distributor:                   distributor,
		InspectMsgQueueCacheCollector: metrics.NewNoopCollector(),
		ClusterPrefixedCacheCollector: metrics.NewNoopCollector(),
		IdProvider:                    idProvider,
		InspectorMetrics:              metrics.NewNoopCollector(),
		RpcTracker:                    mockp2p.NewRpcControlTracking(t),
		Subscriptions:                 subscriptions,
		NetworkingType:                network.PublicNetwork,
	})
=======
	inspector, err := NewControlMsgValidationInspector(signalerCtx, unittest.Logger(), sporkID, &flowConfig.NetworkConfig.GossipSubRPCValidationInspectorConfigs, distributor, metrics.NewNoopCollector(), metrics.NewNoopCollector(), idProvider, metrics.NewNoopCollector(), mockp2p.NewRpcControlTracking(t))
>>>>>>> 99cd0081
	require.NoError(t, err, "failed to create control message validation inspector fixture")
	rpcTracker := mockp2p.NewRpcControlTracking(t)
	inspector.rpcTracker = rpcTracker
	return inspector, distributor, rpcTracker, idProvider, sporkID
}

// invalidTopics returns 3 invalid topics.
// - unknown topic
// - malformed topic
// - topic with invalid spork ID
func invalidTopics(t *testing.T, sporkID flow.Identifier) (string, string, string) {
	// create unknown topic
	unknownTopic := channels.Topic(fmt.Sprintf("%s/%s", unittest.IdentifierFixture(), sporkID)).String()
	// create malformed topic
	malformedTopic := channels.Topic(unittest.RandomStringFixture(t, 100)).String()
	// a topics spork ID is considered invalid if it does not match the current spork ID
	invalidSporkIDTopic := channels.Topic(fmt.Sprintf("%s/%s", channels.PushBlocks, unittest.IdentifierFixture())).String()
	return unknownTopic, malformedTopic, invalidSporkIDTopic
}

// checkNotificationFunc returns util func used to ensure invalid control message notification disseminated contains expected information.
func checkNotificationFunc(t *testing.T, expectedPeerID peer.ID, expectedMsgType p2pmsg.ControlMessageType, isExpectedErr func(err error) bool) func(args mock.Arguments) {
	return func(args mock.Arguments) {
		notification, ok := args[0].(*p2p.InvCtrlMsgNotif)
		require.True(t, ok)
		require.Equal(t, expectedPeerID, notification.PeerID)
		require.Equal(t, expectedMsgType, notification.MsgType)
		require.True(t, isExpectedErr(notification.Error))
	}
}<|MERGE_RESOLUTION|>--- conflicted
+++ resolved
@@ -207,11 +207,7 @@
 		prunes := unittest.P2PRPCPruneFixtures(topics...)
 		ihaves := unittest.P2PRPCIHaveFixtures(50, topics...)
 		iwants := unittest.P2PRPCIWantFixtures(2, 5)
-<<<<<<< HEAD
-		pubsubMsgs := unittest.GossipSubMessageFixtures(10, topics[0], "")
-=======
-		pubsubMsgs := unittest.GossipSubMessageFixtures(t, 10, topics[0])
->>>>>>> 99cd0081
+		pubsubMsgs := unittest.GossipSubMessageFixtures(10, topics[0])
 
 		// avoid cache misses for iwant messages.
 		iwants[0].MessageIDs = ihaves[0].MessageIDs[:10]
@@ -430,13 +426,9 @@
 		// a topics spork ID is considered invalid if it does not match the current spork ID
 		invalidSporkIDTopic := channels.Topic(fmt.Sprintf("%s/%s", channels.PushBlocks, unittest.IdentifierFixture())).String()
 
-<<<<<<< HEAD
-		pubsubMsgs := unittest.GossipSubMessageFixtures(10, fmt.Sprintf("%s/%s", channels.TestNetworkChannel, sporkID), "")
-=======
 		// create 10 normal messages
-		pubsubMsgs := unittest.GossipSubMessageFixtures(t, 10, fmt.Sprintf("%s/%s", channels.TestNetworkChannel, sporkID))
+		pubsubMsgs := unittest.GossipSubMessageFixtures(10, fmt.Sprintf("%s/%s", channels.TestNetworkChannel, sporkID))
 		// add 5 invalid messages to force notification dissemination
->>>>>>> 99cd0081
 		pubsubMsgs = append(pubsubMsgs, []*pubsub_pb.Message{
 			{Topic: &unknownTopic},
 			{Topic: &malformedTopic},
@@ -463,15 +455,9 @@
 	t.Run("inspectRpcPublishMessages should disseminate invalid control message notification when subscription missing for topic", func(t *testing.T) {
 		inspector, distributor, _, _, sporkID := inspectorFixture(t)
 		// 5 invalid pubsub messages will force notification dissemination
-<<<<<<< HEAD
-		inspector.config.RPCMessageErrorThreshold = 4
-		pubsubMsgs := unittest.GossipSubMessageFixtures(10, fmt.Sprintf("%s/%s", channels.TestNetworkChannel, sporkID), "")
-		expectedPeerID := peer.ID("peerID987654321")
-=======
 		inspector.config.RpcMessageErrorThreshold = 4
-		pubsubMsgs := unittest.GossipSubMessageFixtures(t, 5, fmt.Sprintf("%s/%s", channels.TestNetworkChannel, sporkID))
-		expectedPeerID := unittest.PeerIdFixture(t)
->>>>>>> 99cd0081
+		pubsubMsgs := unittest.GossipSubMessageFixtures(5, fmt.Sprintf("%s/%s", channels.TestNetworkChannel, sporkID))
+		expectedPeerID := unittest.PeerIdFixture(t)
 		req, err := NewInspectRPCRequest(expectedPeerID, unittest.P2PRPCFixture(unittest.WithPubsubMessages(pubsubMsgs...)))
 		require.NoError(t, err, "failed to get inspect message request")
 		topics := make([]string, len(pubsubMsgs))
@@ -491,7 +477,7 @@
 		inspector, distributor, _, _, _ := inspectorFixture(t)
 		// 5 invalid pubsub messages will force notification dissemination
 		inspector.config.RpcMessageErrorThreshold = 4
-		pubsubMsgs := unittest.GossipSubMessageFixtures(t, 10, "")
+		pubsubMsgs := unittest.GossipSubMessageFixtures(10, "")
 		expectedPeerID := unittest.PeerIdFixture(t)
 		req, err := NewInspectRPCRequest(expectedPeerID, unittest.P2PRPCFixture(unittest.WithPubsubMessages(pubsubMsgs...)))
 		require.NoError(t, err, "failed to get inspect message request")
@@ -508,47 +494,44 @@
 		require.NoError(t, inspector.processInspectRPCReq(req))
 	})
 	t.Run("inspectRpcPublishMessages should not inspect pubsub message sender on public networks", func(t *testing.T) {
-		inspector, _, _, subscriptions, idProvider, sporkID := inspectorFixture(t)
+		inspector, _, _, idProvider, sporkID := inspectorFixture(t)
 		inspector.networkingType = network.PublicNetwork
 		pid := unittest.PeerIdFixture(t)
 		defer idProvider.AssertNotCalled(t, "ByPeerID", pid)
 		topic := fmt.Sprintf("%s/%s", channels.TestNetworkChannel, sporkID)
-		pubsubMsgs := unittest.GossipSubMessageFixtures(10, topic, pid)
+		pubsubMsgs := unittest.GossipSubMessageFixtures(10, topic, unittest.WithFrom(pid))
 		req, err := NewInspectRPCRequest(pid, unittest.P2PRPCFixture(unittest.WithPubsubMessages(pubsubMsgs...)))
 		require.NoError(t, err, "failed to get inspect message request")
-		subscriptions.On("HasSubscription", channels.Topic(topic)).Return(true).Times(len(pubsubMsgs))
 		require.NoError(t, inspector.processInspectRPCReq(req))
 	})
 	t.Run("inspectRpcPublishMessages should disseminate invalid control message notification when message is from unstaked peer", func(t *testing.T) {
-		inspector, distributor, _, subscriptions, idProvider, sporkID := inspectorFixture(t)
+		inspector, distributor, _, idProvider, sporkID := inspectorFixture(t)
 		inspector.networkingType = network.PrivateNetwork
 		// 5 invalid pubsub messages will force notification dissemination
-		inspector.config.RPCMessageErrorThreshold = 4
+		inspector.config.RpcMessageErrorThreshold = 4
 		pid := unittest.PeerIdFixture(t)
 		topic := fmt.Sprintf("%s/%s", channels.TestNetworkChannel, sporkID)
-		pubsubMsgs := unittest.GossipSubMessageFixtures(10, topic, pid)
+		pubsubMsgs := unittest.GossipSubMessageFixtures(10, topic, unittest.WithFrom(pid))
 		idProvider.On("ByPeerID", pid).Return(nil, false).Times(5)
 		req, err := NewInspectRPCRequest(pid, unittest.P2PRPCFixture(unittest.WithPubsubMessages(pubsubMsgs...)))
 		require.NoError(t, err, "failed to get inspect message request")
-		defer subscriptions.AssertNotCalled(t, "HasSubscription", topic)
 		checkNotification := checkNotificationFunc(t, pid, p2pmsg.RpcPublishMessage, IsInvalidRpcPublishMessagesErr)
 		distributor.On("Distribute", mock.AnythingOfType("*p2p.InvCtrlMsgNotif")).Return(nil).Once().Run(checkNotification)
 		require.NoError(t, inspector.processInspectRPCReq(req))
 	})
 	t.Run("inspectRpcPublishMessages should disseminate invalid control message notification when message is from ejected peer", func(t *testing.T) {
-		inspector, distributor, _, subscriptions, idProvider, sporkID := inspectorFixture(t)
+		inspector, distributor, _, idProvider, sporkID := inspectorFixture(t)
 		inspector.networkingType = network.PrivateNetwork
 		// 5 invalid pubsub messages will force notification dissemination
-		inspector.config.RPCMessageErrorThreshold = 4
+		inspector.config.RpcMessageErrorThreshold = 4
 		pid := unittest.PeerIdFixture(t)
 		id := unittest.IdentityFixture()
 		id.Ejected = true
 		topic := fmt.Sprintf("%s/%s", channels.TestNetworkChannel, sporkID)
-		pubsubMsgs := unittest.GossipSubMessageFixtures(10, topic, pid)
+		pubsubMsgs := unittest.GossipSubMessageFixtures(10, topic, unittest.WithFrom(pid))
 		idProvider.On("ByPeerID", pid).Return(id, true).Times(5)
 		req, err := NewInspectRPCRequest(pid, unittest.P2PRPCFixture(unittest.WithPubsubMessages(pubsubMsgs...)))
 		require.NoError(t, err, "failed to get inspect message request")
-		defer subscriptions.AssertNotCalled(t, "HasSubscription", topic)
 		checkNotification := checkNotificationFunc(t, pid, p2pmsg.RpcPublishMessage, IsInvalidRpcPublishMessagesErr)
 		distributor.On("Distribute", mock.AnythingOfType("*p2p.InvCtrlMsgNotif")).Return(nil).Once().Run(checkNotification)
 		require.NoError(t, inspector.processInspectRPCReq(req))
@@ -617,7 +600,6 @@
 	require.NoError(t, err, "failed to get default flow config")
 	distributor := mockp2p.NewGossipSubInspectorNotifDistributor(t)
 	signalerCtx := irrecoverable.NewMockSignalerContext(t, context.Background())
-<<<<<<< HEAD
 	inspector, err := NewControlMsgValidationInspector(&InspectorParams{
 		Ctx:                           signalerCtx,
 		Logger:                        unittest.Logger(),
@@ -632,9 +614,6 @@
 		Subscriptions:                 mockp2p.NewSubscriptions(t),
 		NetworkingType:                network.PrivateNetwork,
 	})
-=======
-	inspector, err := NewControlMsgValidationInspector(signalerCtx, unittest.Logger(), sporkID, &flowConfig.NetworkConfig.GossipSubRPCValidationInspectorConfigs, distributor, metrics.NewNoopCollector(), metrics.NewNoopCollector(), mockmodule.NewIdentityProvider(t), metrics.NewNoopCollector(), mockp2p.NewRpcControlTracking(t))
->>>>>>> 99cd0081
 	require.NoError(t, err)
 	activeClusterIds := make(flow.ChainIDList, 0)
 	for _, id := range unittest.IdentifierListFixture(5) {
@@ -653,8 +632,6 @@
 	distributor := mockp2p.NewGossipSubInspectorNotifDistributor(t)
 	idProvider := mockmodule.NewIdentityProvider(t)
 	signalerCtx := irrecoverable.NewMockSignalerContext(t, context.Background())
-<<<<<<< HEAD
-	subscriptions := mockp2p.NewSubscriptions(t)
 	inspector, err := NewControlMsgValidationInspector(&InspectorParams{
 		Ctx:                           signalerCtx,
 		Logger:                        unittest.Logger(),
@@ -666,12 +643,8 @@
 		IdProvider:                    idProvider,
 		InspectorMetrics:              metrics.NewNoopCollector(),
 		RpcTracker:                    mockp2p.NewRpcControlTracking(t),
-		Subscriptions:                 subscriptions,
 		NetworkingType:                network.PublicNetwork,
 	})
-=======
-	inspector, err := NewControlMsgValidationInspector(signalerCtx, unittest.Logger(), sporkID, &flowConfig.NetworkConfig.GossipSubRPCValidationInspectorConfigs, distributor, metrics.NewNoopCollector(), metrics.NewNoopCollector(), idProvider, metrics.NewNoopCollector(), mockp2p.NewRpcControlTracking(t))
->>>>>>> 99cd0081
 	require.NoError(t, err, "failed to create control message validation inspector fixture")
 	rpcTracker := mockp2p.NewRpcControlTracking(t)
 	inspector.rpcTracker = rpcTracker
