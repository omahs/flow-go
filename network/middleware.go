// (c) 2019 Dapper Labs - ALL RIGHTS RESERVED

package network

import (
	"github.com/ipfs/go-datastore"
	"github.com/libp2p/go-libp2p-core/peer"
	"github.com/libp2p/go-libp2p-core/protocol"

	"github.com/onflow/flow-go/model/flow"
	"github.com/onflow/flow-go/module/component"
	"github.com/onflow/flow-go/network/channels"
	"github.com/onflow/flow-go/network/message"
)

// Middleware represents the middleware layer, which manages the connections to
// our direct neighbours on the network. It handles the creation & teardown of
// connections, as well as reading & writing to/from the connections.
type Middleware interface {
	component.Component

	// SetOverlay sets the overlay used by the middleware. This must be called before the middleware can be Started.
	SetOverlay(Overlay)

	// SendDirect sends msg on a 1-1 direct connection to the target ID. It models a guaranteed delivery asynchronous
	// direct one-to-one connection on the underlying network. No intermediate node on the overlay is utilized
	// as the router.
	//
	// Dispatch should be used whenever guaranteed delivery to a specific target is required. Otherwise, Publish is
	// a more efficient candidate.
	// All errors returned from this function can be considered benign.
	SendDirect(msg *message.Message, targetID flow.Identifier) error

	// Publish publishes a message on the channel. It models a distributed broadcast where the message is meant for all or
	// a many nodes subscribing to the channel. It does not guarantee the delivery though, and operates on a best
	// effort.
<<<<<<< HEAD
	Publish(msg *message.Message, channel channels.Channel) error

	// Subscribe subscribes the middleware to a channel.
	Subscribe(channel channels.Channel) error

	// Unsubscribe unsubscribes the middleware from a channel.
	Unsubscribe(channel channels.Channel) error
=======
	// All errors returned from this function can be considered benign.
	Publish(msg *message.Message, channel Channel) error

	// Subscribe subscribes the middleware to a channel.
	// No errors are expected during normal operation.
	Subscribe(channel Channel) error

	// Unsubscribe unsubscribes the middleware from a channel.
	// All errors returned from this function can be considered benign.
	Unsubscribe(channel Channel) error
>>>>>>> 4e330f58

	// UpdateNodeAddresses fetches and updates the addresses of all the authorized participants
	// in the Flow protocol.
	UpdateNodeAddresses()

	// NewBlobService creates a new BlobService for the given channel.
	NewBlobService(channel channels.Channel, store datastore.Batching, opts ...BlobServiceOption) BlobService

	// NewPingService creates a new PingService for the given ping protocol ID.
	NewPingService(pingProtocol protocol.ID, provider PingInfoProvider) PingService

	IsConnected(nodeID flow.Identifier) (bool, error)
}

// Overlay represents the interface that middleware uses to interact with the
// overlay network layer.
type Overlay interface {
	// Topology returns an identity list of nodes which this node should be directly connected to as peers
	Topology() (flow.IdentityList, error)

	// Identities returns a list of all Flow identities on the network
	Identities() flow.IdentityList

	// GetIdentity returns the Identity associated with the given peer ID, if it exists
	Identity(peer.ID) (*flow.Identity, bool)

	Receive(nodeID flow.Identifier, msg *message.Message, decodedMsgPayload interface{}) error
}

// Connection represents an interface to read from & write to a connection.
type Connection interface {
	Send(msg interface{}) error
	Receive() (interface{}, error)
}<|MERGE_RESOLUTION|>--- conflicted
+++ resolved
@@ -34,15 +34,7 @@
 	// Publish publishes a message on the channel. It models a distributed broadcast where the message is meant for all or
 	// a many nodes subscribing to the channel. It does not guarantee the delivery though, and operates on a best
 	// effort.
-<<<<<<< HEAD
-	Publish(msg *message.Message, channel channels.Channel) error
 
-	// Subscribe subscribes the middleware to a channel.
-	Subscribe(channel channels.Channel) error
-
-	// Unsubscribe unsubscribes the middleware from a channel.
-	Unsubscribe(channel channels.Channel) error
-=======
 	// All errors returned from this function can be considered benign.
 	Publish(msg *message.Message, channel Channel) error
 
@@ -53,7 +45,6 @@
 	// Unsubscribe unsubscribes the middleware from a channel.
 	// All errors returned from this function can be considered benign.
 	Unsubscribe(channel Channel) error
->>>>>>> 4e330f58
 
 	// UpdateNodeAddresses fetches and updates the addresses of all the authorized participants
 	// in the Flow protocol.
