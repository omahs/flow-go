--- conflicted
+++ resolved
@@ -193,12 +193,7 @@
 	fnb.flags.Uint64Var(&fnb.BaseConfig.ComplianceConfig.SkipNewProposalsThreshold, "compliance-skip-proposals-threshold", defaultConfig.ComplianceConfig.SkipNewProposalsThreshold, "threshold at which new proposals are discarded rather than cached, if their height is this much above local finalized height")
 
 	// unicast stream handler rate limits
-<<<<<<< HEAD
-	fnb.flags.IntVar(&fnb.BaseConfig.UnicastMessageRateLimit, "unicast-message-rate-limit", 0, "amount of unicast messages that sent by a peer per second")
-=======
 	fnb.flags.IntVar(&fnb.BaseConfig.UnicastMessageRateLimit, "unicast-message-rate-limit", 0, "maximum number of unicast messages that a peer can send per second")
-	fnb.flags.IntVar(&fnb.BaseConfig.UnicastMessageBurstLimit, "unicast-message-burst-limit", 1, "amount of unicast messages that can be sent by a peer at one time")
->>>>>>> 1b75fcf0
 	fnb.flags.IntVar(&fnb.BaseConfig.UnicastBandwidthRateLimit, "unicast-bandwidth-rate-limit", 0, "bandwidth size in bytes a peer is allowed to send via unicast streams per second")
 	fnb.flags.IntVar(&fnb.BaseConfig.UnicastBandwidthBurstLimit, "unicast-bandwidth-burst-limit", middleware.LargeMsgMaxUnicastMsgSize, "bandwidth size in bytes a peer is allowed to send at one time")
 	fnb.flags.IntVar(&fnb.BaseConfig.UnicastRateLimitLockoutDuration, "unicast-rate-limit-lockout-duration", 10, "the number of seconds a peer will be forced to wait before being allowed to successful reconnect to the node after being rate limited")
