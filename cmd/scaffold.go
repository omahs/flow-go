package cmd

import (
	"encoding/json"
	"errors"
	"fmt"
	"math/rand"
	"os"
	"os/signal"
	"path/filepath"
	"strings"
	"syscall"
	"time"

	"github.com/dgraph-io/badger/v2"
	"github.com/prometheus/client_golang/prometheus"
	"github.com/rs/zerolog"
	"github.com/spf13/pflag"

	"github.com/dapperlabs/flow-go/crypto"
	"github.com/dapperlabs/flow-go/model/bootstrap"
	"github.com/dapperlabs/flow-go/model/flow"
	"github.com/dapperlabs/flow-go/model/flow/filter"
	"github.com/dapperlabs/flow-go/module"
	"github.com/dapperlabs/flow-go/module/local"
	"github.com/dapperlabs/flow-go/module/metrics"
	"github.com/dapperlabs/flow-go/module/trace"
	jsoncodec "github.com/dapperlabs/flow-go/network/codec/json"
	"github.com/dapperlabs/flow-go/network/gossip/libp2p"
	"github.com/dapperlabs/flow-go/network/gossip/libp2p/validators"
	protocol "github.com/dapperlabs/flow-go/state/protocol/badger"
	"github.com/dapperlabs/flow-go/storage"
	storerr "github.com/dapperlabs/flow-go/storage"
	bstorage "github.com/dapperlabs/flow-go/storage/badger"
	"github.com/dapperlabs/flow-go/storage/badger/operation"
	sutil "github.com/dapperlabs/flow-go/storage/util"
	"github.com/dapperlabs/flow-go/utils/debug"
	"github.com/dapperlabs/flow-go/utils/io"
	"github.com/dapperlabs/flow-go/utils/logging"
)

const notSet = "not set"

// BaseConfig is the general config for the FlowNodeBuilder
type BaseConfig struct {
	nodeIDHex        string
	bindAddr         string
	nodeRole         string
	timeout          time.Duration
	datadir          string
	level            string
	metricsPort      uint
	BootstrapDir     string
	profilerEnabled  bool
	profilerDir      string
	profilerInterval time.Duration
	profilerDuration time.Duration
}

type Metrics struct {
	Network    module.NetworkMetrics
	Engine     module.EngineMetrics
	Compliance module.ComplianceMetrics
	Cache      module.CacheMetrics
	Mempool    module.MempoolMetrics
}

type Storage struct {
	Headers      storage.Headers
	Index        storage.Index
	Identities   storage.Identities
	Guarantees   storage.Guarantees
	Seals        storage.Seals
	Payloads     storage.Payloads
	Blocks       storage.Blocks
	Transactions storage.Transactions
	Collections  storage.Collections
	Setups       storage.EpochSetups
	Commits      storage.EpochCommits
<<<<<<< HEAD
=======
	Statuses     storage.EpochStatuses
>>>>>>> 5e32ecc2
}

type namedModuleFunc struct {
	fn   func(*FlowNodeBuilder) error
	name string
}

type namedComponentFunc struct {
	fn   func(*FlowNodeBuilder) (module.ReadyDoneAware, error)
	name string
}

type namedDoneObject struct {
	ob   module.ReadyDoneAware
	name string
}

// FlowNodeBuilder is the builder struct used for all flow nodes
// It runs a node process with following structure, in sequential order
// Base inits (network, storage, state, logger)
//   PostInit handlers, if any
// Components handlers, if any, wait sequentially
// Run() <- main loop
// Components destructors, if any
type FlowNodeBuilder struct {
	BaseConfig        BaseConfig
	NodeID            flow.Identifier
	flags             *pflag.FlagSet
	Logger            zerolog.Logger
	Me                *local.Local
	Tracer            *trace.OpenTracer
	MetricsRegisterer prometheus.Registerer
	Metrics           Metrics
	DB                *badger.DB
	Storage           Storage
	State             *protocol.State
	Middleware        *libp2p.Middleware
	Network           *libp2p.Network
	MsgValidators     []validators.MessageValidator
	modules           []namedModuleFunc
	components        []namedComponentFunc
	doneObject        []namedDoneObject
	sig               chan os.Signal
	postInitFns       []func(*FlowNodeBuilder)
	stakingKey        crypto.PrivateKey
	networkKey        crypto.PrivateKey

	// root state information
	RootBlock   *flow.Block
	RootQC      *flow.QuorumCertificate
	RootResult  *flow.ExecutionResult
	RootSeal    *flow.Seal
	RootChainID flow.ChainID
}

func (fnb *FlowNodeBuilder) baseFlags() {
	homedir, _ := os.UserHomeDir()
	datadir := filepath.Join(homedir, ".flow", "database")
	// bind configuration parameters
	fnb.flags.StringVar(&fnb.BaseConfig.nodeIDHex, "nodeid", notSet, "identity of our node")
	fnb.flags.StringVar(&fnb.BaseConfig.bindAddr, "bind", notSet, "address to bind on")
	fnb.flags.StringVarP(&fnb.BaseConfig.BootstrapDir, "bootstrapdir", "b", "bootstrap", "path to the bootstrap directory")
	fnb.flags.DurationVarP(&fnb.BaseConfig.timeout, "timeout", "t", 1*time.Minute, "how long to try connecting to the network")
	fnb.flags.StringVarP(&fnb.BaseConfig.datadir, "datadir", "d", datadir, "directory to store the protocol state")
	fnb.flags.StringVarP(&fnb.BaseConfig.level, "loglevel", "l", "info", "level for logging output")
	fnb.flags.UintVarP(&fnb.BaseConfig.metricsPort, "metricport", "m", 8080, "port for /metrics endpoint")
	fnb.flags.BoolVar(&fnb.BaseConfig.profilerEnabled, "profiler-enabled", false, "whether to enable the auto-profiler")
	fnb.flags.StringVar(&fnb.BaseConfig.profilerDir, "profiler-dir", "profiler", "directory to create auto-profiler profiles")
	fnb.flags.DurationVar(&fnb.BaseConfig.profilerInterval, "profiler-interval", 15*time.Minute,
		"the interval between auto-profiler runs")
	fnb.flags.DurationVar(&fnb.BaseConfig.profilerDuration, "profiler-duration", 10*time.Second,
		"the duration to run the auto-profile for")
}

func (fnb *FlowNodeBuilder) enqueueNetworkInit() {
	fnb.Component("network", func(builder *FlowNodeBuilder) (module.ReadyDoneAware, error) {

		codec := jsoncodec.NewCodec()

		myAddr := fnb.Me.Address()
		if fnb.BaseConfig.bindAddr != notSet {
			myAddr = fnb.BaseConfig.bindAddr
		}

		mw, err := libp2p.NewMiddleware(fnb.Logger.Level(zerolog.ErrorLevel), codec, myAddr, fnb.Me.NodeID(),
			fnb.networkKey, fnb.Metrics.Network, libp2p.DefaultMaxUnicastMsgSize, libp2p.DefaultMaxPubSubMsgSize,
			fnb.RootBlock.ID().String(),
			fnb.MsgValidators...)
		if err != nil {
			return nil, fmt.Errorf("could not initialize middleware: %w", err)
		}
		fnb.Middleware = mw

		participants, err := fnb.State.Final().Identities(filter.Any)
		if err != nil {
			return nil, fmt.Errorf("could not get network identities: %w", err)
		}

		nodeID, err := fnb.State.Final().Identity(fnb.Me.NodeID())
		if err != nil {
			return nil, fmt.Errorf("could not get node id: %w", err)
		}
		nodeRole := nodeID.Role
		topology := libp2p.NewRandPermTopology(nodeRole)

		net, err := libp2p.NewNetwork(fnb.Logger, codec, participants, fnb.Me, fnb.Middleware, 10e6, topology, fnb.Metrics.Network)
		if err != nil {
			return nil, fmt.Errorf("could not initialize network: %w", err)
		}

		fnb.Network = net
		return net, err
	})
}

func (fnb *FlowNodeBuilder) enqueueMetricsServerInit() {
	fnb.Component("metrics server", func(builder *FlowNodeBuilder) (module.ReadyDoneAware, error) {
		server := metrics.NewServer(fnb.Logger, fnb.BaseConfig.metricsPort, fnb.BaseConfig.profilerEnabled)
		return server, nil
	})
}

func (fnb *FlowNodeBuilder) registerBadgerMetrics() {
	metrics.RegisterBadgerMetrics()
}

func (fnb *FlowNodeBuilder) enqueueTracer() {
	fnb.Component("tracer", func(builder *FlowNodeBuilder) (module.ReadyDoneAware, error) {
		return fnb.Tracer, nil
	})
}

func (fnb *FlowNodeBuilder) parseAndPrintFlags() {
	// parse configuration parameters
	pflag.Parse()

	// print all flags
	log := fnb.Logger.Info()

	pflag.VisitAll(func(flag *pflag.Flag) {
		log = log.Str(flag.Name, flag.Value.String())
	})

	log.Msg("flags loaded")
}

func (fnb *FlowNodeBuilder) initNodeInfo() {
	if fnb.BaseConfig.nodeIDHex == notSet {
		fnb.Logger.Fatal().Msg("cannot start without node ID")
	}

	nodeID, err := flow.HexStringToIdentifier(fnb.BaseConfig.nodeIDHex)
	if err != nil {
		fnb.Logger.Fatal().Err(err).Msgf("could not parse node ID from string: %v", fnb.BaseConfig.nodeIDHex)
	}

	info, err := loadPrivateNodeInfo(fnb.BaseConfig.BootstrapDir, nodeID)
	if err != nil {
		fnb.Logger.Fatal().Err(err).Msg("failed to load private node info")
	}

	fnb.NodeID = nodeID
	fnb.stakingKey = info.StakingPrivKey.PrivateKey
	fnb.networkKey = info.NetworkPrivKey.PrivateKey
}

func (fnb *FlowNodeBuilder) initLogger() {
	// configure logger with standard level, node ID and UTC timestamp
	zerolog.TimestampFunc = func() time.Time { return time.Now().UTC() }
	log := fnb.Logger.With().
		Timestamp().
		Str("node_role", fnb.BaseConfig.nodeRole).
		Str("node_id", fnb.BaseConfig.nodeIDHex).
		Logger()

	log.Info().Msgf("flow %s node starting up", fnb.BaseConfig.nodeRole)

	// parse config log level and apply to logger
	lvl, err := zerolog.ParseLevel(strings.ToLower(fnb.BaseConfig.level))
	if err != nil {
		log.Fatal().Err(err).Msg("invalid log level")
	}
	log = log.Level(lvl)

	fnb.Logger = log
}

func (fnb *FlowNodeBuilder) initMetrics() {
	tracer, err := trace.NewTracer(fnb.Logger, fnb.BaseConfig.nodeRole)
	fnb.MustNot(err).Msg("could not initialize tracer")
	fnb.MetricsRegisterer = prometheus.DefaultRegisterer
	fnb.Tracer = tracer

	mempools := metrics.NewMempoolCollector(5 * time.Second)

	fnb.Metrics = Metrics{
		Network:    metrics.NewNetworkCollector(),
		Engine:     metrics.NewEngineCollector(),
		Compliance: metrics.NewComplianceCollector(),
		Cache:      metrics.NewCacheCollector(fnb.RootChainID),
		Mempool:    mempools,
	}

	// registers mempools as a Component so that its Ready method is invoked upon startup
	fnb.Component("mempools metrics", func(builder *FlowNodeBuilder) (module.ReadyDoneAware, error) {
		return mempools, nil
	})
}

func (fnb *FlowNodeBuilder) initProfiler() {
	if !fnb.BaseConfig.profilerEnabled {
		return
	}
	profiler, err := debug.NewAutoProfiler(
		fnb.Logger,
		fnb.BaseConfig.profilerDir,
		fnb.BaseConfig.profilerInterval,
		fnb.BaseConfig.profilerDuration,
	)
	fnb.MustNot(err).Msg("could not initialize profiler")
	fnb.Component("profiler", func(node *FlowNodeBuilder) (module.ReadyDoneAware, error) {
		return profiler, nil
	})
}

func (fnb *FlowNodeBuilder) initDB() {
	// Pre-create DB path (Badger creates only one-level dirs)
	err := os.MkdirAll(fnb.BaseConfig.datadir, 0700)
	fnb.MustNot(err).Str("dir", fnb.BaseConfig.datadir).Msg("could not create datadir")

	log := sutil.NewLogger(fnb.Logger)

	// we initialize the database with options that allow us to keep the maximum
	// item size in the trie itself (up to 1MB) and where we keep all level zero
	// tables in-memory as well; this slows down compaction and increases memory
	// usage, but it improves overall performance and disk i/o
	opts := badger.
		DefaultOptions(fnb.BaseConfig.datadir).
		WithKeepL0InMemory(true).
		WithLogger(log).

		// the ValueLogFileSize option specifies how big the value of a
		// key-value pair is allowed to be saved into badger.
		// exceeding this limit, will fail with an error like this:
		// could not store data: Value with size <xxxx> exceeded 1073741824 limit
		// Maximum value size is 10G, needed by execution node
		// TODO: finding a better max value for each node type
		WithValueLogFileSize(128 << 23).
		WithValueLogMaxEntries(100000) // Default is 1000000

	db, err := badger.Open(opts)
	fnb.MustNot(err).Msg("could not open key-value store")
	fnb.DB = db
}

func (fnb *FlowNodeBuilder) initStorage() {

	// in order to void long iterations with big keys when initializing with an
	// already populated database, we bootstrap the initial maximum key size
	// upon starting
	err := operation.RetryOnConflict(fnb.DB.Update, func(tx *badger.Txn) error {
		return operation.InitMax(tx)
	})
	fnb.MustNot(err).Msg("could not initialize max tracker")

	headers := bstorage.NewHeaders(fnb.Metrics.Cache, fnb.DB)
	guarantees := bstorage.NewGuarantees(fnb.Metrics.Cache, fnb.DB)
	seals := bstorage.NewSeals(fnb.Metrics.Cache, fnb.DB)
	index := bstorage.NewIndex(fnb.Metrics.Cache, fnb.DB)
	payloads := bstorage.NewPayloads(fnb.DB, index, guarantees, seals)
	blocks := bstorage.NewBlocks(fnb.DB, headers, payloads)
	transactions := bstorage.NewTransactions(fnb.Metrics.Cache, fnb.DB)
	collections := bstorage.NewCollections(fnb.DB, transactions)
	setups := bstorage.NewEpochSetups(fnb.Metrics.Cache, fnb.DB)
	commits := bstorage.NewEpochCommits(fnb.Metrics.Cache, fnb.DB)
<<<<<<< HEAD
=======
	statuses := bstorage.NewEpochStatuses(fnb.Metrics.Cache, fnb.DB)
>>>>>>> 5e32ecc2

	fnb.Storage = Storage{
		Headers:      headers,
		Guarantees:   guarantees,
		Seals:        seals,
		Index:        index,
		Payloads:     payloads,
		Blocks:       blocks,
		Transactions: transactions,
		Collections:  collections,
		Setups:       setups,
		Commits:      commits,
<<<<<<< HEAD
=======
		Statuses:     statuses,
>>>>>>> 5e32ecc2
	}
}

// must be called after `initNClusters`
func (fnb *FlowNodeBuilder) initState() {
	state, err := protocol.NewState(
		fnb.Metrics.Compliance,
		fnb.DB,
		fnb.Storage.Headers,
		fnb.Storage.Seals,
		fnb.Storage.Index,
		fnb.Storage.Payloads,
		fnb.Storage.Blocks,
		fnb.Storage.Setups,
		fnb.Storage.Commits,
<<<<<<< HEAD
=======
		fnb.Storage.Statuses,
>>>>>>> 5e32ecc2
	)

	fnb.MustNot(err).Msg("could not initialize flow state")

	// check if database is initialized
	_, err = state.Final().Head()
	if errors.Is(err, storerr.ErrNotFound) {
		// Bootstrap!

		fnb.Logger.Info().Msg("bootstrapping empty protocol state")

		// load the root block from bootstrap files and set the chain ID based on it
		fnb.RootBlock, err = loadRootBlock(fnb.BaseConfig.BootstrapDir)
		fnb.MustNot(err).Msg("could not load root block")

		// set the root chain ID based on the root block
		fnb.RootChainID = fnb.RootBlock.Header.ChainID

		// load the root QC data from bootstrap files
		fnb.RootQC, err = loadRootQC(fnb.BaseConfig.BootstrapDir)
		fnb.MustNot(err).Msg("could not load root QC")

		// load the root execution result from bootstrap files
		fnb.RootResult, err = loadRootResult(fnb.BaseConfig.BootstrapDir)
		fnb.MustNot(err).Msg("could not load root execution result")

		// load the root block seal from bootstrap files
		fnb.RootSeal, err = loadRootSeal(fnb.BaseConfig.BootstrapDir)
		fnb.MustNot(err).Msg("could not load root seal")

		// bootstrap the protocol state with the loaded data
		err = state.Mutate().Bootstrap(fnb.RootBlock, fnb.RootResult, fnb.RootSeal)
		fnb.MustNot(err).Msg("could not bootstrap protocol state")

		fnb.Logger.Info().
			Hex("root_result_id", logging.Entity(fnb.RootResult)).
			Hex("root_state_commitment", fnb.RootSeal.FinalState).
			Hex("root_block_id", logging.Entity(fnb.RootBlock)).
			Uint64("root_block_height", fnb.RootBlock.Header.Height).
			Msg("genesis state bootstrapped")

	} else if err != nil {
		fnb.Logger.Fatal().Err(err).Msg("could not check existing database")
	} else {

		// TODO: we shouldn't have to load any files again after bootstrapping; in
		// order to make it unnecessary, we need to changes:
		// 1) persist the root QC along the root block so it can be loaded from DB
		// => https://github.com/dapperlabs/flow-go/issues/4166
		// 2) bootstrap and persist DKG state in a similar fashion to protocol state
		// => https://github.com/dapperlabs/flow-go/issues/4165

		// load the root block from bootstrap files and set the chain ID based on it
		fnb.RootBlock, err = loadRootBlock(fnb.BaseConfig.BootstrapDir)
		fnb.MustNot(err).Msg("could not load root block")

		// set the chain ID based on the root header
		// TODO: as the root header can now be loaded from protocol state, we should
		// not use a global variable for chain ID anymore, but rely on the protocol
		// state as final authority on what the chain ID is
		// => https://github.com/dapperlabs/flow-go/issues/4167
		fnb.RootChainID = fnb.RootBlock.Header.ChainID

		// load the root QC data from bootstrap files
		fnb.RootQC, err = loadRootQC(fnb.BaseConfig.BootstrapDir)
		fnb.MustNot(err).Msg("could not load root QC")

		// load the root execution result from bootstrap files
		fnb.RootResult, err = loadRootResult(fnb.BaseConfig.BootstrapDir)
		fnb.MustNot(err).Msg("could not load root execution result")

		// load the root block seal from bootstrap files
		fnb.RootSeal, err = loadRootSeal(fnb.BaseConfig.BootstrapDir)
		fnb.MustNot(err).Msg("could not load root seal")
	}

	myID, err := flow.HexStringToIdentifier(fnb.BaseConfig.nodeIDHex)
	fnb.MustNot(err).Msg("could not parse node identifier")

	rootBlockHeader, err := state.Params().Root()
	fnb.MustNot(err).Msg("could not get root block from protocol state")

	// this happens when the bootstrap root block is updated (because of new spork),
	// but the protocol state is not updated, so they don't match
	// when this happens during a spork, we could try deleting the protocol state database.
	// TODO: revisit this check when implementing Epoch
	if rootBlockHeader.ID() != fnb.RootBlock.ID() {
		fnb.Logger.Fatal().Msgf("mismatching root block ID, protocol state block ID: %v, bootstrap root block ID: %v",
			rootBlockHeader.ID(),
			fnb.RootBlock.ID())
	}

	self, err := state.Final().Identity(myID)
	// there are two cases that will cause the following error:
	// 1) used the wrong node id, which is not part of the identity list of the finalized state
	// 2) the node id is a new one for a new spork, but the bootstrap data has not been updated.
	fnb.MustNot(err).Msgf("node identity not found in the identity list of the finalized state: %v", myID)

	if self.Role.String() != fnb.BaseConfig.nodeRole {
		if rootBlockHeader.ChainID == flow.Mainnet {
			fnb.Logger.Fatal().Msgf("running as incorrect role, expected: %v, actual: %v, exiting",
				self.Role.String(),
				fnb.BaseConfig.nodeRole)
		} else {
			// This allows ghost node to run as any role when not on mainnet
			fnb.Logger.Warn().Msgf("running as incorrect role, expected: %v, actual: %v, continuing",
				self.Role.String(),
				fnb.BaseConfig.nodeRole)
		}
	}

	// ensure that the configured staking/network keys are consistent with the protocol state
	if !self.NetworkPubKey.Equals(fnb.networkKey.PublicKey()) {
		fnb.Logger.Fatal().Msg("configured networking key does not match protocol state")
	}
	if !self.StakingPubKey.Equals(fnb.stakingKey.PublicKey()) {
		fnb.Logger.Fatal().Msg("configured staking key does not match protocol state")
	}

	fnb.Me, err = local.New(self, fnb.stakingKey)
	fnb.MustNot(err).Msg("could not initialize local")

	lastFinalized, err := state.Final().Head()
	fnb.MustNot(err).Msg("could not get last finalized state")

	fnb.Logger.Info().
		Hex("block_id", logging.Entity(lastFinalized)).
		Uint64("height", lastFinalized.Height).
		Msg("last finalized block")

	fnb.State = state
}

func (fnb *FlowNodeBuilder) handleModule(v namedModuleFunc) {
	err := v.fn(fnb)
	if err != nil {
		fnb.Logger.Fatal().Err(err).Str("module", v.name).Msg("module initialization failed")
	} else {
		fnb.Logger.Info().Str("module", v.name).Msg("module initialization complete")
	}
}

func (fnb *FlowNodeBuilder) handleComponent(v namedComponentFunc) {

	log := fnb.Logger.With().Str("component", v.name).Logger()

	readyAware, err := v.fn(fnb)
	if err != nil {
		log.Fatal().Err(err).Msg("component initialization failed")
	} else {
		log.Info().Msg("component initialization complete")
	}

	select {
	case <-readyAware.Ready():
		log.Info().Msg("component startup complete")
	case <-time.After(fnb.BaseConfig.timeout):
		log.Fatal().Msg("component startup timed out")
	case <-fnb.sig:
		log.Warn().Msg("component startup aborted")
		os.Exit(1)
	}

	fnb.doneObject = append(fnb.doneObject, namedDoneObject{
		readyAware, v.name,
	})
}

func (fnb *FlowNodeBuilder) handleDoneObject(v namedDoneObject) {

	log := fnb.Logger.With().Str("component", v.name).Logger()

	select {
	case <-v.ob.Done():
		log.Info().Msg("component shutdown complete")
	case <-time.After(fnb.BaseConfig.timeout):
		log.Fatal().Msg("component shutdown timed out")
	case <-fnb.sig:
		log.Warn().Msg("component shutdown aborted")
		os.Exit(1)
	}
}

// ExtraFlags enables binding additional flags beyond those defined in BaseConfig.
func (fnb *FlowNodeBuilder) ExtraFlags(f func(*pflag.FlagSet)) *FlowNodeBuilder {
	f(fnb.flags)
	return fnb
}

// Module enables setting up dependencies of the engine with the builder context.
func (fnb *FlowNodeBuilder) Module(name string, f func(builder *FlowNodeBuilder) error) *FlowNodeBuilder {
	fnb.modules = append(fnb.modules, namedModuleFunc{
		fn:   f,
		name: name,
	})
	return fnb
}

// MustNot asserts that the given error must not occur.
//
// If the error is nil, returns a nil log event (which acts as a no-op).
// If the error is not nil, returns a fatal log event containing the error.
func (fnb *FlowNodeBuilder) MustNot(err error) *zerolog.Event {
	if err != nil {
		return fnb.Logger.Fatal().Err(err)
	}
	return nil
}

// Component adds a new component to the node that conforms to the ReadyDone
// interface.
//
// When the node is run, this component will be started with `Ready`. When the
// node is stopped, we will wait for the component to exit gracefully with
// `Done`.
func (fnb *FlowNodeBuilder) Component(name string, f func(*FlowNodeBuilder) (module.ReadyDoneAware, error)) *FlowNodeBuilder {
	fnb.components = append(fnb.components, namedComponentFunc{
		fn:   f,
		name: name,
	})

	return fnb
}

func (fnb *FlowNodeBuilder) PostInit(f func(node *FlowNodeBuilder)) *FlowNodeBuilder {
	fnb.postInitFns = append(fnb.postInitFns, f)
	return fnb
}

// FlowNode creates a new Flow node builder with the given name.
func FlowNode(role string) *FlowNodeBuilder {

	builder := &FlowNodeBuilder{
		BaseConfig: BaseConfig{
			nodeRole: role,
		},
		Logger: zerolog.New(os.Stderr),
		flags:  pflag.CommandLine,
	}

	builder.baseFlags()

	builder.enqueueNetworkInit()

	builder.enqueueMetricsServerInit()

	builder.registerBadgerMetrics()

	builder.enqueueTracer()

	return builder
}

// Run initiates all common components (logger, database, protocol state etc.)
// then starts each component. It also sets up a channel to gracefully shut
// down each component if a SIGINT is received.
func (fnb *FlowNodeBuilder) Run() {

	// initialize signal catcher
	fnb.sig = make(chan os.Signal, 1)
	signal.Notify(fnb.sig, os.Interrupt, syscall.SIGTERM)

	fnb.parseAndPrintFlags()

	// seed random generator
	rand.Seed(time.Now().UnixNano())

	fnb.initNodeInfo()

	fnb.initLogger()

	fnb.initProfiler()

	fnb.initDB()

	fnb.initMetrics()

	fnb.initStorage()

	fnb.initState()

	for _, f := range fnb.postInitFns {
		fnb.handlePostInit(f)
	}

	// set up all modules
	for _, f := range fnb.modules {
		fnb.handleModule(f)
	}

	// initialize all components
	for _, f := range fnb.components {
		fnb.handleComponent(f)
	}

	fnb.Logger.Info().Msgf("%s node startup complete", fnb.BaseConfig.nodeRole)

	<-fnb.sig

	fnb.Logger.Info().Msgf("%s node shutting down", fnb.BaseConfig.nodeRole)

	for i := len(fnb.doneObject) - 1; i >= 0; i-- {
		doneObject := fnb.doneObject[i]

		fnb.handleDoneObject(doneObject)
	}

	fnb.closeDatabase()

	fnb.Logger.Info().Msgf("%s node shutdown complete", fnb.BaseConfig.nodeRole)

	os.Exit(0)
}

func (fnb *FlowNodeBuilder) handlePostInit(f func(node *FlowNodeBuilder)) {
	f(fnb)
}

func (fnb *FlowNodeBuilder) closeDatabase() {
	err := fnb.DB.Close()
	if err != nil {
		fnb.Logger.Error().
			Err(err).
			Msg("could not close database")
	}
}

func loadRootBlock(dir string) (*flow.Block, error) {
	data, err := io.ReadFile(filepath.Join(dir, bootstrap.PathRootBlock))
	if err != nil {
		return nil, err
	}
	var block flow.Block
	err = json.Unmarshal(data, &block)
	return &block, err

}

func loadRootQC(dir string) (*flow.QuorumCertificate, error) {
	data, err := io.ReadFile(filepath.Join(dir, bootstrap.PathRootQC))
	if err != nil {
		return nil, err
	}
	var qc flow.QuorumCertificate
	err = json.Unmarshal(data, &qc)
	return &qc, err
}

func loadRootResult(dir string) (*flow.ExecutionResult, error) {
	data, err := io.ReadFile(filepath.Join(dir, bootstrap.PathRootResult))
	if err != nil {
		return nil, err
	}
	var result flow.ExecutionResult
	err = json.Unmarshal(data, &result)
	return &result, err
}

func loadRootSeal(dir string) (*flow.Seal, error) {
	data, err := io.ReadFile(filepath.Join(dir, bootstrap.PathRootSeal))
	if err != nil {
		return nil, err
	}
	var seal flow.Seal
	err = json.Unmarshal(data, &seal)
	return &seal, err
}

// Loads the private info for this node from disk (eg. private staking/network keys).
func loadPrivateNodeInfo(dir string, myID flow.Identifier) (*bootstrap.NodeInfoPriv, error) {
	data, err := io.ReadFile(filepath.Join(dir, fmt.Sprintf(bootstrap.PathNodeInfoPriv, myID)))
	if err != nil {
		return nil, err
	}
	var info bootstrap.NodeInfoPriv
	err = json.Unmarshal(data, &info)
	return &info, err
}<|MERGE_RESOLUTION|>--- conflicted
+++ resolved
@@ -77,10 +77,7 @@
 	Collections  storage.Collections
 	Setups       storage.EpochSetups
 	Commits      storage.EpochCommits
-<<<<<<< HEAD
-=======
 	Statuses     storage.EpochStatuses
->>>>>>> 5e32ecc2
 }
 
 type namedModuleFunc struct {
@@ -356,10 +353,7 @@
 	collections := bstorage.NewCollections(fnb.DB, transactions)
 	setups := bstorage.NewEpochSetups(fnb.Metrics.Cache, fnb.DB)
 	commits := bstorage.NewEpochCommits(fnb.Metrics.Cache, fnb.DB)
-<<<<<<< HEAD
-=======
 	statuses := bstorage.NewEpochStatuses(fnb.Metrics.Cache, fnb.DB)
->>>>>>> 5e32ecc2
 
 	fnb.Storage = Storage{
 		Headers:      headers,
@@ -372,10 +366,7 @@
 		Collections:  collections,
 		Setups:       setups,
 		Commits:      commits,
-<<<<<<< HEAD
-=======
 		Statuses:     statuses,
->>>>>>> 5e32ecc2
 	}
 }
 
@@ -391,10 +382,7 @@
 		fnb.Storage.Blocks,
 		fnb.Storage.Setups,
 		fnb.Storage.Commits,
-<<<<<<< HEAD
-=======
 		fnb.Storage.Statuses,
->>>>>>> 5e32ecc2
 	)
 
 	fnb.MustNot(err).Msg("could not initialize flow state")
