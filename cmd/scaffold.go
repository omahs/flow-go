package cmd

import (
	"crypto/tls"
	"crypto/x509"
	"encoding/json"
	"errors"
	"fmt"
	"io/ioutil"
	"math/rand"
	"os"
	"path/filepath"
	"runtime"
	"strings"
	"time"

	"github.com/dgraph-io/badger/v2"
	"github.com/hashicorp/go-multierror"
	"github.com/prometheus/client_golang/prometheus"
	"github.com/rs/zerolog"
	"github.com/spf13/pflag"

	"github.com/onflow/flow-go/admin"
	"github.com/onflow/flow-go/admin/commands"
	"github.com/onflow/flow-go/admin/commands/common"
	storageCommands "github.com/onflow/flow-go/admin/commands/storage"
	"github.com/onflow/flow-go/cmd/build"
	"github.com/onflow/flow-go/consensus/hotstuff/persister"
	"github.com/onflow/flow-go/fvm"
	"github.com/onflow/flow-go/model/bootstrap"
	"github.com/onflow/flow-go/model/flow"
	"github.com/onflow/flow-go/model/flow/filter"
	"github.com/onflow/flow-go/module"
	"github.com/onflow/flow-go/module/compliance"
	"github.com/onflow/flow-go/module/component"
	"github.com/onflow/flow-go/module/id"
	"github.com/onflow/flow-go/module/irrecoverable"
	"github.com/onflow/flow-go/module/local"
	"github.com/onflow/flow-go/module/mempool/herocache"
	"github.com/onflow/flow-go/module/metrics"
	"github.com/onflow/flow-go/module/profiler"
	"github.com/onflow/flow-go/module/synchronization"
	"github.com/onflow/flow-go/module/trace"
	"github.com/onflow/flow-go/module/util"
	"github.com/onflow/flow-go/network"
	netcache "github.com/onflow/flow-go/network/cache"
	"github.com/onflow/flow-go/network/p2p"
	"github.com/onflow/flow-go/network/p2p/conduit"
	"github.com/onflow/flow-go/network/p2p/dns"
	"github.com/onflow/flow-go/network/p2p/unicast"
	"github.com/onflow/flow-go/network/topology"
	"github.com/onflow/flow-go/state/protocol"
	badgerState "github.com/onflow/flow-go/state/protocol/badger"
	"github.com/onflow/flow-go/state/protocol/events"
	"github.com/onflow/flow-go/state/protocol/events/gadgets"
	"github.com/onflow/flow-go/state/protocol/inmem"
	"github.com/onflow/flow-go/storage"
	bstorage "github.com/onflow/flow-go/storage/badger"
	"github.com/onflow/flow-go/storage/badger/operation"
	sutil "github.com/onflow/flow-go/storage/util"
	"github.com/onflow/flow-go/utils/io"
	"github.com/onflow/flow-go/utils/logging"
)

const (
	NetworkComponent        = "network"
	ConduitFactoryComponent = "conduit-factory"
)

type Metrics struct {
	Network        module.NetworkMetrics
	Engine         module.EngineMetrics
	Compliance     module.ComplianceMetrics
	Cache          module.CacheMetrics
	Mempool        module.MempoolMetrics
	CleanCollector module.CleanerMetrics
}

type Storage = storage.All

type namedModuleFunc struct {
	fn   BuilderFunc
	name string
}

type namedComponentFunc struct {
	fn   ReadyDoneFactory
	name string

	errorHandler component.OnError
}

// FlowNodeBuilder is the default builder struct used for all flow nodes
// It runs a node process with following structure, in sequential order
// Base inits (network, storage, state, logger)
//   PostInit handlers, if any
// Components handlers, if any, wait sequentially
// Run() <- main loop
// Components destructors, if any
// The initialization can be proceeded and succeeded with  PreInit and PostInit functions that allow customization
// of the process in case of nodes such as the unstaked access node where the NodeInfo is not part of the genesis data
type FlowNodeBuilder struct {
	*NodeConfig
	flags                    *pflag.FlagSet
	modules                  []namedModuleFunc
	components               []namedComponentFunc
	postShutdownFns          []func() error
	preInitFns               []BuilderFunc
	postInitFns              []BuilderFunc
	extraFlagCheck           func() error
	adminCommandBootstrapper *admin.CommandRunnerBootstrapper
	adminCommands            map[string]func(config *NodeConfig) commands.AdminCommand
	componentBuilder         component.ComponentManagerBuilder
}

func (fnb *FlowNodeBuilder) BaseFlags() {
	defaultConfig := DefaultBaseConfig()

	// bind configuration parameters
	fnb.flags.StringVar(&fnb.BaseConfig.nodeIDHex, "nodeid", defaultConfig.nodeIDHex, "identity of our node")
	fnb.flags.StringVar(&fnb.BaseConfig.BindAddr, "bind", defaultConfig.BindAddr, "address to bind on")
	fnb.flags.StringVarP(&fnb.BaseConfig.BootstrapDir, "bootstrapdir", "b", defaultConfig.BootstrapDir, "path to the bootstrap directory")
	fnb.flags.StringVarP(&fnb.BaseConfig.datadir, "datadir", "d", defaultConfig.datadir, "directory to store the public database (protocol state)")
	fnb.flags.StringVar(&fnb.BaseConfig.secretsdir, "secretsdir", defaultConfig.secretsdir, "directory to store private database (secrets)")
	fnb.flags.StringVarP(&fnb.BaseConfig.level, "loglevel", "l", defaultConfig.level, "level for logging output")
	fnb.flags.DurationVar(&fnb.BaseConfig.PeerUpdateInterval, "peerupdate-interval", defaultConfig.PeerUpdateInterval, "how often to refresh the peer connections for the node")
	fnb.flags.DurationVar(&fnb.BaseConfig.UnicastMessageTimeout, "unicast-timeout", defaultConfig.UnicastMessageTimeout, "how long a unicast transmission can take to complete")
	fnb.flags.UintVarP(&fnb.BaseConfig.metricsPort, "metricport", "m", defaultConfig.metricsPort, "port for /metrics endpoint")
	fnb.flags.BoolVar(&fnb.BaseConfig.profilerEnabled, "profiler-enabled", defaultConfig.profilerEnabled, "whether to enable the auto-profiler")
	fnb.flags.StringVar(&fnb.BaseConfig.profilerDir, "profiler-dir", defaultConfig.profilerDir, "directory to create auto-profiler profiles")
	fnb.flags.DurationVar(&fnb.BaseConfig.profilerInterval, "profiler-interval", defaultConfig.profilerInterval,
		"the interval between auto-profiler runs")
	fnb.flags.DurationVar(&fnb.BaseConfig.profilerDuration, "profiler-duration", defaultConfig.profilerDuration,
		"the duration to run the auto-profile for")
	fnb.flags.IntVar(&fnb.BaseConfig.profilerMemProfileRate, "profiler-mem-profile-rate", defaultConfig.profilerMemProfileRate,
		"controls the fraction of memory allocations that are recorded and reported in the memory profile. 0 means turn off heap profiling entirely")
	fnb.flags.BoolVar(&fnb.BaseConfig.tracerEnabled, "tracer-enabled", defaultConfig.tracerEnabled,
		"whether to enable tracer")
	fnb.flags.UintVar(&fnb.BaseConfig.tracerSensitivity, "tracer-sensitivity", defaultConfig.tracerSensitivity,
		"adjusts the level of sampling when tracing is enabled. 0 means capture everything, higher value results in less samples")

	fnb.flags.StringVar(&fnb.BaseConfig.AdminAddr, "admin-addr", defaultConfig.AdminAddr, "address to bind on for admin HTTP server")
	fnb.flags.StringVar(&fnb.BaseConfig.AdminCert, "admin-cert", defaultConfig.AdminCert, "admin cert file (for TLS)")
	fnb.flags.StringVar(&fnb.BaseConfig.AdminKey, "admin-key", defaultConfig.AdminKey, "admin key file (for TLS)")
	fnb.flags.StringVar(&fnb.BaseConfig.AdminClientCAs, "admin-client-certs", defaultConfig.AdminClientCAs, "admin client certs (for mutual TLS)")

	fnb.flags.DurationVar(&fnb.BaseConfig.DNSCacheTTL, "dns-cache-ttl", defaultConfig.DNSCacheTTL, "time-to-live for dns cache")
	fnb.flags.StringSliceVar(&fnb.BaseConfig.PreferredUnicastProtocols, "preferred-unicast-protocols", nil, "preferred unicast protocols in ascending order of preference")
	fnb.flags.Uint32Var(&fnb.BaseConfig.NetworkReceivedMessageCacheSize, "networking-receive-cache-size", p2p.DefaultReceiveCacheSize,
		"incoming message cache size at networking layer")
	fnb.flags.UintVar(&fnb.BaseConfig.guaranteesCacheSize, "guarantees-cache-size", bstorage.DefaultCacheSize, "collection guarantees cache size")
	fnb.flags.UintVar(&fnb.BaseConfig.receiptsCacheSize, "receipts-cache-size", bstorage.DefaultCacheSize, "receipts cache size")
	fnb.flags.StringVar(&fnb.BaseConfig.TopologyProtocolName, "topology", defaultConfig.TopologyProtocolName, "networking overlay topology")
	fnb.flags.Float64Var(&fnb.BaseConfig.TopologyEdgeProbability, "topology-edge-probability", defaultConfig.TopologyEdgeProbability,
		"pairwise edge probability between nodes in topology")

	// dynamic node startup flags
	fnb.flags.StringVar(&fnb.BaseConfig.DynamicStartupANPubkey, "dynamic-startup-access-publickey", "", "the public key of the trusted secure access node to connect to when using dynamic-startup, this access node must be staked")
	fnb.flags.StringVar(&fnb.BaseConfig.DynamicStartupANAddress, "dynamic-startup-access-address", "", "the access address of the trusted secure access node to connect to when using dynamic-startup, this access node must be staked")
	fnb.flags.StringVar(&fnb.BaseConfig.DynamicStartupEpochPhase, "dynamic-startup-epoch-phase", "EpochPhaseSetup", "the target epoch phase for dynamic startup <EpochPhaseStaking|EpochPhaseSetup|EpochPhaseCommitted")
	fnb.flags.StringVar(&fnb.BaseConfig.DynamicStartupEpoch, "dynamic-startup-epoch", "current", "the target epoch for dynamic-startup, use \"current\" to start node in the current epoch")
	fnb.flags.DurationVar(&fnb.BaseConfig.DynamicStartupSleepInterval, "dynamic-startup-sleep-interval", time.Minute, "the interval in which the node will check if it can start")

	fnb.flags.BoolVar(&fnb.BaseConfig.InsecureSecretsDB, "insecure-secrets-db", false, "allow the node to start up without an secrets DB encryption key")
	fnb.flags.BoolVar(&fnb.BaseConfig.HeroCacheMetricsEnable, "herocache-metrics-collector", false, "enables herocache metrics collection")

	// sync core flags
	fnb.flags.DurationVar(&fnb.BaseConfig.SyncCoreConfig.RetryInterval, "sync-retry-interval", defaultConfig.SyncCoreConfig.RetryInterval, "the initial interval before we retry a sync request, uses exponential backoff")
	fnb.flags.UintVar(&fnb.BaseConfig.SyncCoreConfig.Tolerance, "sync-tolerance", defaultConfig.SyncCoreConfig.Tolerance, "determines how big of a difference in block heights we tolerate before actively syncing with range requests")
	fnb.flags.UintVar(&fnb.BaseConfig.SyncCoreConfig.MaxAttempts, "sync-max-attempts", defaultConfig.SyncCoreConfig.MaxAttempts, "the maximum number of attempts we make for each requested block/height before discarding")
	fnb.flags.UintVar(&fnb.BaseConfig.SyncCoreConfig.MaxSize, "sync-max-size", defaultConfig.SyncCoreConfig.MaxSize, "the maximum number of blocks we request in the same block request message")
	fnb.flags.UintVar(&fnb.BaseConfig.SyncCoreConfig.MaxRequests, "sync-max-requests", defaultConfig.SyncCoreConfig.MaxRequests, "the maximum number of requests we send during each scanning period")

	fnb.flags.Uint64Var(&fnb.BaseConfig.ComplianceConfig.SkipNewProposalsThreshold, "compliance-skip-proposals-threshold", defaultConfig.ComplianceConfig.SkipNewProposalsThreshold, "threshold at which new proposals are discarded rather than cached, if their height is this much above local finalized height")
}

func (fnb *FlowNodeBuilder) EnqueuePingService() {
	fnb.Component("ping service", func(node *NodeConfig) (module.ReadyDoneAware, error) {
		pingLibP2PProtocolID := unicast.PingProtocolId(node.SporkID)

		// setup the Ping provider to return the software version and the sealed block height
		pingInfoProvider := &p2p.PingInfoProviderImpl{
			SoftwareVersionFun: func() string {
				return build.Semver()
			},
			SealedBlockHeightFun: func() (uint64, error) {
				head, err := node.State.Sealed().Head()
				if err != nil {
					return 0, err
				}
				return head.Height, nil
			},
			HotstuffViewFun: func() (uint64, error) {
				return 0, fmt.Errorf("hotstuff view reporting disabled")
			},
		}

		// only consensus roles will need to report hotstuff view
		if fnb.BaseConfig.NodeRole == flow.RoleConsensus.String() {
			// initialize the persister
			persist := persister.New(node.DB, node.RootChainID)

			pingInfoProvider.HotstuffViewFun = func() (uint64, error) {
				curView, err := persist.GetStarted()
				if err != nil {
					return 0, err
				}

				return curView, nil
			}
		}

		pingService, err := node.Network.RegisterPingService(pingLibP2PProtocolID, pingInfoProvider)

		node.PingService = pingService

		return &module.NoopReadyDoneAware{}, err
	})
}

func (fnb *FlowNodeBuilder) EnqueueResolver() {
	fnb.Component("resolver", func(node *NodeConfig) (module.ReadyDoneAware, error) {
		var dnsIpCacheMetricsCollector module.HeroCacheMetrics = metrics.NewNoopCollector()
		var dnsTxtCacheMetricsCollector module.HeroCacheMetrics = metrics.NewNoopCollector()
		if fnb.HeroCacheMetricsEnable {
			dnsIpCacheMetricsCollector = metrics.NetworkDnsIpCacheMetricsFactory(fnb.MetricsRegisterer)
			dnsTxtCacheMetricsCollector = metrics.NetworkDnsTxtCacheMetricsFactory(fnb.MetricsRegisterer)
		}

		cache := herocache.NewDNSCache(
			dns.DefaultCacheSize,
			node.Logger,
			dnsIpCacheMetricsCollector,
			dnsTxtCacheMetricsCollector,
		)

		resolver := dns.NewResolver(
			node.Logger,
			fnb.Metrics.Network,
			cache,
			dns.WithTTL(fnb.BaseConfig.DNSCacheTTL))

		fnb.Resolver = resolver
		return resolver, nil
	})
}

func (fnb *FlowNodeBuilder) EnqueueNetworkInit() {
	fnb.Component(ConduitFactoryComponent, func(node *NodeConfig) (module.ReadyDoneAware, error) {
		cf := conduit.NewDefaultConduitFactory()
		fnb.ConduitFactory = cf
		node.Logger.Info().Hex("node_id", logging.ID(node.NodeID)).Msg("default conduit factory initiated")

		return cf, nil
	})
	fnb.Component(NetworkComponent, func(node *NodeConfig) (module.ReadyDoneAware, error) {
		return fnb.InitFlowNetworkWithConduitFactory(node, fnb.ConduitFactory)
	})
}

func (fnb *FlowNodeBuilder) InitFlowNetworkWithConduitFactory(node *NodeConfig, cf network.ConduitFactory) (network.Network, error) {
	myAddr := fnb.NodeConfig.Me.Address()
	if fnb.BaseConfig.BindAddr != NotSet {
		myAddr = fnb.BaseConfig.BindAddr
	}

	libP2PNodeFactory := p2p.DefaultLibP2PNodeFactory(
		fnb.Logger,
		myAddr,
		fnb.NetworkKey,
		fnb.SporkID,
		fnb.IdentityProvider,
		fnb.Metrics.Network,
		fnb.Resolver,
		fnb.BaseConfig.NodeRole,
	)

	var mwOpts []p2p.MiddlewareOption
	if len(fnb.MsgValidators) > 0 {
		mwOpts = append(mwOpts, p2p.WithMessageValidators(fnb.MsgValidators...))
	}

	// run peer manager with the specified interval and let it also prune connections
	peerManagerFactory := p2p.PeerManagerFactory([]p2p.Option{p2p.WithInterval(fnb.PeerUpdateInterval)})
	mwOpts = append(mwOpts,
		p2p.WithPeerManager(peerManagerFactory),
		p2p.WithPreferredUnicastProtocols(unicast.ToProtocolNames(fnb.PreferredUnicastProtocols)),
	)

	fnb.Middleware = p2p.NewMiddleware(
		fnb.Logger,
		libP2PNodeFactory,
		fnb.Me.NodeID(),
		fnb.Metrics.Network,
		fnb.SporkID,
		fnb.BaseConfig.UnicastMessageTimeout,
		fnb.IDTranslator,
		fnb.CodecFactory(),
		mwOpts...,
	)

	subscriptionManager := p2p.NewChannelSubscriptionManager(fnb.Middleware)

	topologyFactory, err := topology.Factory(topology.Name(fnb.TopologyProtocolName))
	if err != nil {
		return nil, fmt.Errorf("could not retrieve topology factory for %s: %w", fnb.TopologyProtocolName, err)
	}
	top, err := topologyFactory(fnb.NodeID, fnb.Logger, fnb.State, fnb.TopologyEdgeProbability)
	if err != nil {
		return nil, fmt.Errorf("could not create topology: %w", err)
	}
	topologyCache := topology.NewCache(fnb.Logger, top)

	var heroCacheCollector module.HeroCacheMetrics = metrics.NewNoopCollector()
	if fnb.HeroCacheMetricsEnable {
		heroCacheCollector = metrics.NetworkReceiveCacheMetricsFactory(fnb.MetricsRegisterer)
	}

	receiveCache := netcache.NewHeroReceiveCache(fnb.NetworkReceivedMessageCacheSize,
		fnb.Logger,
		heroCacheCollector)

	err = node.Metrics.Mempool.Register(metrics.ResourceNetworkingReceiveCache, receiveCache.Size)
	if err != nil {
		return nil, fmt.Errorf("could not register networking receive cache metric: %w", err)
	}

	// creates network instance
	net, err := p2p.NewNetwork(fnb.Logger,
		fnb.CodecFactory(),
		fnb.Me,
		func() (network.Middleware, error) { return fnb.Middleware, nil },
		topologyCache,
		subscriptionManager,
		fnb.Metrics.Network,
		fnb.IdentityProvider,
		receiveCache,
		p2p.WithConduitFactory(cf),
	)
	if err != nil {
		return nil, fmt.Errorf("could not initialize network: %w", err)
	}

	fnb.Network = net

	idEvents := gadgets.NewIdentityDeltas(fnb.Middleware.UpdateNodeAddresses)
	fnb.ProtocolEvents.AddConsumer(idEvents)

	return net, nil
}

func (fnb *FlowNodeBuilder) EnqueueMetricsServerInit() {
	fnb.Component("metrics server", func(node *NodeConfig) (module.ReadyDoneAware, error) {
		server := metrics.NewServer(fnb.Logger, fnb.BaseConfig.metricsPort, fnb.BaseConfig.profilerEnabled)
		return server, nil
	})
}

func (fnb *FlowNodeBuilder) EnqueueAdminServerInit() {
	if fnb.AdminAddr != NotSet {
		if (fnb.AdminCert != NotSet || fnb.AdminKey != NotSet || fnb.AdminClientCAs != NotSet) &&
			!(fnb.AdminCert != NotSet && fnb.AdminKey != NotSet && fnb.AdminClientCAs != NotSet) {
			fnb.Logger.Fatal().Msg("admin cert / key and client certs must all be provided to enable mutual TLS")
		}
		fnb.RegisterDefaultAdminCommands()
		fnb.Component("admin server", func(node *NodeConfig) (module.ReadyDoneAware, error) {
			// set up all admin commands
			for commandName, commandFunc := range fnb.adminCommands {
				command := commandFunc(fnb.NodeConfig)
				fnb.adminCommandBootstrapper.RegisterHandler(commandName, command.Handler)
				fnb.adminCommandBootstrapper.RegisterValidator(commandName, command.Validator)
			}

			var opts []admin.CommandRunnerOption

			if node.AdminCert != NotSet {
				serverCert, err := tls.LoadX509KeyPair(node.AdminCert, node.AdminKey)
				if err != nil {
					return nil, err
				}
				clientCAs, err := ioutil.ReadFile(node.AdminClientCAs)
				if err != nil {
					return nil, err
				}
				certPool := x509.NewCertPool()
				certPool.AppendCertsFromPEM(clientCAs)
				config := &tls.Config{
					MinVersion:   tls.VersionTLS13,
					Certificates: []tls.Certificate{serverCert},
					ClientAuth:   tls.RequireAndVerifyClientCert,
					ClientCAs:    certPool,
				}

				opts = append(opts, admin.WithTLS(config))
			}

			command_runner := fnb.adminCommandBootstrapper.Bootstrap(fnb.Logger, fnb.AdminAddr, opts...)

			return command_runner, nil
		})
	}
}

func (fnb *FlowNodeBuilder) RegisterBadgerMetrics() error {
	return metrics.RegisterBadgerMetrics()
}

func (fnb *FlowNodeBuilder) EnqueueTracer() {
	fnb.Component("tracer", func(node *NodeConfig) (module.ReadyDoneAware, error) {
		return fnb.Tracer, nil
	})
}

func (fnb *FlowNodeBuilder) ParseAndPrintFlags() error {
	// parse configuration parameters
	pflag.Parse()

	// print all flags
	log := fnb.Logger.Info()

	pflag.VisitAll(func(flag *pflag.Flag) {
		log = log.Str(flag.Name, flag.Value.String())
	})

	log.Msg("flags loaded")

	return fnb.extraFlagsValidation()
}

func (fnb *FlowNodeBuilder) ValidateFlags(f func() error) NodeBuilder {
	fnb.extraFlagCheck = f
	return fnb
}

func (fnb *FlowNodeBuilder) PrintBuildVersionDetails() {
	fnb.Logger.Info().Str("version", build.Semver()).Str("commit", build.Commit()).Msg("build details")
}

func (fnb *FlowNodeBuilder) initNodeInfo() {
	if fnb.BaseConfig.nodeIDHex == NotSet {
		fnb.Logger.Fatal().Msg("cannot start without node ID")
	}

	nodeID, err := flow.HexStringToIdentifier(fnb.BaseConfig.nodeIDHex)
	if err != nil {
		fnb.Logger.Fatal().Err(err).Msgf("could not parse node ID from string: %v", fnb.BaseConfig.nodeIDHex)
	}

	info, err := LoadPrivateNodeInfo(fnb.BaseConfig.BootstrapDir, nodeID)
	if err != nil {
		fnb.Logger.Fatal().Err(err).Msg("failed to load private node info")
	}

	fnb.NodeID = nodeID
	fnb.NetworkKey = info.NetworkPrivKey.PrivateKey
	fnb.StakingKey = info.StakingPrivKey.PrivateKey
}

func (fnb *FlowNodeBuilder) initLogger() {
	// configure logger with standard level, node ID and UTC timestamp
	zerolog.TimestampFunc = func() time.Time { return time.Now().UTC() }
	log := fnb.Logger.With().
		Timestamp().
		Str("node_role", fnb.BaseConfig.NodeRole).
		Str("node_id", fnb.NodeID.String()).
		Logger()

	log.Info().Msgf("flow %s node starting up", fnb.BaseConfig.NodeRole)

	// parse config log level and apply to logger
	lvl, err := zerolog.ParseLevel(strings.ToLower(fnb.BaseConfig.level))
	if err != nil {
		log.Fatal().Err(err).Msg("invalid log level")
	}
	// loglevel is set to debug, then overridden by SetGlobalLevel. this allows admin commands to
	// modify the level during runtime
	log = log.Level(zerolog.DebugLevel)
	zerolog.SetGlobalLevel(lvl)

	fnb.Logger = log
}

func (fnb *FlowNodeBuilder) initMetrics() {

	fnb.Tracer = trace.NewNoopTracer()
	if fnb.BaseConfig.tracerEnabled {

		nodeIdHex := fnb.NodeID.String()
		if len(nodeIdHex) > 8 {
			nodeIdHex = nodeIdHex[:8]
		}
		serviceName := fnb.BaseConfig.NodeRole + "-" + nodeIdHex
		tracer, err := trace.NewTracer(fnb.Logger,
			serviceName,
			fnb.RootChainID.String(),
			fnb.tracerSensitivity)
		fnb.MustNot(err).Msg("could not initialize tracer")
		fnb.Logger.Info().Msg("Tracer Started")
		fnb.Tracer = tracer
	}

	fnb.Metrics = Metrics{
		Network:        metrics.NewNoopCollector(),
		Engine:         metrics.NewNoopCollector(),
		Compliance:     metrics.NewNoopCollector(),
		Cache:          metrics.NewNoopCollector(),
		Mempool:        metrics.NewNoopCollector(),
		CleanCollector: metrics.NewNoopCollector(),
	}
	if fnb.BaseConfig.MetricsEnabled {
		fnb.MetricsRegisterer = prometheus.DefaultRegisterer

		mempools := metrics.NewMempoolCollector(5 * time.Second)

		fnb.Metrics = Metrics{
			Network:    metrics.NewNetworkCollector(),
			Engine:     metrics.NewEngineCollector(),
			Compliance: metrics.NewComplianceCollector(),
			// CacheControl metrics has been causing memory abuse, disable for now
			// Cache:          metrics.NewCacheCollector(fnb.RootChainID),
			Cache:          metrics.NewNoopCollector(),
			CleanCollector: metrics.NewCleanerCollector(),
			Mempool:        mempools,
		}

		// registers mempools as a Component so that its Ready method is invoked upon startup
		fnb.Component("mempools metrics", func(node *NodeConfig) (module.ReadyDoneAware, error) {
			return mempools, nil
		})
	}
}

func (fnb *FlowNodeBuilder) initProfiler() {
	// note: by default the Golang heap profiling rate is on and can be set even if the profiler is NOT enabled
	runtime.MemProfileRate = fnb.BaseConfig.profilerMemProfileRate

	profiler, err := profiler.New(
		fnb.Logger,
		fnb.BaseConfig.profilerDir,
		fnb.BaseConfig.profilerInterval,
		fnb.BaseConfig.profilerDuration,
		fnb.BaseConfig.profilerEnabled,
	)
	fnb.MustNot(err).Msg("could not initialize profiler")
	fnb.Component("profiler", func(node *NodeConfig) (module.ReadyDoneAware, error) {
		return profiler, nil
	})
}

func (fnb *FlowNodeBuilder) initDB() {

	// if a db has been passed in, use that instead of creating one
	if fnb.BaseConfig.db != nil {
		fnb.DB = fnb.BaseConfig.db
		return
	}

	// Pre-create DB path (Badger creates only one-level dirs)
	err := os.MkdirAll(fnb.BaseConfig.datadir, 0700)
	fnb.MustNot(err).Str("dir", fnb.BaseConfig.datadir).Msg("could not create datadir")

	log := sutil.NewLogger(fnb.Logger)

	// we initialize the database with options that allow us to keep the maximum
	// item size in the trie itself (up to 1MB) and where we keep all level zero
	// tables in-memory as well; this slows down compaction and increases memory
	// usage, but it improves overall performance and disk i/o
	opts := badger.
		DefaultOptions(fnb.BaseConfig.datadir).
		WithKeepL0InMemory(true).
		WithLogger(log).

		// the ValueLogFileSize option specifies how big the value of a
		// key-value pair is allowed to be saved into badger.
		// exceeding this limit, will fail with an error like this:
		// could not store data: Value with size <xxxx> exceeded 1073741824 limit
		// Maximum value size is 10G, needed by execution node
		// TODO: finding a better max value for each node type
		WithValueLogFileSize(128 << 23).
		WithValueLogMaxEntries(100000) // Default is 1000000

	publicDB, err := bstorage.InitPublic(opts)
	fnb.MustNot(err).Msg("could not open public db")
	fnb.DB = publicDB

	fnb.ShutdownFunc(func() error {
		if err := fnb.DB.Close(); err != nil {
			return fmt.Errorf("error closing protocol database: %w", err)
		}
		return nil
	})
}

func (fnb *FlowNodeBuilder) initSecretsDB() {

	// if the secrets DB is disabled (only applicable for Consensus Follower,
	// which makes use of this same logic), skip this initialization
	if !fnb.BaseConfig.secretsDBEnabled {
		return
	}

	if fnb.BaseConfig.secretsdir == NotSet {
		fnb.Logger.Fatal().Msgf("missing required flag '--secretsdir'")
	}

	err := os.MkdirAll(fnb.BaseConfig.secretsdir, 0700)
	fnb.MustNot(err).Str("dir", fnb.BaseConfig.secretsdir).Msg("could not create secrets db dir")

	log := sutil.NewLogger(fnb.Logger)

	opts := badger.DefaultOptions(fnb.BaseConfig.secretsdir).WithLogger(log)

	// NOTE: SN nodes need to explicitly set --insecure-secrets-db to true in order to
	// disable secrets database encryption
	if fnb.NodeRole == flow.RoleConsensus.String() && fnb.InsecureSecretsDB {
		fnb.Logger.Warn().Msg("starting with secrets database encryption disabled")
	} else {
		encryptionKey, err := loadSecretsEncryptionKey(fnb.BootstrapDir, fnb.NodeID)
		if errors.Is(err, os.ErrNotExist) {
			if fnb.NodeRole == flow.RoleConsensus.String() {
				// missing key is a fatal error for SN nodes
				fnb.Logger.Fatal().Err(err).Msg("secrets db encryption key not found")
			} else {
				fnb.Logger.Warn().Msg("starting with secrets database encryption disabled")
			}
		} else if err != nil {
			fnb.Logger.Fatal().Err(err).Msg("failed to read secrets db encryption key")
		} else {
			opts = opts.WithEncryptionKey(encryptionKey)
		}
	}

	secretsDB, err := bstorage.InitSecret(opts)
	fnb.MustNot(err).Msg("could not open secrets db")
	fnb.SecretsDB = secretsDB

	fnb.ShutdownFunc(func() error {
		if err := fnb.SecretsDB.Close(); err != nil {
			return fmt.Errorf("error closing secrets database: %w", err)
		}
		return nil
	})
}

func (fnb *FlowNodeBuilder) initStorage() {

	// in order to void long iterations with big keys when initializing with an
	// already populated database, we bootstrap the initial maximum key size
	// upon starting
	err := operation.RetryOnConflict(fnb.DB.Update, func(tx *badger.Txn) error {
		return operation.InitMax(tx)
	})
	fnb.MustNot(err).Msg("could not initialize max tracker")

	headers := bstorage.NewHeaders(fnb.Metrics.Cache, fnb.DB)
	guarantees := bstorage.NewGuarantees(fnb.Metrics.Cache, fnb.DB, fnb.BaseConfig.guaranteesCacheSize)
	seals := bstorage.NewSeals(fnb.Metrics.Cache, fnb.DB)
	results := bstorage.NewExecutionResults(fnb.Metrics.Cache, fnb.DB)
	receipts := bstorage.NewExecutionReceipts(fnb.Metrics.Cache, fnb.DB, results, fnb.BaseConfig.receiptsCacheSize)
	index := bstorage.NewIndex(fnb.Metrics.Cache, fnb.DB)
	payloads := bstorage.NewPayloads(fnb.DB, index, guarantees, seals, receipts, results)
	blocks := bstorage.NewBlocks(fnb.DB, headers, payloads)
	transactions := bstorage.NewTransactions(fnb.Metrics.Cache, fnb.DB)
	collections := bstorage.NewCollections(fnb.DB, transactions)
	setups := bstorage.NewEpochSetups(fnb.Metrics.Cache, fnb.DB)
	commits := bstorage.NewEpochCommits(fnb.Metrics.Cache, fnb.DB)
	statuses := bstorage.NewEpochStatuses(fnb.Metrics.Cache, fnb.DB)

	fnb.Storage = Storage{
		Headers:      headers,
		Guarantees:   guarantees,
		Receipts:     receipts,
		Results:      results,
		Seals:        seals,
		Index:        index,
		Payloads:     payloads,
		Blocks:       blocks,
		Transactions: transactions,
		Collections:  collections,
		Setups:       setups,
		EpochCommits: commits,
		Statuses:     statuses,
	}
}

func (fnb *FlowNodeBuilder) InitIDProviders() {
	fnb.Module("id providers", func(node *NodeConfig) error {
		idCache, err := p2p.NewProtocolStateIDCache(node.Logger, node.State, node.ProtocolEvents)
		if err != nil {
			return err
		}

		node.IdentityProvider = idCache
		node.IDTranslator = idCache
		node.SyncEngineIdentifierProvider = id.NewIdentityFilterIdentifierProvider(
			filter.And(
				filter.HasRole(flow.RoleConsensus),
				filter.Not(filter.HasNodeID(node.Me.NodeID())),
				p2p.NotEjectedFilter,
			),
			idCache,
		)
		return nil
	})
}

func (fnb *FlowNodeBuilder) initState() {
	fnb.ProtocolEvents = events.NewDistributor()

	isBootStrapped, err := badgerState.IsBootstrapped(fnb.DB)
	fnb.MustNot(err).Msg("failed to determine whether database contains bootstrapped state")

	if isBootStrapped {
		fnb.Logger.Info().Msg("opening already bootstrapped protocol state")
		state, err := badgerState.OpenState(
			fnb.Metrics.Compliance,
			fnb.DB,
			fnb.Storage.Headers,
			fnb.Storage.Seals,
			fnb.Storage.Results,
			fnb.Storage.Blocks,
			fnb.Storage.Setups,
			fnb.Storage.EpochCommits,
			fnb.Storage.Statuses,
		)
		fnb.MustNot(err).Msg("could not open protocol state")
		fnb.State = state

		// set root snapshot field
		rootBlock, err := state.Params().Root()
		fnb.MustNot(err).Msg("could not get root block from protocol state")
		rootSnapshot := state.AtBlockID(rootBlock.ID())
		fnb.setRootSnapshot(rootSnapshot)
	} else {
		// Bootstrap!
		fnb.Logger.Info().Msg("bootstrapping empty protocol state")

		// if no root snapshot is configured, attempt to load the file from disk
		var rootSnapshot = fnb.RootSnapshot
		if rootSnapshot == nil {
			fnb.Logger.Info().Msgf("loading root protocol state snapshot from disk")
			rootSnapshot, err = loadRootProtocolSnapshot(fnb.BaseConfig.BootstrapDir)
			fnb.MustNot(err).Msg("failed to read protocol snapshot from disk")
		}
		// set root snapshot fields
		fnb.setRootSnapshot(rootSnapshot)

		// generate bootstrap config options as per NodeConfig
		var options []badgerState.BootstrapConfigOptions
		if fnb.SkipNwAddressBasedValidations {
			options = append(options, badgerState.SkipNetworkAddressValidation)
		}

		fnb.State, err = badgerState.Bootstrap(
			fnb.Metrics.Compliance,
			fnb.DB,
			fnb.Storage.Headers,
			fnb.Storage.Seals,
			fnb.Storage.Results,
			fnb.Storage.Blocks,
			fnb.Storage.Setups,
			fnb.Storage.EpochCommits,
			fnb.Storage.Statuses,
			fnb.RootSnapshot,
			options...,
		)
		fnb.MustNot(err).Msg("could not bootstrap protocol state")

		fnb.Logger.Info().
			Hex("root_result_id", logging.Entity(fnb.RootResult)).
			Hex("root_state_commitment", fnb.RootSeal.FinalState[:]).
			Hex("root_block_id", logging.Entity(fnb.RootBlock)).
			Uint64("root_block_height", fnb.RootBlock.Header.Height).
			Msg("protocol state bootstrapped")
	}

	// initialize local if it hasn't been initialized yet
	if fnb.Me == nil {
		fnb.initLocal()
	}

	lastFinalized, err := fnb.State.Final().Head()
	fnb.MustNot(err).Msg("could not get last finalized block header")
	fnb.Logger.Info().
		Hex("root_block_id", logging.Entity(fnb.RootBlock)).
		Uint64("root_block_height", fnb.RootBlock.Header.Height).
		Hex("finalized_block_id", logging.Entity(lastFinalized)).
		Uint64("finalized_block_height", lastFinalized.Height).
		Msg("successfully opened protocol state")
}

// setRootSnapshot sets the root snapshot field and all related fields in the NodeConfig.
func (fnb *FlowNodeBuilder) setRootSnapshot(rootSnapshot protocol.Snapshot) {
	var err error

	// validate the root snapshot QCs
	err = badgerState.IsValidRootSnapshotQCs(rootSnapshot)
	fnb.MustNot(err).Msg("failed to validate root snapshot QCs")

	fnb.RootSnapshot = rootSnapshot
	// cache properties of the root snapshot, for convenience
	fnb.RootResult, fnb.RootSeal, err = fnb.RootSnapshot.SealedResult()
	fnb.MustNot(err).Msg("failed to read root sealed result")
	sealingSegment, err := fnb.RootSnapshot.SealingSegment()
	fnb.MustNot(err).Msg("failed to read root sealing segment")
	fnb.RootBlock = sealingSegment.Highest()
	fnb.RootQC, err = fnb.RootSnapshot.QuorumCertificate()
	fnb.MustNot(err).Msg("failed to read root qc")
	fnb.RootChainID = fnb.RootBlock.Header.ChainID
	fnb.SporkID, err = fnb.RootSnapshot.Params().SporkID()
	fnb.MustNot(err)
}

func (fnb *FlowNodeBuilder) initLocal() {
	// Verify that my ID (as given in the configuration) is known to the network
	// (i.e. protocol state). There are two cases that will cause the following error:
	// 1) used the wrong node id, which is not part of the identity list of the finalized state
	// 2) the node id is a new one for a new spork, but the bootstrap data has not been updated.
	myID, err := flow.HexStringToIdentifier(fnb.BaseConfig.nodeIDHex)
	fnb.MustNot(err).Msg("could not parse node identifier")

	self, err := fnb.State.Final().Identity(myID)
	fnb.MustNot(err).Msgf("node identity not found in the identity list of the finalized state: %v", myID)

	// Verify that my role (as given in the configuration) is consistent with the protocol state.
	// We enforce this strictly for MainNet. For other networks (e.g. TestNet or BenchNet), we
	// are lenient, to allow ghost node to run as any role.
	if self.Role.String() != fnb.BaseConfig.NodeRole {
		rootBlockHeader, err := fnb.State.Params().Root()
		fnb.MustNot(err).Msg("could not get root block from protocol state")
		if rootBlockHeader.ChainID == flow.Mainnet {
			fnb.Logger.Fatal().Msgf("running as incorrect role, expected: %v, actual: %v, exiting",
				self.Role.String(),
				fnb.BaseConfig.NodeRole)
		} else {
			fnb.Logger.Warn().Msgf("running as incorrect role, expected: %v, actual: %v, continuing",
				self.Role.String(),
				fnb.BaseConfig.NodeRole)
		}
	}

	// ensure that the configured staking/network keys are consistent with the protocol state
	if !self.NetworkPubKey.Equals(fnb.NetworkKey.PublicKey()) {
		fnb.Logger.Fatal().Msg("configured networking key does not match protocol state")
	}
	if !self.StakingPubKey.Equals(fnb.StakingKey.PublicKey()) {
		fnb.Logger.Fatal().Msg("configured staking key does not match protocol state")
	}

	fnb.Me, err = local.New(self, fnb.StakingKey)
	fnb.MustNot(err).Msg("could not initialize local")
}

func (fnb *FlowNodeBuilder) initFvmOptions() {
	blockFinder := fvm.NewBlockFinder(fnb.Storage.Headers)
	vmOpts := []fvm.Option{
		fvm.WithChain(fnb.RootChainID.Chain()),
		fvm.WithBlocks(blockFinder),
		fvm.WithAccountStorageLimit(true),
<<<<<<< HEAD
		fvm.WithTransactionFeesEnabled(true),
=======
	}
	if fnb.RootChainID == flow.Testnet || fnb.RootChainID == flow.Sandboxnet || fnb.RootChainID == flow.Mainnet {
		vmOpts = append(vmOpts,
			fvm.WithTransactionFeesEnabled(true),
		)
>>>>>>> 14f945c3
	}
	if fnb.RootChainID == flow.Testnet || fnb.RootChainID == flow.Sandboxnet || fnb.RootChainID == flow.Localnet || fnb.RootChainID == flow.Benchnet {
		vmOpts = append(vmOpts,
			fvm.WithContractDeploymentRestricted(false),
		)
	}
	fnb.FvmOptions = vmOpts
}

func (fnb *FlowNodeBuilder) handleModule(v namedModuleFunc) error {
	err := v.fn(fnb.NodeConfig)
	if err != nil {
		return fmt.Errorf("module %s initialization failed: %w", v.name, err)
	}

	fnb.Logger.Info().Str("module", v.name).Msg("module initialization complete")
	return nil
}

// handleComponents registers the component's factory method with the ComponentManager to be run
// when the node starts.
// It uses signal channels to ensure that components are started serially.
func (fnb *FlowNodeBuilder) handleComponents() error {
	// The parent/started channels are used to enforce serial startup.
	// - parent is the started channel of the previous component.
	// - when a component is ready, it closes its started channel by calling the provided callback.
	// Components wait for their parent channel to close before starting, this ensures they start
	// up serially, even though the ComponentManager will launch the goroutines in parallel.

	// The first component is always started immediately
	parent := make(chan struct{})
	close(parent)

	var err error
	// Run all components
	for _, f := range fnb.components {
		started := make(chan struct{})

		if f.errorHandler != nil {
			err = fnb.handleRestartableComponent(f, parent, func() { close(started) })
		} else {
			err = fnb.handleComponent(f, parent, func() { close(started) })
		}

		if err != nil {
			return err
		}

		parent = started
	}
	return nil
}

// handleComponent constructs a component using the provided ReadyDoneFactory, and registers a
// worker with the ComponentManager to be run when the node is started.
//
// The ComponentManager starts all workers in parallel. Since some components have non-idempotent
// ReadyDoneAware interfaces, we need to ensure that they are started serially. This is accomplished
// using the parentReady channel and the started closure. Components wait for the parentReady channel
// to close before starting, and then call the started callback after they are ready(). The started
// callback closes the parentReady channel of the next component, and so on.
//
// TODO: Instead of this serial startup, components should wait for their dependencies to be ready
// using their ReadyDoneAware interface. After components are updated to use the idempotent
// ReadyDoneAware interface and explicitly wait for their dependencies to be ready, we can remove
// this channel chaining.
func (fnb *FlowNodeBuilder) handleComponent(v namedComponentFunc, parentReady <-chan struct{}, started func()) error {
	// Add a closure that starts the component when the node is started, and then waits for it to exit
	// gracefully.
	// Startup for all components will happen in parallel, and components can use their dependencies'
	// ReadyDoneAware interface to wait until they are ready.
	fnb.componentBuilder.AddWorker(func(ctx irrecoverable.SignalerContext, ready component.ReadyFunc) {
		// wait for the previous component to be ready before starting
		if err := util.WaitClosed(ctx, parentReady); err != nil {
			return
		}

		logger := fnb.Logger.With().Str("component", v.name).Logger()

		// First, build the component using the factory method.
		readyAware, err := v.fn(fnb.NodeConfig)
		if err != nil {
			ctx.Throw(fmt.Errorf("component %s initialization failed: %w", v.name, err))
		}
		logger.Info().Msg("component initialization complete")

		// if this is a Component, use the Startable interface to start the component, otherwise
		// Ready() will launch it.
		component, isComponent := readyAware.(component.Component)
		if isComponent {
			component.Start(ctx)
		}

		// Wait until the component is ready
		if err := util.WaitClosed(ctx, readyAware.Ready()); err != nil {
			// The context was cancelled. Continue to on to shutdown logic.
			logger.Warn().Msg("component startup aborted")

			// Non-idempotent ReadyDoneAware components trigger shutdown by calling Done(). Don't
			// do that here since it may not be safe if the component is not Ready().
			if !isComponent {
				return
			}
		} else {
			logger.Info().Msg("component startup complete")
			ready()

			// Signal to the next component that we're ready.
			started()
		}

		// Component shutdown is signaled by cancelling its context.
		<-ctx.Done()
		logger.Info().Msg("component shutdown started")

		// Finally, wait until component has finished shutting down.
		<-readyAware.Done()
		logger.Info().Msg("component shutdown complete")
	})

	return nil
}

// handleRestartableComponent constructs a component using the provided ReadyDoneFactory, and
// registers a worker with the ComponentManager to be run when the node is started.
//
// Restartable Components are components that can be restarted after successfully handling
// an irrecoverable error.
//
// Any irrecoverable errors thrown by the component will be passed to the provided error handler.
func (fnb *FlowNodeBuilder) handleRestartableComponent(v namedComponentFunc, parentReady <-chan struct{}, started func()) error {
	fnb.componentBuilder.AddWorker(func(ctx irrecoverable.SignalerContext, ready component.ReadyFunc) {
		// wait for the previous component to be ready before starting
		if err := util.WaitClosed(ctx, parentReady); err != nil {
			return
		}

		// Note: we're marking the worker routine ready before we even attempt to start the
		// component. the idea behind a restartable component is that the node should not depend
		// on it for safe operation, so the node does not need to wait for it to be ready.
		ready()

		// do not block serial startup. started can only be called once, so it cannot be called
		// from within the componentFactory
		started()

		log := fnb.Logger.With().Str("component", v.name).Logger()

		// This may be called multiple times if the component is restarted
		componentFactory := func() (component.Component, error) {
			c, err := v.fn(fnb.NodeConfig)
			if err != nil {
				return nil, err
			}
			log.Info().Msg("component initialization complete")

			go func() {
				if err := util.WaitClosed(ctx, c.Ready()); err != nil {
					log.Info().Msg("component startup aborted")
				} else {
					log.Info().Msg("component startup complete")
				}

				<-ctx.Done()
				log.Info().Msg("component shutdown started")
			}()
			return c.(component.Component), nil
		}

		err := component.RunComponent(ctx, componentFactory, v.errorHandler)
		if err != nil && !errors.Is(err, ctx.Err()) {
			ctx.Throw(fmt.Errorf("component %s encountered an unhandled irrecoverable error: %w", v.name, err))
		}

		log.Info().Msg("component shutdown complete")
	})

	return nil
}

// ExtraFlags enables binding additional flags beyond those defined in BaseConfig.
func (fnb *FlowNodeBuilder) ExtraFlags(f func(*pflag.FlagSet)) NodeBuilder {
	f(fnb.flags)
	return fnb
}

// Module enables setting up dependencies of the engine with the builder context.
func (fnb *FlowNodeBuilder) Module(name string, f BuilderFunc) NodeBuilder {
	fnb.modules = append(fnb.modules, namedModuleFunc{
		fn:   f,
		name: name,
	})
	return fnb
}

// ShutdownFunc adds a callback function that is called after all components have exited.
func (fnb *FlowNodeBuilder) ShutdownFunc(fn func() error) NodeBuilder {
	fnb.postShutdownFns = append(fnb.postShutdownFns, fn)
	return fnb
}

func (fnb *FlowNodeBuilder) AdminCommand(command string, f func(config *NodeConfig) commands.AdminCommand) NodeBuilder {
	fnb.adminCommands[command] = f
	return fnb
}

// MustNot asserts that the given error must not occur.
//
// If the error is nil, returns a nil log event (which acts as a no-op).
// If the error is not nil, returns a fatal log event containing the error.
func (fnb *FlowNodeBuilder) MustNot(err error) *zerolog.Event {
	if err != nil {
		return fnb.Logger.Fatal().Err(err)
	}
	return nil
}

// Component adds a new component to the node that conforms to the ReadyDoneAware
// interface.
//
// The ReadyDoneFactory may return either a `Component` or `ReadyDoneAware` instance.
// In both cases, the object is started when the node is run, and the node will wait for the
// component to exit gracefully.
func (fnb *FlowNodeBuilder) Component(name string, f ReadyDoneFactory) NodeBuilder {
	fnb.components = append(fnb.components, namedComponentFunc{
		fn:   f,
		name: name,
	})
	return fnb
}

// OverrideComponent adds given builder function to the components set of the node builder. If a builder function with that name
// already exists, it will be overridden.
func (fnb *FlowNodeBuilder) OverrideComponent(name string, f ReadyDoneFactory) NodeBuilder {
	for i := 0; i < len(fnb.components); i++ {
		if fnb.components[i].name == name {
			// found component with the name, override it.
			fnb.components[i] = namedComponentFunc{
				fn:   f,
				name: name,
			}

			return fnb
		}
	}

	// no component found with the same name, hence just adding it.
	return fnb.Component(name, f)
}

// RestartableComponent adds a new component to the node that conforms to the ReadyDoneAware
// interface, and calls the provided error handler when an irrecoverable error is encountered.
// Use RestartableComponent if the component is not critical to the node's safe operation and
// can/should be independently restarted when an irrecoverable error is encountered.
//
// IMPORTANT: Since a RestartableComponent can be restarted independently of the node, the node and
// other components must not rely on it for safe operation, and failures must be handled gracefully.
// As such, RestartableComponents do not block the node from becoming ready, and do not block
// subsequent components from starting serially. They do start in serial order.
//
// Note: The ReadyDoneFactory method may be called multiple times if the component is restarted.
//
// Any irrecoverable errors thrown by the component will be passed to the provided error handler.
func (fnb *FlowNodeBuilder) RestartableComponent(name string, f ReadyDoneFactory, errorHandler component.OnError) NodeBuilder {
	fnb.components = append(fnb.components, namedComponentFunc{
		fn:           f,
		name:         name,
		errorHandler: errorHandler,
	})
	return fnb
}

func (fnb *FlowNodeBuilder) PreInit(f BuilderFunc) NodeBuilder {
	fnb.preInitFns = append(fnb.preInitFns, f)
	return fnb
}

func (fnb *FlowNodeBuilder) PostInit(f BuilderFunc) NodeBuilder {
	fnb.postInitFns = append(fnb.postInitFns, f)
	return fnb
}

type Option func(*BaseConfig)

func WithBootstrapDir(bootstrapDir string) Option {
	return func(config *BaseConfig) {
		config.BootstrapDir = bootstrapDir
	}
}

func WithBindAddress(bindAddress string) Option {
	return func(config *BaseConfig) {
		config.BindAddr = bindAddress
	}
}

func WithDataDir(dataDir string) Option {
	return func(config *BaseConfig) {
		if config.db == nil {
			config.datadir = dataDir
		}
	}
}

func WithSecretsDBEnabled(enabled bool) Option {
	return func(config *BaseConfig) {
		config.secretsDBEnabled = enabled
	}
}

func WithMetricsEnabled(enabled bool) Option {
	return func(config *BaseConfig) {
		config.MetricsEnabled = enabled
	}
}

func WithSyncCoreConfig(syncConfig synchronization.Config) Option {
	return func(config *BaseConfig) {
		config.SyncCoreConfig = syncConfig
	}
}

func WithComplianceConfig(complianceConfig compliance.Config) Option {
	return func(config *BaseConfig) {
		config.ComplianceConfig = complianceConfig
	}
}

func WithLogLevel(level string) Option {
	return func(config *BaseConfig) {
		config.level = level
	}
}

// WithDB takes precedence over WithDataDir and datadir will be set to empty if DB is set using this option
func WithDB(db *badger.DB) Option {
	return func(config *BaseConfig) {
		config.db = db
		config.datadir = ""
	}
}

// FlowNode creates a new Flow node builder with the given name.
func FlowNode(role string, opts ...Option) *FlowNodeBuilder {
	config := DefaultBaseConfig()
	config.NodeRole = role
	for _, opt := range opts {
		opt(config)
	}

	builder := &FlowNodeBuilder{
		NodeConfig: &NodeConfig{
			BaseConfig: *config,
			Logger:     zerolog.New(os.Stderr),
		},
		flags:                    pflag.CommandLine,
		adminCommandBootstrapper: admin.NewCommandRunnerBootstrapper(),
		adminCommands:            make(map[string]func(*NodeConfig) commands.AdminCommand),
		componentBuilder:         component.NewComponentManagerBuilder(),
	}
	return builder
}

func (fnb *FlowNodeBuilder) Initialize() error {
	fnb.PrintBuildVersionDetails()

	fnb.BaseFlags()

	if err := fnb.ParseAndPrintFlags(); err != nil {
		return err
	}

	// ID providers must be initialized before the network
	fnb.InitIDProviders()

	fnb.EnqueueResolver()

	fnb.EnqueueNetworkInit()

	fnb.EnqueuePingService()

	if fnb.MetricsEnabled {
		fnb.EnqueueMetricsServerInit()
		if err := fnb.RegisterBadgerMetrics(); err != nil {
			return err
		}
	}

	fnb.EnqueueTracer()

	return nil
}

func (fnb *FlowNodeBuilder) RegisterDefaultAdminCommands() {
	fnb.AdminCommand("set-log-level", func(config *NodeConfig) commands.AdminCommand {
		return &common.SetLogLevelCommand{}
	}).AdminCommand("set-profiler-enabled", func(config *NodeConfig) commands.AdminCommand {
		return &common.SetProfilerEnabledCommand{}
	}).AdminCommand("read-blocks", func(config *NodeConfig) commands.AdminCommand {
		return storageCommands.NewReadBlocksCommand(config.State, config.Storage.Blocks)
	}).AdminCommand("read-results", func(config *NodeConfig) commands.AdminCommand {
		return storageCommands.NewReadResultsCommand(config.State, config.Storage.Results)
	}).AdminCommand("read-seals", func(config *NodeConfig) commands.AdminCommand {
		return storageCommands.NewReadSealsCommand(config.State, config.Storage.Seals, config.Storage.Index)
	}).AdminCommand("get-latest-identity", func(config *NodeConfig) commands.AdminCommand {
		return common.NewGetIdentityCommand(config.IdentityProvider)
	})
}

func (fnb *FlowNodeBuilder) Build() (Node, error) {
	// Run the prestart initialization. This includes anything that should be done before
	// starting the components.
	if err := fnb.onStart(); err != nil {
		return nil, err
	}

	return NewNode(
		fnb.componentBuilder.Build(),
		fnb.NodeConfig,
		fnb.Logger,
		fnb.postShutdown,
		fnb.handleFatal,
	), nil
}

func (fnb *FlowNodeBuilder) onStart() error {

	// seed random generator
	rand.Seed(time.Now().UnixNano())

	// init nodeinfo by reading the private bootstrap file if not already set
	if fnb.NodeID == flow.ZeroID {
		fnb.initNodeInfo()
	}

	fnb.initLogger()

	fnb.initProfiler()

	fnb.initDB()
	fnb.initSecretsDB()

	fnb.initMetrics()

	fnb.initStorage()

	for _, f := range fnb.preInitFns {
		if err := fnb.handlePreInit(f); err != nil {
			return err
		}
	}

	fnb.initState()

	fnb.initFvmOptions()

	for _, f := range fnb.postInitFns {
		if err := fnb.handlePostInit(f); err != nil {
			return err
		}
	}

	fnb.EnqueueAdminServerInit()

	// run all modules
	for _, f := range fnb.modules {
		if err := fnb.handleModule(f); err != nil {
			return err
		}
	}

	// run all components
	return fnb.handleComponents()
}

// postShutdown is called by the node before exiting
// put any cleanup code here that should be run after all components have stopped
func (fnb *FlowNodeBuilder) postShutdown() error {
	var errs *multierror.Error

	for _, fn := range fnb.postShutdownFns {
		err := fn()
		if err != nil {
			errs = multierror.Append(errs, err)
		}
	}
	fnb.Logger.Info().Msg("database has been closed")
	return errs.ErrorOrNil()
}

// handleFatal handles irrecoverable errors by logging them and exiting the process.
func (fnb *FlowNodeBuilder) handleFatal(err error) {
	fnb.Logger.Fatal().Err(err).Msg("unhandled irrecoverable error")
}

func (fnb *FlowNodeBuilder) handlePreInit(f BuilderFunc) error {
	return f(fnb.NodeConfig)
}

func (fnb *FlowNodeBuilder) handlePostInit(f BuilderFunc) error {
	return f(fnb.NodeConfig)
}

func (fnb *FlowNodeBuilder) extraFlagsValidation() error {
	if fnb.extraFlagCheck != nil {
		err := fnb.extraFlagCheck()
		if err != nil {
			return fmt.Errorf("invalid flags: %w", err)
		}
	}
	return nil
}

// loadRootProtocolSnapshot loads the root protocol snapshot from disk
func loadRootProtocolSnapshot(dir string) (*inmem.Snapshot, error) {
	path := filepath.Join(dir, bootstrap.PathRootProtocolStateSnapshot)
	data, err := io.ReadFile(path)
	if err != nil {
		return nil, fmt.Errorf("could not read root snapshot (path=%s): %w", path, err)
	}

	var snapshot inmem.EncodableSnapshot
	err = json.Unmarshal(data, &snapshot)
	if err != nil {
		return nil, err
	}

	return inmem.SnapshotFromEncodable(snapshot), nil
}

// Loads the private info for this node from disk (eg. private staking/network keys).
func LoadPrivateNodeInfo(dir string, myID flow.Identifier) (*bootstrap.NodeInfoPriv, error) {
	path := filepath.Join(dir, fmt.Sprintf(bootstrap.PathNodeInfoPriv, myID))
	data, err := io.ReadFile(path)
	if err != nil {
		return nil, fmt.Errorf("could not read private node info (path=%s): %w", path, err)
	}
	var info bootstrap.NodeInfoPriv
	err = json.Unmarshal(data, &info)
	return &info, err
}

// loadSecretsEncryptionKey loads the encryption key for the secrets database.
// If the file does not exist, returns os.ErrNotExist.
func loadSecretsEncryptionKey(dir string, myID flow.Identifier) ([]byte, error) {
	path := filepath.Join(dir, fmt.Sprintf(bootstrap.PathSecretsEncryptionKey, myID))
	data, err := io.ReadFile(path)
	if err != nil {
		return nil, fmt.Errorf("could not read secrets db encryption key (path=%s): %w", path, err)
	}
	return data, nil
}<|MERGE_RESOLUTION|>--- conflicted
+++ resolved
@@ -857,15 +857,7 @@
 		fvm.WithChain(fnb.RootChainID.Chain()),
 		fvm.WithBlocks(blockFinder),
 		fvm.WithAccountStorageLimit(true),
-<<<<<<< HEAD
 		fvm.WithTransactionFeesEnabled(true),
-=======
-	}
-	if fnb.RootChainID == flow.Testnet || fnb.RootChainID == flow.Sandboxnet || fnb.RootChainID == flow.Mainnet {
-		vmOpts = append(vmOpts,
-			fvm.WithTransactionFeesEnabled(true),
-		)
->>>>>>> 14f945c3
 	}
 	if fnb.RootChainID == flow.Testnet || fnb.RootChainID == flow.Sandboxnet || fnb.RootChainID == flow.Localnet || fnb.RootChainID == flow.Benchnet {
 		vmOpts = append(vmOpts,
