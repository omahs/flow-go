--- conflicted
+++ resolved
@@ -273,6 +273,61 @@
 }
 
 func (fnb *FlowNodeBuilder) EnqueueNetworkInit() {
+	connGaterPeerDialFilters := make([]p2p.PeerFilter, 0)
+	connGaterInterceptSecureFilters := make([]p2p.PeerFilter, 0)
+	peerManagerFilters := make([]p2p.PeerFilter, 0)
+
+	// log and collect metrics for unicast messages that are rate limited
+	onUnicastRateLimit := func(peerID peer.ID, role, msgType string, topic channels.Topic, reason unicast.RateLimitReason) {
+		fnb.Logger.Warn().
+			Str("peer_id", peerID.Pretty()).
+			Str("role", role).
+			Str("message_type", msgType).
+			Str("topic", topic.String()).
+			Str("reason", reason.String()).
+			Msg("unicast peer rate limited")
+		fnb.Metrics.Network.OnRateLimitedUnicastMessage(role, msgType, topic.String(), reason.String())
+	}
+
+	// setup default noop unicast rate limiters
+	unicastRateLimiters := unicast.NewRateLimiters(unicast.NewNoopRateLimiter(), unicast.NewNoopRateLimiter(), onUnicastRateLimit, fnb.BaseConfig.UnicastRateLimitDryRun)
+
+	// override noop unicast message rate limiter
+	if fnb.BaseConfig.UnicastMessageRateLimit > 0 && fnb.BaseConfig.UnicastMessageBurstLimit > 0 {
+		unicastMessageRateLimiter := unicast.NewMessageRateLimiter(
+			rate.Limit(fnb.BaseConfig.UnicastMessageRateLimit),
+			fnb.BaseConfig.UnicastRateLimitLockoutDuration,
+			fnb.BaseConfig.UnicastMessageBurstLimit,
+		)
+		unicastRateLimiters.MessageRateLimiter = unicastMessageRateLimiter
+
+		// avoid connection gating and pruning during dry run
+		if !fnb.BaseConfig.UnicastRateLimitDryRun {
+			f := rateLimiterPeerFilter(unicastMessageRateLimiter)
+			// add IsRateLimited peerFilters to conn gater intercept secure peer and peer manager filters list
+			connGaterInterceptSecureFilters = append(connGaterInterceptSecureFilters, f)
+			peerManagerFilters = append(peerManagerFilters, f)
+		}
+	}
+
+	// override noop unicast bandwidth rate limiter
+	if fnb.BaseConfig.UnicastBandwidthRateLimit > 0 && fnb.BaseConfig.UnicastBandwidthBurstLimit > 0 {
+		unicastBandwidthRateLimiter := unicast.NewBandWidthRateLimiter(
+			rate.Limit(fnb.BaseConfig.UnicastBandwidthRateLimit),
+			fnb.BaseConfig.UnicastRateLimitLockoutDuration,
+			fnb.BaseConfig.UnicastBandwidthBurstLimit,
+		)
+		unicastRateLimiters.BandWidthRateLimiter = unicastBandwidthRateLimiter
+
+		// avoid connection gating and pruning during dry run
+		if !fnb.BaseConfig.UnicastRateLimitDryRun {
+			f := rateLimiterPeerFilter(unicastBandwidthRateLimiter)
+			// add IsRateLimited peerFilters to conn gater intercept secure peer and peer manager filters list
+			connGaterInterceptSecureFilters = append(connGaterInterceptSecureFilters, f)
+			peerManagerFilters = append(peerManagerFilters, f)
+		}
+	}
+
 	fnb.Component("libp2p node", func(node *NodeConfig) (module.ReadyDoneAware, error) {
 		myAddr := fnb.NodeConfig.Me.Address()
 		if fnb.BaseConfig.BindAddr != NotSet {
@@ -289,6 +344,8 @@
 			fnb.Resolver,
 			fnb.PeerScoringEnabled,
 			fnb.BaseConfig.NodeRole,
+			connGaterPeerDialFilters,
+			connGaterInterceptSecureFilters,
 			// run peer manager with the specified interval and let it also prune connections
 			fnb.NetworkConnectionPruning,
 			fnb.PeerUpdateInterval,
@@ -307,7 +364,7 @@
 		cf := conduit.NewDefaultConduitFactory()
 		fnb.Logger.Info().Hex("node_id", logging.ID(fnb.NodeID)).Msg("default conduit factory initiated")
 
-		return fnb.InitFlowNetworkWithConduitFactory(node, cf)
+		return fnb.InitFlowNetworkWithConduitFactory(node, cf, unicastRateLimiters, peerManagerFilters)
 	})
 
 	fnb.Module("middleware dependency", func(node *NodeConfig) error {
@@ -316,99 +373,22 @@
 		return nil
 	})
 
-<<<<<<< HEAD
-	var mwOpts []middleware.MiddlewareOption
-	if len(fnb.MsgValidators) > 0 {
-		mwOpts = append(mwOpts, middleware.WithMessageValidators(fnb.MsgValidators...))
-	}
-
-	connGaterPeerDialFilters := make([]p2p.PeerFilter, 0)
-	connGaterInterceptSecureFilters := make([]p2p.PeerFilter, 0)
-	peerManagerFilters := make([]p2p.PeerFilter, 0)
-
-	// log and collect metrics for unicast messages that are rate limited
-	onUnicastRateLimit := func(peerID peer.ID, role, msgType string, topic channels.Topic, reason unicast.RateLimitReason) {
-		fnb.Logger.Warn().
-			Str("peer_id", peerID.Pretty()).
-			Str("role", role).
-			Str("message_type", msgType).
-			Str("topic", topic.String()).
-			Str("reason", reason.String()).
-			Msg("unicast peer rate limited")
-		fnb.Metrics.Network.OnRateLimitedUnicastMessage(role, msgType, topic.String(), reason.String())
-	}
-
-	// setup default noop unicast rate limiters
-	unicastRateLimiters := unicast.NewRateLimiters(unicast.NewNoopRateLimiter(), unicast.NewNoopRateLimiter(), onUnicastRateLimit, fnb.BaseConfig.UnicastRateLimitDryRun)
-
-	// override noop unicast message rate limiter
-	if fnb.BaseConfig.UnicastMessageRateLimit > 0 && fnb.BaseConfig.UnicastMessageBurstLimit > 0 {
-		unicastMessageRateLimiter := unicast.NewMessageRateLimiter(
-			rate.Limit(fnb.BaseConfig.UnicastMessageRateLimit),
-			fnb.BaseConfig.UnicastRateLimitLockoutDuration,
-			fnb.BaseConfig.UnicastMessageBurstLimit,
-		)
-		unicastRateLimiters.MessageRateLimiter = unicastMessageRateLimiter
-
-		// avoid connection gating and pruning during dry run
-		if !fnb.BaseConfig.UnicastRateLimitDryRun {
-			f := rateLimiterPeerFilter(unicastMessageRateLimiter)
-			// add IsRateLimited peerFilters to conn gater intercept secure peer and peer manager filters list
-			connGaterInterceptSecureFilters = append(connGaterInterceptSecureFilters, f)
-			peerManagerFilters = append(peerManagerFilters, f)
-		}
-	}
-
-	// override noop unicast bandwidth rate limiter
-	if fnb.BaseConfig.UnicastBandwidthRateLimit > 0 && fnb.BaseConfig.UnicastBandwidthBurstLimit > 0 {
-		unicastBandwidthRateLimiter := unicast.NewBandWidthRateLimiter(
-			rate.Limit(fnb.BaseConfig.UnicastBandwidthRateLimit),
-			fnb.BaseConfig.UnicastRateLimitLockoutDuration,
-			fnb.BaseConfig.UnicastBandwidthBurstLimit,
-		)
-		unicastRateLimiters.BandWidthRateLimiter = unicastBandwidthRateLimiter
-
-		// avoid connection gating and pruning during dry run
-		if !fnb.BaseConfig.UnicastRateLimitDryRun {
-			f := rateLimiterPeerFilter(unicastBandwidthRateLimiter)
-			// add IsRateLimited peerFilters to conn gater intercept secure peer and peer manager filters list
-			connGaterInterceptSecureFilters = append(connGaterInterceptSecureFilters, f)
-			peerManagerFilters = append(peerManagerFilters, f)
-		}
-	}
-
-	// by default if no rate limiter configuration was provided in the CLI args the default
-	// noop rate limiter will be used.
-	mwOpts = append(mwOpts, middleware.WithUnicastRateLimiters(unicastRateLimiters))
-
-	libP2PNodeFactory := p2pbuilder.DefaultLibP2PNodeFactory(
-		fnb.Logger,
-		myAddr,
-		fnb.NetworkKey,
-		fnb.SporkID,
-		fnb.IdentityProvider,
-		fnb.Metrics.Network,
-		fnb.Resolver,
-		fnb.BaseConfig.NodeRole,
-		connGaterPeerDialFilters,
-		connGaterInterceptSecureFilters,
-	)
-
-	peerManagerFactory := connection.PeerManagerFactory(fnb.NetworkConnectionPruning, fnb.PeerUpdateInterval)
-=======
 	// peer manager won't be created until all PeerManagerDependencies are ready.
 	fnb.DependableComponent("peer manager", func(node *NodeConfig) (module.ReadyDoneAware, error) {
 		return fnb.LibP2PNode.PeerManagerComponent(), nil
 	}, fnb.PeerManagerDependencies)
 }
 
-func (fnb *FlowNodeBuilder) InitFlowNetworkWithConduitFactory(node *NodeConfig, cf network.ConduitFactory) (network.Network, error) {
+func (fnb *FlowNodeBuilder) InitFlowNetworkWithConduitFactory(node *NodeConfig, cf network.ConduitFactory, unicastRateLimiters *unicast.RateLimiters, peerManagerFilters []p2p.PeerFilter) (network.Network, error) {
 	var mwOpts []middleware.MiddlewareOption
 	if len(fnb.MsgValidators) > 0 {
 		mwOpts = append(mwOpts, middleware.WithMessageValidators(fnb.MsgValidators...))
 	}
 
->>>>>>> 379e79e3
+	// by default if no rate limiter configuration was provided in the CLI args the default
+	// noop rate limiter will be used.
+	mwOpts = append(mwOpts, middleware.WithUnicastRateLimiters(unicastRateLimiters))
+
 	mwOpts = append(mwOpts,
 		middleware.WithPreferredUnicastProtocols(unicast.ToProtocolNames(fnb.PreferredUnicastProtocols)),
 	)
