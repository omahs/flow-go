package cmd

import (
	"context"
	"encoding/json"
	"fmt"
	"math/rand"
	"os"
	"os/signal"
	"path/filepath"
	"strings"
	"syscall"
	"time"

	"github.com/dgraph-io/badger/v2"
	"github.com/prometheus/client_golang/prometheus"
	"github.com/rs/zerolog"
	"github.com/spf13/pflag"

	"github.com/onflow/flow-go/cmd/build"
	"github.com/onflow/flow-go/fvm"
	"github.com/onflow/flow-go/model/bootstrap"
	"github.com/onflow/flow-go/model/flow"
	"github.com/onflow/flow-go/model/flow/filter"
	"github.com/onflow/flow-go/module"
	"github.com/onflow/flow-go/module/id"
	"github.com/onflow/flow-go/module/lifecycle"
	"github.com/onflow/flow-go/module/local"
	"github.com/onflow/flow-go/module/metrics"
	"github.com/onflow/flow-go/module/trace"
	cborcodec "github.com/onflow/flow-go/network/codec/cbor"
	"github.com/onflow/flow-go/network/p2p"
	"github.com/onflow/flow-go/network/topology"
	badgerState "github.com/onflow/flow-go/state/protocol/badger"
	"github.com/onflow/flow-go/state/protocol/events"
	"github.com/onflow/flow-go/state/protocol/events/gadgets"
	"github.com/onflow/flow-go/state/protocol/inmem"
	"github.com/onflow/flow-go/storage"
	bstorage "github.com/onflow/flow-go/storage/badger"
	"github.com/onflow/flow-go/storage/badger/operation"
	sutil "github.com/onflow/flow-go/storage/util"
	"github.com/onflow/flow-go/utils/debug"
	"github.com/onflow/flow-go/utils/io"
	"github.com/onflow/flow-go/utils/logging"
)

type Metrics struct {
	Network    module.NetworkMetrics
	Engine     module.EngineMetrics
	Compliance module.ComplianceMetrics
	Cache      module.CacheMetrics
	Mempool    module.MempoolMetrics
}

type Storage struct {
	Headers      storage.Headers
	Index        storage.Index
	Identities   storage.Identities
	Guarantees   storage.Guarantees
	Receipts     *bstorage.ExecutionReceipts
	Results      storage.ExecutionResults
	Seals        storage.Seals
	Payloads     storage.Payloads
	Blocks       storage.Blocks
	Transactions storage.Transactions
	Collections  storage.Collections
	Setups       storage.EpochSetups
	Commits      storage.EpochCommits
	Statuses     storage.EpochStatuses
	DKGKeys      storage.DKGKeys
}

type namedModuleFunc struct {
	fn   func(builder NodeBuilder, nodeConfig *NodeConfig) error
	name string
}

type namedComponentFunc struct {
	fn   func(builder NodeBuilder, nodeConfig *NodeConfig) (module.ReadyDoneAware, error)
	name string
}

type namedDoneObject struct {
	ob   module.ReadyDoneAware
	name string
}

// FlowNodeBuilder is the default builder struct used for all flow nodes
// It runs a node process with following structure, in sequential order
// Base inits (network, storage, state, logger)
//   PostInit handlers, if any
// Components handlers, if any, wait sequentially
// Run() <- main loop
// Components destructors, if any
// The initialization can be proceeded and succeeded with  PreInit and PostInit functions that allow customization
// of the process in case of nodes such as the unstaked access node where the NodeInfo is not part of the genesis data
type FlowNodeBuilder struct {
	*NodeConfig
	flags       *pflag.FlagSet
	modules     []namedModuleFunc
	components  []namedComponentFunc
	doneObject  []namedDoneObject
	sig         chan os.Signal
	preInitFns  []func(NodeBuilder, *NodeConfig)
	postInitFns []func(NodeBuilder, *NodeConfig)
	lm          *lifecycle.LifecycleManager
}

func (fnb *FlowNodeBuilder) BaseFlags() {
	defaultConfig := DefaultBaseConfig()

	// bind configuration parameters
	fnb.flags.StringVar(&fnb.BaseConfig.nodeIDHex, "nodeid", defaultConfig.nodeIDHex, "identity of our node")
	fnb.flags.StringVar(&fnb.BaseConfig.BindAddr, "bind", defaultConfig.BindAddr, "address to bind on")
	fnb.flags.StringVarP(&fnb.BaseConfig.BootstrapDir, "bootstrapdir", "b", defaultConfig.BootstrapDir, "path to the bootstrap directory")
	fnb.flags.DurationVarP(&fnb.BaseConfig.timeout, "timeout", "t", defaultConfig.timeout, "node startup / shutdown timeout")
	fnb.flags.StringVarP(&fnb.BaseConfig.datadir, "datadir", "d", defaultConfig.datadir, "directory to store the protocol state")
	fnb.flags.StringVarP(&fnb.BaseConfig.level, "loglevel", "l", defaultConfig.level, "level for logging output")
	fnb.flags.DurationVar(&fnb.BaseConfig.peerUpdateInterval, "peerupdate-interval", defaultConfig.peerUpdateInterval, "how often to refresh the peer connections for the node")
	fnb.flags.DurationVar(&fnb.BaseConfig.UnicastMessageTimeout, "unicast-timeout", defaultConfig.UnicastMessageTimeout, "how long a unicast transmission can take to complete")
	fnb.flags.UintVarP(&fnb.BaseConfig.metricsPort, "metricport", "m", defaultConfig.metricsPort, "port for /metrics endpoint")
	fnb.flags.BoolVar(&fnb.BaseConfig.profilerEnabled, "profiler-enabled", defaultConfig.profilerEnabled, "whether to enable the auto-profiler")
	fnb.flags.StringVar(&fnb.BaseConfig.profilerDir, "profiler-dir", defaultConfig.profilerDir, "directory to create auto-profiler profiles")
	fnb.flags.DurationVar(&fnb.BaseConfig.profilerInterval, "profiler-interval", defaultConfig.profilerInterval,
		"the interval between auto-profiler runs")
	fnb.flags.DurationVar(&fnb.BaseConfig.profilerDuration, "profiler-duration", defaultConfig.profilerDuration,
		"the duration to run the auto-profile for")
	fnb.flags.BoolVar(&fnb.BaseConfig.tracerEnabled, "tracer-enabled", defaultConfig.tracerEnabled,
		"whether to enable tracer")

	fnb.flags.UintVar(&fnb.BaseConfig.guaranteesCacheSize, "guarantees-cache-size", bstorage.DefaultCacheSize, "collection guarantees cache size")
	fnb.flags.UintVar(&fnb.BaseConfig.receiptsCacheSize, "receipts-cache-size", bstorage.DefaultCacheSize, "receipts cache size")
}

func (fnb *FlowNodeBuilder) EnqueueNetworkInit(ctx context.Context) {
	fnb.Component("network", func(builder NodeBuilder, node *NodeConfig) (module.ReadyDoneAware, error) {

		codec := cborcodec.NewCodec()

		myAddr := fnb.NodeConfig.Me.Address()
		if fnb.BaseConfig.BindAddr != NotSet {
			myAddr = fnb.BaseConfig.BindAddr
		}

		// setup the Ping provider to return the software version and the sealed block height
		pingProvider := p2p.PingInfoProviderImpl{
			SoftwareVersionFun: func() string {
				return build.Semver()
			},
			SealedBlockHeightFun: func() (uint64, error) {
				head, err := fnb.State.Sealed().Head()
				if err != nil {
					return 0, err
				}
				return head.Height, nil
			},
		}

		libP2PNodeFactory, err := p2p.DefaultLibP2PNodeFactory(ctx,
			fnb.Logger.Level(zerolog.ErrorLevel),
			fnb.Me.NodeID(),
			myAddr,
			fnb.NetworkKey,
			fnb.RootBlock.ID(),
			p2p.DefaultMaxPubSubMsgSize,
			fnb.Metrics.Network,
			pingProvider,
<<<<<<< HEAD
			node.IdentityProvider,
			node.IDTranslator,
=======
>>>>>>> 4b698ca5
		)
		if err != nil {
			return nil, fmt.Errorf("could not generate libp2p node factory: %w", err)
		}

		fnb.Middleware = p2p.NewMiddleware(
			fnb.Logger.Level(zerolog.ErrorLevel),
			libP2PNodeFactory,
			fnb.Me.NodeID(),
			fnb.Metrics.Network,
			fnb.RootBlock.ID().String(),
			fnb.BaseConfig.peerUpdateInterval,
			fnb.BaseConfig.UnicastMessageTimeout,
			true,
			true,
			fnb.IDTranslator,
			p2p.WithIdentifierProvider(fnb.NetworkingIdentifierProvider),
			p2p.WithMessageValidators(fnb.MsgValidators...),
		)

		subscriptionManager := p2p.NewChannelSubscriptionManager(fnb.Middleware)
		top, err := topology.NewTopicBasedTopology(
			fnb.NodeID,
			fnb.Logger,
			fnb.State,
		)
		if err != nil {
			return nil, fmt.Errorf("could not create topology: %w", err)
		}
		topologyCache := topology.NewCache(fnb.Logger, top)

		// creates network instance
		net, err := p2p.NewNetwork(fnb.Logger,
			codec,
			fnb.Me,
			fnb.Middleware,
			p2p.DefaultCacheSize,
			topologyCache,
			subscriptionManager,
			fnb.Metrics.Network,
			fnb.IdentityProvider,
		)
		if err != nil {
			return nil, fmt.Errorf("could not initialize network: %w", err)
		}

		fnb.Network = net

		idEvents := gadgets.NewIdentityDeltas(func() {
			fnb.Middleware.UpdateNodeAddresses()
			fnb.Middleware.UpdateAllowList()
		})
		fnb.ProtocolEvents.AddConsumer(idEvents)

		return net, err
	})
}

func (fnb *FlowNodeBuilder) EnqueueMetricsServerInit() {
	fnb.Component("metrics server", func(builder NodeBuilder, node *NodeConfig) (module.ReadyDoneAware, error) {
		server := metrics.NewServer(fnb.Logger, fnb.BaseConfig.metricsPort, fnb.BaseConfig.profilerEnabled)
		return server, nil
	})
}

func (fnb *FlowNodeBuilder) RegisterBadgerMetrics() {
	metrics.RegisterBadgerMetrics()
}

func (fnb *FlowNodeBuilder) EnqueueTracer() {
	fnb.Component("tracer", func(builder NodeBuilder, node *NodeConfig) (module.ReadyDoneAware, error) {
		return fnb.Tracer, nil
	})
}

func (fnb *FlowNodeBuilder) ParseAndPrintFlags() {
	// parse configuration parameters
	pflag.Parse()

	// print all flags
	log := fnb.Logger.Info()

	pflag.VisitAll(func(flag *pflag.Flag) {
		log = log.Str(flag.Name, flag.Value.String())
	})

	log.Msg("flags loaded")
}

func (fnb *FlowNodeBuilder) PrintBuildVersionDetails() {
	fnb.Logger.Info().Str("version", build.Semver()).Str("commit", build.Commit()).Msg("build details")
}

func (fnb *FlowNodeBuilder) initNodeInfo() {
	if fnb.BaseConfig.nodeIDHex == NotSet {
		fnb.Logger.Fatal().Msg("cannot start without node ID")
	}

	nodeID, err := flow.HexStringToIdentifier(fnb.BaseConfig.nodeIDHex)
	if err != nil {
		fnb.Logger.Fatal().Err(err).Msgf("could not parse node ID from string: %v", fnb.BaseConfig.nodeIDHex)
	}

	info, err := loadPrivateNodeInfo(fnb.BaseConfig.BootstrapDir, nodeID)
	if err != nil {
		fnb.Logger.Fatal().Err(err).Msg("failed to load private node info")
	}

	fnb.NodeID = nodeID
	fnb.NetworkKey = info.NetworkPrivKey.PrivateKey
	fnb.StakingKey = info.StakingPrivKey.PrivateKey
}

func (fnb *FlowNodeBuilder) initLogger() {
	// configure logger with standard level, node ID and UTC timestamp
	zerolog.TimestampFunc = func() time.Time { return time.Now().UTC() }
	log := fnb.Logger.With().
		Timestamp().
		Str("node_role", fnb.BaseConfig.NodeRole).
		Str("node_id", fnb.BaseConfig.nodeIDHex).
		Logger()

	log.Info().Msgf("flow %s node starting up", fnb.BaseConfig.NodeRole)

	// parse config log level and apply to logger
	lvl, err := zerolog.ParseLevel(strings.ToLower(fnb.BaseConfig.level))
	if err != nil {
		log.Fatal().Err(err).Msg("invalid log level")
	}
	log = log.Level(lvl)

	fnb.Logger = log
}

func (fnb *FlowNodeBuilder) initMetrics() {

	fnb.Tracer = trace.NewNoopTracer()
	if fnb.BaseConfig.tracerEnabled {
		tracer, err := trace.NewTracer(fnb.Logger, fnb.BaseConfig.NodeRole)
		fnb.MustNot(err).Msg("could not initialize tracer")
		fnb.Logger.Info().Msg("Tracer Started")
		fnb.Tracer = tracer
	}

	fnb.Metrics = Metrics{
		Network:    metrics.NewNoopCollector(),
		Engine:     metrics.NewNoopCollector(),
		Compliance: metrics.NewNoopCollector(),
		Cache:      metrics.NewNoopCollector(),
		Mempool:    metrics.NewNoopCollector(),
	}
	if fnb.BaseConfig.metricsEnabled {
		fnb.MetricsRegisterer = prometheus.DefaultRegisterer

		mempools := metrics.NewMempoolCollector(5 * time.Second)

		fnb.Metrics = Metrics{
			Network:    metrics.NewNetworkCollector(),
			Engine:     metrics.NewEngineCollector(),
			Compliance: metrics.NewComplianceCollector(),
			Cache:      metrics.NewCacheCollector(fnb.RootChainID),
			Mempool:    mempools,
		}

		// registers mempools as a Component so that its Ready method is invoked upon startup
		fnb.Component("mempools metrics", func(builder NodeBuilder, node *NodeConfig) (module.ReadyDoneAware, error) {
			return mempools, nil
		})
	}
}

func (fnb *FlowNodeBuilder) initProfiler() {
	if !fnb.BaseConfig.profilerEnabled {
		return
	}
	profiler, err := debug.NewAutoProfiler(
		fnb.Logger,
		fnb.BaseConfig.profilerDir,
		fnb.BaseConfig.profilerInterval,
		fnb.BaseConfig.profilerDuration,
	)
	fnb.MustNot(err).Msg("could not initialize profiler")
	fnb.Component("profiler", func(node NodeBuilder, nodeConfig *NodeConfig) (module.ReadyDoneAware, error) {
		return profiler, nil
	})
}

func (fnb *FlowNodeBuilder) initDB() {
	// Pre-create DB path (Badger creates only one-level dirs)
	err := os.MkdirAll(fnb.BaseConfig.datadir, 0700)
	fnb.MustNot(err).Str("dir", fnb.BaseConfig.datadir).Msg("could not create datadir")

	log := sutil.NewLogger(fnb.Logger)

	// we initialize the database with options that allow us to keep the maximum
	// item size in the trie itself (up to 1MB) and where we keep all level zero
	// tables in-memory as well; this slows down compaction and increases memory
	// usage, but it improves overall performance and disk i/o
	opts := badger.
		DefaultOptions(fnb.BaseConfig.datadir).
		WithKeepL0InMemory(true).
		WithLogger(log).

		// the ValueLogFileSize option specifies how big the value of a
		// key-value pair is allowed to be saved into badger.
		// exceeding this limit, will fail with an error like this:
		// could not store data: Value with size <xxxx> exceeded 1073741824 limit
		// Maximum value size is 10G, needed by execution node
		// TODO: finding a better max value for each node type
		WithValueLogFileSize(128 << 23).
		WithValueLogMaxEntries(100000) // Default is 1000000

	db, err := badger.Open(opts)
	fnb.MustNot(err).Msg("could not open key-value store")
	fnb.DB = db
}

func (fnb *FlowNodeBuilder) initStorage() {

	// in order to void long iterations with big keys when initializing with an
	// already populated database, we bootstrap the initial maximum key size
	// upon starting
	err := operation.RetryOnConflict(fnb.DB.Update, func(tx *badger.Txn) error {
		return operation.InitMax(tx)
	})
	fnb.MustNot(err).Msg("could not initialize max tracker")

	headers := bstorage.NewHeaders(fnb.Metrics.Cache, fnb.DB)
	guarantees := bstorage.NewGuarantees(fnb.Metrics.Cache, fnb.DB, fnb.BaseConfig.guaranteesCacheSize)
	seals := bstorage.NewSeals(fnb.Metrics.Cache, fnb.DB)
	results := bstorage.NewExecutionResults(fnb.Metrics.Cache, fnb.DB)
	receipts := bstorage.NewExecutionReceipts(fnb.Metrics.Cache, fnb.DB, results, fnb.BaseConfig.receiptsCacheSize)
	index := bstorage.NewIndex(fnb.Metrics.Cache, fnb.DB)
	payloads := bstorage.NewPayloads(fnb.DB, index, guarantees, seals, receipts, results)
	blocks := bstorage.NewBlocks(fnb.DB, headers, payloads)
	transactions := bstorage.NewTransactions(fnb.Metrics.Cache, fnb.DB)
	collections := bstorage.NewCollections(fnb.DB, transactions)
	setups := bstorage.NewEpochSetups(fnb.Metrics.Cache, fnb.DB)
	commits := bstorage.NewEpochCommits(fnb.Metrics.Cache, fnb.DB)
	statuses := bstorage.NewEpochStatuses(fnb.Metrics.Cache, fnb.DB)
	dkgKeys := bstorage.NewDKGKeys(fnb.Metrics.Cache, fnb.DB)

	fnb.Storage = Storage{
		Headers:      headers,
		Guarantees:   guarantees,
		Receipts:     receipts,
		Results:      results,
		Seals:        seals,
		Index:        index,
		Payloads:     payloads,
		Blocks:       blocks,
		Transactions: transactions,
		Collections:  collections,
		Setups:       setups,
		Commits:      commits,
		Statuses:     statuses,
		DKGKeys:      dkgKeys,
	}
}

func (fnb *FlowNodeBuilder) InitIDProviders() {
	fnb.Module("id providers", func(builder NodeBuilder, node *NodeConfig) error {
		idCache, err := p2p.NewProtocolStateIDCache(node.Logger, node.State, node.ProtocolEvents)
		if err != nil {
			return err
		}

		node.IdentityProvider = idCache
		node.IDTranslator = idCache
		node.NetworkingIdentifierProvider = id.NewFilteredIdentifierProvider(p2p.NotEjectedFilter, idCache)
		node.SyncEngineIdentifierProvider = id.NewFilteredIdentifierProvider(
			filter.And(
				filter.HasRole(flow.RoleConsensus),
				filter.Not(filter.HasNodeID(node.Me.NodeID())),
				p2p.NotEjectedFilter,
			),
			idCache,
		)
		return nil
	})
}

func (fnb *FlowNodeBuilder) initState() {
	fnb.ProtocolEvents = events.NewDistributor()

	// load the root protocol state snapshot from disk
	rootSnapshot, err := loadRootProtocolSnapshot(fnb.BaseConfig.BootstrapDir)
	fnb.MustNot(err).Msg("failed to read protocol snapshot from disk")

	fnb.RootResult, fnb.RootSeal, err = rootSnapshot.SealedResult()
	fnb.MustNot(err).Msg("failed to read root sealed result")
	sealingSegment, err := rootSnapshot.SealingSegment()
	fnb.MustNot(err).Msg("failed to read root sealing segment")
	fnb.RootBlock = sealingSegment[len(sealingSegment)-1]
	fnb.RootQC, err = rootSnapshot.QuorumCertificate()
	fnb.MustNot(err).Msg("failed to read root qc")
	// set the chain ID based on the root header
	// TODO: as the root header can now be loaded from protocol state, we should
	// not use a global variable for chain ID anymore, but rely on the protocol
	// state as final authority on what the chain ID is
	// => https://github.com/dapperlabs/flow-go/issues/4167
	fnb.RootChainID = fnb.RootBlock.Header.ChainID

	isBootStrapped, err := badgerState.IsBootstrapped(fnb.DB)
	fnb.MustNot(err).Msg("failed to determine whether database contains bootstrapped state")
	if isBootStrapped {
		state, err := badgerState.OpenState(
			fnb.Metrics.Compliance,
			fnb.DB,
			fnb.Storage.Headers,
			fnb.Storage.Seals,
			fnb.Storage.Results,
			fnb.Storage.Blocks,
			fnb.Storage.Setups,
			fnb.Storage.Commits,
			fnb.Storage.Statuses,
		)
		fnb.MustNot(err).Msg("could not open flow state")
		fnb.State = state

		// Verify root block in protocol state is consistent with bootstrap information stored on-disk.
		// Inconsistencies can happen when the bootstrap root block is updated (because of new spork),
		// but the protocol state is not updated, so they don't match
		// when this happens during a spork, we could try deleting the protocol state database.
		// TODO: revisit this check when implementing Epoch
		rootBlockFromState, err := state.Params().Root()
		fnb.MustNot(err).Msg("could not load root block from protocol state")
		if fnb.RootBlock.ID() != rootBlockFromState.ID() {
			fnb.Logger.Fatal().Msgf("mismatching root block ID, protocol state block ID: %v, bootstrap root block ID: %v",
				rootBlockFromState.ID(),
				fnb.RootBlock.ID(),
			)
		}
	} else {
		// Bootstrap!
		fnb.Logger.Info().Msg("bootstrapping empty protocol state")

		fnb.State, err = badgerState.Bootstrap(
			fnb.Metrics.Compliance,
			fnb.DB,
			fnb.Storage.Headers,
			fnb.Storage.Seals,
			fnb.Storage.Results,
			fnb.Storage.Blocks,
			fnb.Storage.Setups,
			fnb.Storage.Commits,
			fnb.Storage.Statuses,
			rootSnapshot,
		)
		fnb.MustNot(err).Msg("could not bootstrap protocol state")

		fnb.Logger.Info().
			Hex("root_result_id", logging.Entity(fnb.RootResult)).
			Hex("root_state_commitment", fnb.RootSeal.FinalState[:]).
			Hex("root_block_id", logging.Entity(fnb.RootBlock)).
			Uint64("root_block_height", fnb.RootBlock.Header.Height).
			Msg("genesis state bootstrapped")
	}

	// initialize local if it hasn't been initialized yet
	if fnb.Me == nil {
		fnb.initLocal()
	}

	lastFinalized, err := fnb.State.Final().Head()
	fnb.MustNot(err).Msg("could not get last finalized block header")
	fnb.Logger.Info().
		Hex("block_id", logging.Entity(lastFinalized)).
		Uint64("height", lastFinalized.Height).
		Msg("last finalized block")
}

func (fnb *FlowNodeBuilder) initLocal() {
	// Verify that my ID (as given in the configuration) is known to the network
	// (i.e. protocol state). There are two cases that will cause the following error:
	// 1) used the wrong node id, which is not part of the identity list of the finalized state
	// 2) the node id is a new one for a new spork, but the bootstrap data has not been updated.
	myID, err := flow.HexStringToIdentifier(fnb.BaseConfig.nodeIDHex)
	fnb.MustNot(err).Msg("could not parse node identifier")

	self, err := fnb.State.Final().Identity(myID)
	fnb.MustNot(err).Msgf("node identity not found in the identity list of the finalized state: %v", myID)

	// Verify that my role (as given in the configuration) is consistent with the protocol state.
	// We enforce this strictly for MainNet. For other networks (e.g. TestNet or BenchNet), we
	// are lenient, to allow ghost node to run as any role.
	if self.Role.String() != fnb.BaseConfig.NodeRole {
		rootBlockHeader, err := fnb.State.Params().Root()
		fnb.MustNot(err).Msg("could not get root block from protocol state")
		if rootBlockHeader.ChainID == flow.Mainnet {
			fnb.Logger.Fatal().Msgf("running as incorrect role, expected: %v, actual: %v, exiting",
				self.Role.String(),
				fnb.BaseConfig.NodeRole)
		} else {
			fnb.Logger.Warn().Msgf("running as incorrect role, expected: %v, actual: %v, continuing",
				self.Role.String(),
				fnb.BaseConfig.NodeRole)
		}
	}

	// ensure that the configured staking/network keys are consistent with the protocol state
	if !self.NetworkPubKey.Equals(fnb.NetworkKey.PublicKey()) {
		fnb.Logger.Fatal().Msg("configured networking key does not match protocol state")
	}
	if !self.StakingPubKey.Equals(fnb.StakingKey.PublicKey()) {
		fnb.Logger.Fatal().Msg("configured staking key does not match protocol state")
	}

	fnb.Me, err = local.New(self, fnb.StakingKey)
	fnb.MustNot(err).Msg("could not initialize local")
}

func (fnb *FlowNodeBuilder) initFvmOptions() {
	blockFinder := fvm.NewBlockFinder(fnb.Storage.Headers)
	vmOpts := []fvm.Option{
		fvm.WithChain(fnb.RootChainID.Chain()),
		fvm.WithBlocks(blockFinder),
		fvm.WithAccountStorageLimit(true),
	}
	if fnb.RootChainID == flow.Testnet || fnb.RootChainID == flow.Canary {
		vmOpts = append(vmOpts,
			fvm.WithRestrictedDeployment(false),
			fvm.WithTransactionFeesEnabled(true),
		)
	}
	fnb.FvmOptions = vmOpts
}

func (fnb *FlowNodeBuilder) handleModule(v namedModuleFunc) {
	err := v.fn(fnb, fnb.NodeConfig)
	if err != nil {
		fnb.Logger.Fatal().Err(err).Str("module", v.name).Msg("module initialization failed")
	} else {
		fnb.Logger.Info().Str("module", v.name).Msg("module initialization complete")
	}
}

func (fnb *FlowNodeBuilder) handleComponent(v namedComponentFunc) {

	log := fnb.Logger.With().Str("component", v.name).Logger()

	readyAware, err := v.fn(fnb, fnb.NodeConfig)
	if err != nil {
		log.Fatal().Err(err).Msg("component initialization failed")
	} else {
		log.Info().Msg("component initialization complete")
	}

	select {
	case <-readyAware.Ready():
		log.Info().Msg("component startup complete")
	case <-fnb.sig:
		log.Warn().Msg("component startup aborted")
		return
	}

	fnb.doneObject = append(fnb.doneObject, namedDoneObject{
		readyAware, v.name,
	})
}

func (fnb *FlowNodeBuilder) handleDoneObject(v namedDoneObject) {

	log := fnb.Logger.With().Str("component", v.name).Logger()

	select {
	case <-v.ob.Done():
		log.Info().Msg("component shutdown complete")
	case <-fnb.sig:
		log.Warn().Msg("component shutdown aborted")
		return
	}
}

// ExtraFlags enables binding additional flags beyond those defined in BaseConfig.
func (fnb *FlowNodeBuilder) ExtraFlags(f func(*pflag.FlagSet)) NodeBuilder {
	f(fnb.flags)
	return fnb
}

// Module enables setting up dependencies of the engine with the builder context.
func (fnb *FlowNodeBuilder) Module(name string, f func(builder NodeBuilder, node *NodeConfig) error) NodeBuilder {
	fnb.modules = append(fnb.modules, namedModuleFunc{
		fn:   f,
		name: name,
	})
	return fnb
}

// MustNot asserts that the given error must not occur.
//
// If the error is nil, returns a nil log event (which acts as a no-op).
// If the error is not nil, returns a fatal log event containing the error.
func (fnb *FlowNodeBuilder) MustNot(err error) *zerolog.Event {
	if err != nil {
		return fnb.Logger.Fatal().Err(err)
	}
	return nil
}

// Component adds a new component to the node that conforms to the ReadyDone
// interface.
//
// When the node is run, this component will be started with `Ready`. When the
// node is stopped, we will wait for the component to exit gracefully with
// `Done`.
func (fnb *FlowNodeBuilder) Component(name string, f func(builder NodeBuilder, node *NodeConfig) (module.ReadyDoneAware, error)) NodeBuilder {
	fnb.components = append(fnb.components, namedComponentFunc{
		fn:   f,
		name: name,
	})

	return fnb
}

func (fnb *FlowNodeBuilder) PreInit(f func(builder NodeBuilder, node *NodeConfig)) NodeBuilder {
	fnb.preInitFns = append(fnb.preInitFns, f)
	return fnb
}

func (fnb *FlowNodeBuilder) PostInit(f func(builder NodeBuilder, node *NodeConfig)) NodeBuilder {
	fnb.postInitFns = append(fnb.postInitFns, f)
	return fnb
}

type Option func(*BaseConfig)

func WithBootstrapDir(bootstrapDir string) Option {
	return func(config *BaseConfig) {
		config.BootstrapDir = bootstrapDir
	}
}

func WithBindAddress(bindAddress string) Option {
	return func(config *BaseConfig) {
		config.BindAddr = bindAddress
	}
}

func WithDataDir(dataDir string) Option {
	return func(config *BaseConfig) {
		config.datadir = dataDir
	}
}

func WithMetricsEnabled(enabled bool) Option {
	return func(config *BaseConfig) {
		config.metricsEnabled = enabled
	}
}

// FlowNode creates a new Flow node builder with the given name.
func FlowNode(role string, opts ...Option) *FlowNodeBuilder {
	config := DefaultBaseConfig()
	config.NodeRole = role
	for _, opt := range opts {
		opt(config)
	}

	builder := &FlowNodeBuilder{
		NodeConfig: &NodeConfig{
			BaseConfig: *config,
			Logger:     zerolog.New(os.Stderr),
		},
		flags: pflag.CommandLine,
		lm:    lifecycle.NewLifecycleManager(),
	}
	return builder
}

func (fnb *FlowNodeBuilder) Initialize() NodeBuilder {

	ctx, cancel := context.WithCancel(context.Background())
	fnb.Cancel = cancel

	fnb.PrintBuildVersionDetails()

	fnb.BaseFlags()

	fnb.ParseAndPrintFlags()

	// ID providers must be initialized before the network
	fnb.InitIDProviders()

	fnb.EnqueueNetworkInit(ctx)

	if fnb.metricsEnabled {
		fnb.EnqueueMetricsServerInit()
		fnb.RegisterBadgerMetrics()
	}

	fnb.EnqueueTracer()

	return fnb
}

// Run calls Ready() to start all the node modules and components. It also sets up a channel to gracefully shut
// down each component if a SIGINT is received. Until a SIGINT is received, Run will block.
// Since, Run is a blocking call it should only be used when running a node as it's own independent process.
func (fnb *FlowNodeBuilder) Run() {

	// initialize signal catcher
	fnb.sig = make(chan os.Signal, 1)
	signal.Notify(fnb.sig, os.Interrupt, syscall.SIGTERM)

	select {
	case <-fnb.Ready():
		fnb.Logger.Info().Msgf("%s node startup complete", fnb.BaseConfig.NodeRole)
	case <-time.After(fnb.BaseConfig.timeout):
		fnb.Logger.Fatal().Msg("node startup timed out")
	case <-fnb.sig:
		fnb.Logger.Warn().Msg("node startup aborted")
		os.Exit(1)
	}

	// block till a SIGINT is received
	<-fnb.sig

	fnb.Logger.Info().Msgf("%s node shutting down", fnb.BaseConfig.NodeRole)

	select {
	case <-fnb.Done():
		fnb.Logger.Info().Msgf("%s node shutdown complete", fnb.BaseConfig.NodeRole)
	case <-time.After(fnb.BaseConfig.timeout):
		fnb.Logger.Fatal().Msg("node shutdown timed out")
	case <-fnb.sig:
		fnb.Logger.Warn().Msg("node shutdown aborted")
		os.Exit(1)
	}

	os.Exit(0)
}

// Ready returns a channel that closes after initiating all common components (logger, database, protocol state etc.)
// and then starting all modules and components.
func (fnb *FlowNodeBuilder) Ready() <-chan struct{} {
	fnb.lm.OnStart(func() {
		// seed random generator
		rand.Seed(time.Now().UnixNano())

		// init nodeinfo by reading the private bootstrap file if not already set
		if fnb.NodeID == flow.ZeroID {
			fnb.initNodeInfo()
		}

		fnb.initLogger()

		fnb.initProfiler()

		fnb.initDB()

		fnb.initMetrics()

		fnb.initStorage()

		for _, f := range fnb.preInitFns {
			fnb.handlePreInit(f)
		}

		fnb.initState()

		fnb.initFvmOptions()

		for _, f := range fnb.postInitFns {
			fnb.handlePostInit(f)
		}

		// set up all modules
		for _, f := range fnb.modules {
			fnb.handleModule(f)
		}

		// initialize all components
		for _, f := range fnb.components {
			fnb.handleComponent(f)
		}
	})
	return fnb.lm.Started()
}

// Done returns a channel that closes after all registered components are stopped
func (fnb *FlowNodeBuilder) Done() <-chan struct{} {
	fnb.lm.OnStop(func() {
		for i := len(fnb.doneObject) - 1; i >= 0; i-- {
			doneObject := fnb.doneObject[i]

			fnb.handleDoneObject(doneObject)
		}

		fnb.closeDatabase()
	})
	// cancel the context used by the networking layer
	if fnb.Cancel != nil {
		fnb.Cancel()
	}
	return fnb.lm.Stopped()
}

func (fnb *FlowNodeBuilder) handlePreInit(f func(builder NodeBuilder, node *NodeConfig)) {
	f(fnb, fnb.NodeConfig)
}

func (fnb *FlowNodeBuilder) handlePostInit(f func(builder NodeBuilder, node *NodeConfig)) {
	f(fnb, fnb.NodeConfig)
}

func (fnb *FlowNodeBuilder) closeDatabase() {
	err := fnb.DB.Close()
	if err != nil {
		fnb.Logger.Error().
			Err(err).
			Msg("could not close database")
	}
}

// loadRootProtocolSnapshot loads the root protocol snapshot from disk
func loadRootProtocolSnapshot(dir string) (*inmem.Snapshot, error) {
	data, err := io.ReadFile(filepath.Join(dir, bootstrap.PathRootProtocolStateSnapshot))
	if err != nil {
		return nil, err
	}

	var snapshot inmem.EncodableSnapshot
	err = json.Unmarshal(data, &snapshot)
	if err != nil {
		return nil, err
	}

	return inmem.SnapshotFromEncodable(snapshot), nil
}

// Loads the private info for this node from disk (eg. private staking/network keys).
func loadPrivateNodeInfo(dir string, myID flow.Identifier) (*bootstrap.NodeInfoPriv, error) {
	data, err := io.ReadFile(filepath.Join(dir, fmt.Sprintf(bootstrap.PathNodeInfoPriv, myID)))
	if err != nil {
		return nil, err
	}
	var info bootstrap.NodeInfoPriv
	err = json.Unmarshal(data, &info)
	return &info, err
}<|MERGE_RESOLUTION|>--- conflicted
+++ resolved
@@ -165,11 +165,7 @@
 			p2p.DefaultMaxPubSubMsgSize,
 			fnb.Metrics.Network,
 			pingProvider,
-<<<<<<< HEAD
-			node.IdentityProvider,
 			node.IDTranslator,
-=======
->>>>>>> 4b698ca5
 		)
 		if err != nil {
 			return nil, fmt.Errorf("could not generate libp2p node factory: %w", err)
@@ -180,7 +176,7 @@
 			libP2PNodeFactory,
 			fnb.Me.NodeID(),
 			fnb.Metrics.Network,
-			fnb.RootBlock.ID().String(),
+			fnb.RootBlock.ID(),
 			fnb.BaseConfig.peerUpdateInterval,
 			fnb.BaseConfig.UnicastMessageTimeout,
 			true,
