--- conflicted
+++ resolved
@@ -120,12 +120,8 @@
 	vm            fvm.VirtualMachine
 	ctx           fvm.Context
 	view          state.View
-<<<<<<< HEAD
 	prog          programs.Programs
-=======
-	prog          *programs.Programs
 	intf          runtime.Interface
->>>>>>> d0e5f11a
 	balanceScript []byte
 	momentsScript []byte
 
@@ -390,7 +386,7 @@
 	if err != nil {
 		return nil, err
 	}
-	receiver, err := c.vm.Runtime.ReadStored(addr,
+	receiver, err := c.vm.ReadStored(addr,
 		cadence.Path{
 			Domain:     domain.Identifier(),
 			Identifier: id,
