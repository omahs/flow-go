--- conflicted
+++ resolved
@@ -206,17 +206,13 @@
 	return nil
 }
 
-<<<<<<< HEAD
-func getAtreePayloadsByID(payloads []*ledger.Payload, ids map[atree.SlabID][]atree.SlabID) ([]*ledger.Payload, error) {
-=======
 func getAtreePayloadsByID(
 	registers *registers.AccountRegisters,
-	ids map[atree.StorageID][]atree.StorageID,
+	ids map[atree.SlabID][]atree.SlabID,
 ) (
 	[]*ledger.Payload,
 	error,
 ) {
->>>>>>> 25e15ee5
 	outputPayloads := make([]*ledger.Payload, 0, len(ids))
 
 	err := registers.ForEach(func(owner string, key string, value []byte) error {
@@ -225,20 +221,14 @@
 			return nil
 		}
 
-<<<<<<< HEAD
-		slabID := SlabIDFromRegisterID(registerID)
-		if _, ok := ids[slabID]; ok {
-			outputPayloads = append(outputPayloads, payload)
-=======
-		storageID := atree.NewStorageID(
+		slabID := atree.NewSlabID(
 			atree.Address([]byte(owner)),
-			atree.StorageIndex([]byte(key[1:])),
+			atree.SlabIndex([]byte(key[1:])),
 		)
 
-		_, ok := ids[storageID]
+		_, ok := ids[slabID]
 		if !ok {
 			return nil
->>>>>>> 25e15ee5
 		}
 
 		ledgerKey := convert.RegisterIDToLedgerKey(flow.RegisterID{
