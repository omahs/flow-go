--- conflicted
+++ resolved
@@ -420,207 +420,4 @@
 		Interpreter: inter,
 		Storage:     storage,
 	}, nil
-<<<<<<< HEAD
-}
-
-// NoopRuntimeInterface is a runtime interface that can be used in migrations.
-type NoopRuntimeInterface struct {
-}
-
-func (NoopRuntimeInterface) ResolveLocation(_ []runtime.Identifier, _ runtime.Location) ([]runtime.ResolvedLocation, error) {
-	panic("unexpected ResolveLocation call")
-}
-
-func (NoopRuntimeInterface) GetCode(_ runtime.Location) ([]byte, error) {
-	panic("unexpected GetCode call")
-}
-
-func (NoopRuntimeInterface) GetAccountContractCode(_ common.AddressLocation) ([]byte, error) {
-	panic("unexpected GetAccountContractCode call")
-}
-
-func (NoopRuntimeInterface) GetOrLoadProgram(_ runtime.Location, _ func() (*interpreter.Program, error)) (*interpreter.Program, error) {
-	panic("unexpected GetOrLoadProgram call")
-}
-
-func (NoopRuntimeInterface) MeterMemory(_ common.MemoryUsage) error {
-	return nil
-}
-
-func (NoopRuntimeInterface) MeterComputation(_ common.ComputationKind, _ uint) error {
-	return nil
-}
-
-func (NoopRuntimeInterface) GetValue(_, _ []byte) (value []byte, err error) {
-	panic("unexpected GetValue call")
-}
-
-func (NoopRuntimeInterface) SetValue(_, _, _ []byte) (err error) {
-	panic("unexpected SetValue call")
-}
-
-func (NoopRuntimeInterface) CreateAccount(_ runtime.Address) (address runtime.Address, err error) {
-	panic("unexpected CreateAccount call")
-}
-
-func (NoopRuntimeInterface) AddEncodedAccountKey(_ runtime.Address, _ []byte) error {
-	panic("unexpected AddEncodedAccountKey call")
-}
-
-func (NoopRuntimeInterface) RevokeEncodedAccountKey(_ runtime.Address, _ int) (publicKey []byte, err error) {
-	panic("unexpected RevokeEncodedAccountKey call")
-}
-
-func (NoopRuntimeInterface) AddAccountKey(_ runtime.Address, _ *runtime.PublicKey, _ runtime.HashAlgorithm, _ int) (*runtime.AccountKey, error) {
-	panic("unexpected AddAccountKey call")
-}
-
-func (NoopRuntimeInterface) GetAccountKey(_ runtime.Address, _ int) (*runtime.AccountKey, error) {
-	panic("unexpected GetAccountKey call")
-}
-
-func (NoopRuntimeInterface) RevokeAccountKey(_ runtime.Address, _ int) (*runtime.AccountKey, error) {
-	panic("unexpected RevokeAccountKey call")
-}
-
-func (NoopRuntimeInterface) UpdateAccountContractCode(_ common.AddressLocation, _ []byte) (err error) {
-	panic("unexpected UpdateAccountContractCode call")
-}
-
-func (NoopRuntimeInterface) RemoveAccountContractCode(common.AddressLocation) (err error) {
-	panic("unexpected RemoveAccountContractCode call")
-}
-
-func (NoopRuntimeInterface) GetSigningAccounts() ([]runtime.Address, error) {
-	panic("unexpected GetSigningAccounts call")
-}
-
-func (NoopRuntimeInterface) ProgramLog(_ string) error {
-	panic("unexpected ProgramLog call")
-}
-
-func (NoopRuntimeInterface) EmitEvent(_ cadence.Event) error {
-	panic("unexpected EmitEvent call")
-}
-
-func (NoopRuntimeInterface) ValueExists(_, _ []byte) (exists bool, err error) {
-	panic("unexpected ValueExists call")
-}
-
-func (NoopRuntimeInterface) GenerateUUID() (uint64, error) {
-	panic("unexpected GenerateUUID call")
-}
-
-func (NoopRuntimeInterface) GetComputationLimit() uint64 {
-	panic("unexpected GetComputationLimit call")
-}
-
-func (NoopRuntimeInterface) SetComputationUsed(_ uint64) error {
-	panic("unexpected SetComputationUsed call")
-}
-
-func (NoopRuntimeInterface) DecodeArgument(_ []byte, _ cadence.Type) (cadence.Value, error) {
-	panic("unexpected DecodeArgument call")
-}
-
-func (NoopRuntimeInterface) GetCurrentBlockHeight() (uint64, error) {
-	panic("unexpected GetCurrentBlockHeight call")
-}
-
-func (NoopRuntimeInterface) GetBlockAtHeight(_ uint64) (block runtime.Block, exists bool, err error) {
-	panic("unexpected GetBlockAtHeight call")
-}
-
-func (NoopRuntimeInterface) ReadRandom([]byte) error {
-	panic("unexpected ReadRandom call")
-}
-
-func (NoopRuntimeInterface) VerifySignature(_ []byte, _ string, _ []byte, _ []byte, _ runtime.SignatureAlgorithm, _ runtime.HashAlgorithm) (bool, error) {
-	panic("unexpected VerifySignature call")
-}
-
-func (NoopRuntimeInterface) Hash(_ []byte, _ string, _ runtime.HashAlgorithm) ([]byte, error) {
-	panic("unexpected Hash call")
-}
-
-func (NoopRuntimeInterface) GetAccountBalance(_ common.Address) (value uint64, err error) {
-	panic("unexpected GetAccountBalance call")
-}
-
-func (NoopRuntimeInterface) GetAccountAvailableBalance(_ common.Address) (value uint64, err error) {
-	panic("unexpected GetAccountAvailableBalance call")
-}
-
-func (NoopRuntimeInterface) GetStorageUsed(_ runtime.Address) (value uint64, err error) {
-	panic("unexpected GetStorageUsed call")
-}
-
-func (NoopRuntimeInterface) GetStorageCapacity(_ runtime.Address) (value uint64, err error) {
-	panic("unexpected GetStorageCapacity call")
-}
-
-func (NoopRuntimeInterface) ImplementationDebugLog(_ string) error {
-	panic("unexpected ImplementationDebugLog call")
-}
-
-func (NoopRuntimeInterface) ValidatePublicKey(_ *runtime.PublicKey) error {
-	panic("unexpected ValidatePublicKey call")
-}
-
-func (NoopRuntimeInterface) GetAccountContractNames(_ runtime.Address) ([]string, error) {
-	panic("unexpected GetAccountContractNames call")
-}
-
-func (NoopRuntimeInterface) AllocateSlabIndex(_ []byte) (atree.SlabIndex, error) {
-	panic("unexpected AllocateSlabIndex call")
-}
-
-func (NoopRuntimeInterface) ComputationUsed() (uint64, error) {
-	panic("unexpected ComputationUsed call")
-}
-
-func (NoopRuntimeInterface) MemoryUsed() (uint64, error) {
-	panic("unexpected MemoryUsed call")
-}
-
-func (NoopRuntimeInterface) InteractionUsed() (uint64, error) {
-	panic("unexpected InteractionUsed call")
-}
-
-func (NoopRuntimeInterface) SetInterpreterSharedState(_ *interpreter.SharedState) {
-	panic("unexpected SetInterpreterSharedState call")
-}
-
-func (NoopRuntimeInterface) GetInterpreterSharedState() *interpreter.SharedState {
-	panic("unexpected GetInterpreterSharedState call")
-}
-
-func (NoopRuntimeInterface) AccountKeysCount(_ runtime.Address) (uint64, error) {
-	panic("unexpected AccountKeysCount call")
-}
-
-func (NoopRuntimeInterface) BLSVerifyPOP(_ *runtime.PublicKey, _ []byte) (bool, error) {
-	panic("unexpected BLSVerifyPOP call")
-}
-
-func (NoopRuntimeInterface) BLSAggregateSignatures(_ [][]byte) ([]byte, error) {
-	panic("unexpected BLSAggregateSignatures call")
-}
-
-func (NoopRuntimeInterface) BLSAggregatePublicKeys(_ []*runtime.PublicKey) (*runtime.PublicKey, error) {
-	panic("unexpected BLSAggregatePublicKeys call")
-}
-
-func (NoopRuntimeInterface) ResourceOwnerChanged(_ *interpreter.Interpreter, _ *interpreter.CompositeValue, _ common.Address, _ common.Address) {
-	panic("unexpected ResourceOwnerChanged call")
-}
-
-func (NoopRuntimeInterface) GenerateAccountID(_ common.Address) (uint64, error) {
-	panic("unexpected GenerateAccountID call")
-}
-
-func (NoopRuntimeInterface) RecordTrace(_ string, _ runtime.Location, _ time.Duration, _ []attribute.KeyValue) {
-	panic("unexpected RecordTrace call")
-=======
->>>>>>> b4864e08
 }