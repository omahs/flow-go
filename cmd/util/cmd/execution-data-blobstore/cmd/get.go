--- conflicted
+++ resolved
@@ -2,12 +2,9 @@
 
 import (
 	"github.com/spf13/cobra"
-<<<<<<< HEAD
-=======
 
 	"github.com/onflow/flow-go/model/flow"
 	"github.com/onflow/flow-go/module/executiondatasync/execution_data"
->>>>>>> 43e91396
 )
 
 var (
@@ -27,39 +24,6 @@
 }
 
 func run(*cobra.Command, []string) {
-<<<<<<< HEAD
-	//bs, ds := initBlobservice()
-	//defer ds.Close()
-	//
-	//logger := zerolog.New(os.Stdout)
-	//
-	//eds := state_synchronization.NewExecutionDataService(
-	//	&cbor.Codec{},
-	//	compressor.NewLz4Compressor(),
-	//	bs,
-	//	metrics.NewNoopCollector(),
-	//	logger,
-	//)
-	//
-	//b, err := hex.DecodeString(flagID)
-	//if err != nil {
-	//	logger.Fatal().Err(err).Msg("invalid execution data ID")
-	//}
-	//
-	//edID := flow.HashToID(b)
-	//
-	//ed, err := eds.Get(context.Background(), edID)
-	//if err != nil {
-	//	logger.Fatal().Err(err).Msg("failed to get execution data")
-	//}
-	//
-	//bytes, err := json.MarshalIndent(ed, "", "  ")
-	//if err != nil {
-	//	logger.Fatal().Err(err).Msg("could not marshal execution data into json")
-	//}
-	//
-	//fmt.Println(string(bytes))
-=======
 	bs, ds := initBlobstore()
 	defer ds.Close()
 
@@ -85,5 +49,4 @@
 	}
 
 	fmt.Println(string(bytes))
->>>>>>> 43e91396
 }