package node_builder

import (
	"context"
	"encoding/hex"
	"encoding/json"
	"errors"
	"fmt"
	"math"
	"os"
	"path"
	"path/filepath"
	"strings"
	"time"

	"github.com/cockroachdb/pebble"
	"github.com/dgraph-io/badger/v2"
	"github.com/ipfs/boxo/bitswap"
	"github.com/ipfs/go-cid"
	"github.com/ipfs/go-datastore"
	badgerds "github.com/ipfs/go-ds-badger2"
	dht "github.com/libp2p/go-libp2p-kad-dht"
	"github.com/libp2p/go-libp2p/core/host"
	"github.com/libp2p/go-libp2p/core/peer"
	"github.com/libp2p/go-libp2p/core/routing"
	"github.com/onflow/crypto"
	"github.com/rs/zerolog"
	"github.com/spf13/pflag"
	"google.golang.org/grpc/credentials"

	"github.com/onflow/flow-go/admin/commands"
	stateSyncCommands "github.com/onflow/flow-go/admin/commands/state_synchronization"
	"github.com/onflow/flow-go/cmd"
	"github.com/onflow/flow-go/cmd/build"
	"github.com/onflow/flow-go/consensus"
	"github.com/onflow/flow-go/consensus/hotstuff"
	"github.com/onflow/flow-go/consensus/hotstuff/committees"
	"github.com/onflow/flow-go/consensus/hotstuff/notifications"
	"github.com/onflow/flow-go/consensus/hotstuff/notifications/pubsub"
	hotsignature "github.com/onflow/flow-go/consensus/hotstuff/signature"
	hotstuffvalidator "github.com/onflow/flow-go/consensus/hotstuff/validator"
	"github.com/onflow/flow-go/consensus/hotstuff/verification"
	recovery "github.com/onflow/flow-go/consensus/recovery/protocol"
	"github.com/onflow/flow-go/engine"
	"github.com/onflow/flow-go/engine/access/apiproxy"
	"github.com/onflow/flow-go/engine/access/index"
	"github.com/onflow/flow-go/engine/access/rest"
	restapiproxy "github.com/onflow/flow-go/engine/access/rest/apiproxy"
	"github.com/onflow/flow-go/engine/access/rest/routes"
	"github.com/onflow/flow-go/engine/access/rpc"
	"github.com/onflow/flow-go/engine/access/rpc/backend"
	rpcConnection "github.com/onflow/flow-go/engine/access/rpc/connection"
	"github.com/onflow/flow-go/engine/access/state_stream"
	statestreambackend "github.com/onflow/flow-go/engine/access/state_stream/backend"
	"github.com/onflow/flow-go/engine/access/subscription"
	"github.com/onflow/flow-go/engine/common/follower"
	synceng "github.com/onflow/flow-go/engine/common/synchronization"
	"github.com/onflow/flow-go/engine/common/version"
	"github.com/onflow/flow-go/engine/execution/computation/query"
	"github.com/onflow/flow-go/fvm/storage/derived"
	"github.com/onflow/flow-go/ledger"
	"github.com/onflow/flow-go/ledger/complete/wal"
	"github.com/onflow/flow-go/model/bootstrap"
	"github.com/onflow/flow-go/model/encodable"
	"github.com/onflow/flow-go/model/flow"
	"github.com/onflow/flow-go/model/flow/filter"
	"github.com/onflow/flow-go/module"
	"github.com/onflow/flow-go/module/blobs"
	"github.com/onflow/flow-go/module/chainsync"
	"github.com/onflow/flow-go/module/execution"
	"github.com/onflow/flow-go/module/executiondatasync/execution_data"
	execdatacache "github.com/onflow/flow-go/module/executiondatasync/execution_data/cache"
	"github.com/onflow/flow-go/module/executiondatasync/pruner"
	edstorage "github.com/onflow/flow-go/module/executiondatasync/storage"
	"github.com/onflow/flow-go/module/executiondatasync/tracker"
	finalizer "github.com/onflow/flow-go/module/finalizer/consensus"
	"github.com/onflow/flow-go/module/grpcserver"
	"github.com/onflow/flow-go/module/id"
	"github.com/onflow/flow-go/module/local"
	"github.com/onflow/flow-go/module/mempool/herocache"
	"github.com/onflow/flow-go/module/mempool/stdmap"
	"github.com/onflow/flow-go/module/metrics"
	"github.com/onflow/flow-go/module/state_synchronization"
	"github.com/onflow/flow-go/module/state_synchronization/indexer"
	edrequester "github.com/onflow/flow-go/module/state_synchronization/requester"
	consensus_follower "github.com/onflow/flow-go/module/upstream"
	"github.com/onflow/flow-go/network"
	alspmgr "github.com/onflow/flow-go/network/alsp/manager"
	netcache "github.com/onflow/flow-go/network/cache"
	"github.com/onflow/flow-go/network/channels"
	"github.com/onflow/flow-go/network/converter"
	"github.com/onflow/flow-go/network/p2p"
	"github.com/onflow/flow-go/network/p2p/blob"
	p2pbuilder "github.com/onflow/flow-go/network/p2p/builder"
	p2pbuilderconfig "github.com/onflow/flow-go/network/p2p/builder/config"
	"github.com/onflow/flow-go/network/p2p/cache"
	"github.com/onflow/flow-go/network/p2p/conduit"
	p2pdht "github.com/onflow/flow-go/network/p2p/dht"
	"github.com/onflow/flow-go/network/p2p/keyutils"
	p2plogging "github.com/onflow/flow-go/network/p2p/logging"
	networkingsubscription "github.com/onflow/flow-go/network/p2p/subscription"
	"github.com/onflow/flow-go/network/p2p/translator"
	"github.com/onflow/flow-go/network/p2p/unicast/protocols"
	"github.com/onflow/flow-go/network/p2p/utils"
	"github.com/onflow/flow-go/network/slashing"
	"github.com/onflow/flow-go/network/underlay"
	"github.com/onflow/flow-go/network/validator"
	stateprotocol "github.com/onflow/flow-go/state/protocol"
	badgerState "github.com/onflow/flow-go/state/protocol/badger"
	"github.com/onflow/flow-go/state/protocol/blocktimer"
	"github.com/onflow/flow-go/state/protocol/events/gadgets"
	"github.com/onflow/flow-go/storage"
	bstorage "github.com/onflow/flow-go/storage/badger"
	pstorage "github.com/onflow/flow-go/storage/pebble"
	"github.com/onflow/flow-go/utils/grpcutils"
	"github.com/onflow/flow-go/utils/io"
)

// ObserverBuilder extends cmd.NodeBuilder and declares additional functions needed to bootstrap an Access node
// These functions are shared by observer builders.
// The Staked network allows the access nodes to communicate among themselves, while the public network allows the
// observers and an Access node to communicate.
//
//                                 public network                           private network
//  +------------------------+
//  | observer 1             |<--------------------------|
//  +------------------------+                           v
//  +------------------------+                         +----------------------+              +------------------------+
//  | observer 2             |<----------------------->| Access Node (staked) |<------------>| All other staked Nodes |
//  +------------------------+                         +----------------------+              +------------------------+
//  +------------------------+                           ^
//  | observer 3             |<--------------------------|
//  +------------------------+

// ObserverServiceConfig defines all the user defined parameters required to bootstrap an access node
// For a node running as a standalone process, the config fields will be populated from the command line params,
// while for a node running as a library, the config fields are expected to be initialized by the caller.
type ObserverServiceConfig struct {
	bootstrapNodeAddresses               []string
	bootstrapNodePublicKeys              []string
	observerNetworkingKeyPath            string
	bootstrapIdentities                  flow.IdentitySkeletonList // the identity list of bootstrap peers the node uses to discover other nodes
	apiRatelimits                        map[string]int
	apiBurstlimits                       map[string]int
	rpcConf                              rpc.Config
	rpcMetricsEnabled                    bool
	registersDBPath                      string
	checkpointFile                       string
	apiTimeout                           time.Duration
	stateStreamConf                      statestreambackend.Config
	stateStreamFilterConf                map[string]int
	upstreamNodeAddresses                []string
	upstreamNodePublicKeys               []string
	upstreamIdentities                   flow.IdentitySkeletonList // the identity list of upstream peers the node uses to forward API requests to
	scriptExecutorConfig                 query.QueryConfig
	logTxTimeToFinalized                 bool
	logTxTimeToExecuted                  bool
	logTxTimeToFinalizedExecuted         bool
	executionDataSyncEnabled             bool
	executionDataIndexingEnabled         bool
	executionDataDBMode                  string
	executionDataPrunerHeightRangeTarget uint64
	executionDataPrunerThreshold         uint64
	executionDataPruningInterval         time.Duration
	localServiceAPIEnabled               bool
	versionControlEnabled                bool
	executionDataDir                     string
	executionDataStartHeight             uint64
	executionDataConfig                  edrequester.ExecutionDataConfig
	scriptExecMinBlock                   uint64
	scriptExecMaxBlock                   uint64
	registerCacheType                    string
	registerCacheSize                    uint
	programCacheSize                     uint
}

// DefaultObserverServiceConfig defines all the default values for the ObserverServiceConfig
func DefaultObserverServiceConfig() *ObserverServiceConfig {
	homedir, _ := os.UserHomeDir()
	return &ObserverServiceConfig{
		rpcConf: rpc.Config{
			UnsecureGRPCListenAddr: "0.0.0.0:9000",
			SecureGRPCListenAddr:   "0.0.0.0:9001",
			HTTPListenAddr:         "0.0.0.0:8000",
			CollectionAddr:         "",
			HistoricalAccessAddrs:  "",
			BackendConfig: backend.Config{
				CollectionClientTimeout:   3 * time.Second,
				ExecutionClientTimeout:    3 * time.Second,
				ConnectionPoolSize:        backend.DefaultConnectionPoolSize,
				MaxHeightRange:            backend.DefaultMaxHeightRange,
				PreferredExecutionNodeIDs: nil,
				FixedExecutionNodeIDs:     nil,
				ScriptExecutionMode:       backend.IndexQueryModeExecutionNodesOnly.String(), // default to ENs only for now
				EventQueryMode:            backend.IndexQueryModeExecutionNodesOnly.String(), // default to ENs only for now
				TxResultQueryMode:         backend.IndexQueryModeExecutionNodesOnly.String(), // default to ENs only for now
			},
			RestConfig: rest.Config{
				ListenAddress: "",
				WriteTimeout:  rest.DefaultWriteTimeout,
				ReadTimeout:   rest.DefaultReadTimeout,
				IdleTimeout:   rest.DefaultIdleTimeout,
			},
			MaxMsgSize:     grpcutils.DefaultMaxMsgSize,
			CompressorName: grpcutils.NoCompressor,
		},
		stateStreamConf: statestreambackend.Config{
			MaxExecutionDataMsgSize: grpcutils.DefaultMaxMsgSize,
			ExecutionDataCacheSize:  subscription.DefaultCacheSize,
			ClientSendTimeout:       subscription.DefaultSendTimeout,
			ClientSendBufferSize:    subscription.DefaultSendBufferSize,
			MaxGlobalStreams:        subscription.DefaultMaxGlobalStreams,
			EventFilterConfig:       state_stream.DefaultEventFilterConfig,
			ResponseLimit:           subscription.DefaultResponseLimit,
			HeartbeatInterval:       subscription.DefaultHeartbeatInterval,
			RegisterIDsRequestLimit: state_stream.DefaultRegisterIDsRequestLimit,
		},
		stateStreamFilterConf:                nil,
		rpcMetricsEnabled:                    false,
		apiRatelimits:                        nil,
		apiBurstlimits:                       nil,
		bootstrapNodeAddresses:               []string{},
		bootstrapNodePublicKeys:              []string{},
		observerNetworkingKeyPath:            cmd.NotSet,
		apiTimeout:                           3 * time.Second,
		upstreamNodeAddresses:                []string{},
		upstreamNodePublicKeys:               []string{},
		registersDBPath:                      filepath.Join(homedir, ".flow", "execution_state"),
		checkpointFile:                       cmd.NotSet,
		scriptExecutorConfig:                 query.NewDefaultConfig(),
		logTxTimeToFinalized:                 false,
		logTxTimeToExecuted:                  false,
		logTxTimeToFinalizedExecuted:         false,
		executionDataSyncEnabled:             false,
		executionDataIndexingEnabled:         false,
		executionDataDBMode:                  execution_data.ExecutionDataDBModeBadger.String(),
		executionDataPrunerHeightRangeTarget: 0,
		executionDataPrunerThreshold:         pruner.DefaultThreshold,
		executionDataPruningInterval:         pruner.DefaultPruningInterval,
		localServiceAPIEnabled:               false,
		versionControlEnabled:                true,
		executionDataDir:                     filepath.Join(homedir, ".flow", "execution_data"),
		executionDataStartHeight:             0,
		executionDataConfig: edrequester.ExecutionDataConfig{
			InitialBlockHeight: 0,
			MaxSearchAhead:     edrequester.DefaultMaxSearchAhead,
			FetchTimeout:       edrequester.DefaultFetchTimeout,
			MaxFetchTimeout:    edrequester.DefaultMaxFetchTimeout,
			RetryDelay:         edrequester.DefaultRetryDelay,
			MaxRetryDelay:      edrequester.DefaultMaxRetryDelay,
		},
		scriptExecMinBlock: 0,
		scriptExecMaxBlock: math.MaxUint64,
		registerCacheType:  pstorage.CacheTypeTwoQueue.String(),
		registerCacheSize:  0,
		programCacheSize:   0,
	}
}

// ObserverServiceBuilder provides the common functionality needed to bootstrap a Flow observer service
// It is composed of the FlowNodeBuilder, the ObserverServiceConfig and contains all the components and modules needed for the observers
type ObserverServiceBuilder struct {
	*cmd.FlowNodeBuilder
	*ObserverServiceConfig

	// components

	LibP2PNode           p2p.LibP2PNode
	FollowerState        stateprotocol.FollowerState
	SyncCore             *chainsync.Core
	RpcEng               *rpc.Engine
	TransactionTimings   *stdmap.TransactionTimings
	FollowerDistributor  *pubsub.FollowerDistributor
	Committee            hotstuff.DynamicCommittee
	Finalized            *flow.Header
	Pending              []*flow.Header
	FollowerCore         module.HotStuffFollower
	ExecutionIndexer     *indexer.Indexer
	ExecutionIndexerCore *indexer.IndexerCore
	TxResultsIndex       *index.TransactionResultsIndex
	IndexerDependencies  *cmd.DependencyList
	VersionControl       *version.VersionControl

	ExecutionDataDownloader   execution_data.Downloader
	ExecutionDataRequester    state_synchronization.ExecutionDataRequester
	ExecutionDataStore        execution_data.ExecutionDataStore
	ExecutionDataBlobstore    blobs.Blobstore
	ExecutionDataPruner       *pruner.Pruner
	ExecutionDatastoreManager edstorage.DatastoreManager
	ExecutionDataTracker      tracker.Storage

	RegistersAsyncStore *execution.RegistersAsyncStore
	Reporter            *index.Reporter
	EventsIndex         *index.EventsIndex
	ScriptExecutor      *backend.ScriptExecutor

	// available until after the network has started. Hence, a factory function that needs to be called just before
	// creating the sync engine
	SyncEngineParticipantsProviderFactory func() module.IdentifierProvider

	// engines
	FollowerEng    *follower.ComplianceEngine
	SyncEng        *synceng.Engine
	StateStreamEng *statestreambackend.Engine

	// Public network
	peerID peer.ID

	TransactionMetrics *metrics.TransactionCollector
	RestMetrics        *metrics.RestCollector
	AccessMetrics      module.AccessMetrics

	// grpc servers
	secureGrpcServer      *grpcserver.GrpcServer
	unsecureGrpcServer    *grpcserver.GrpcServer
	stateStreamGrpcServer *grpcserver.GrpcServer

	stateStreamBackend *statestreambackend.StateStreamBackend
}

// deriveBootstrapPeerIdentities derives the Flow Identity of the bootstrap peers from the parameters.
// These are the identities of the observers also acting as the DHT bootstrap server
func (builder *ObserverServiceBuilder) deriveBootstrapPeerIdentities() error {
	// if bootstrap identities already provided (as part of alternate initialization as a library the skip reading command
	// line params)
	if builder.bootstrapIdentities != nil {
		return nil
	}

	ids, err := cmd.BootstrapIdentities(builder.bootstrapNodeAddresses, builder.bootstrapNodePublicKeys)
	if err != nil {
		return fmt.Errorf("failed to derive bootstrap peer identities: %w", err)
	}

	builder.bootstrapIdentities = ids

	return nil
}

// deriveBootstrapPeerIdentities derives the Flow Identity of the bootstrap peers from the parameters.
// These are the identities of the observers also acting as the DHT bootstrap server
func (builder *ObserverServiceBuilder) deriveUpstreamIdentities() error {
	// if bootstrap identities already provided (as part of alternate initialization as a library the skip reading command
	// line params)
	if builder.upstreamIdentities != nil {
		return nil
	}

	// BootstrapIdentities converts the bootstrap node addresses and keys to a Flow Identity list where
	// each Flow Identity is initialized with the passed address, the networking key
	// and the Node ID set to ZeroID, role set to Access, 0 stake and no staking key.
	addresses := builder.upstreamNodeAddresses
	keys := builder.upstreamNodePublicKeys
	if len(addresses) != len(keys) {
		return fmt.Errorf("number of addresses and keys provided for the boostrap nodes don't match")
	}

	ids := make(flow.IdentitySkeletonList, len(addresses))
	for i, address := range addresses {
		key := keys[i]

		// json unmarshaller needs a quotes before and after the string
		// the pflags.StringSliceVar does not retain quotes for the command line arg even if escaped with \"
		// hence this additional check to ensure the key is indeed quoted
		if !strings.HasPrefix(key, "\"") {
			key = fmt.Sprintf("\"%s\"", key)
		}

		// create the identity of the peer by setting only the relevant fields
		ids[i] = &flow.IdentitySkeleton{
			NodeID:        flow.ZeroID, // the NodeID is the hash of the staking key and for the public network it does not apply
			Address:       address,
			Role:          flow.RoleAccess, // the upstream node has to be an access node
			NetworkPubKey: nil,
		}

		// networking public key
		var networkKey encodable.NetworkPubKey
		err := json.Unmarshal([]byte(key), &networkKey)
		if err == nil {
			ids[i].NetworkPubKey = networkKey
		}
	}

	builder.upstreamIdentities = ids

	return nil
}

func (builder *ObserverServiceBuilder) buildFollowerState() *ObserverServiceBuilder {
	builder.Module("mutable follower state", func(node *cmd.NodeConfig) error {
		// For now, we only support state implementations from package badger.
		// If we ever support different implementations, the following can be replaced by a type-aware factory
		state, ok := node.State.(*badgerState.State)
		if !ok {
			return fmt.Errorf("only implementations of type badger.State are currently supported but read-only state has type %T", node.State)
		}

		followerState, err := badgerState.NewFollowerState(
			node.Logger,
			node.Tracer,
			node.ProtocolEvents,
			state,
			node.Storage.Index,
			node.Storage.Payloads,
			blocktimer.DefaultBlockTimer,
		)
		builder.FollowerState = followerState

		return err
	})

	return builder
}

func (builder *ObserverServiceBuilder) buildSyncCore() *ObserverServiceBuilder {
	builder.Module("sync core", func(node *cmd.NodeConfig) error {
		syncCore, err := chainsync.New(node.Logger, node.SyncCoreConfig, metrics.NewChainSyncCollector(node.RootChainID), node.RootChainID)
		builder.SyncCore = syncCore

		return err
	})

	return builder
}

func (builder *ObserverServiceBuilder) buildCommittee() *ObserverServiceBuilder {
	builder.Component("committee", func(node *cmd.NodeConfig) (module.ReadyDoneAware, error) {
		// initialize consensus committee's membership state
		// This committee state is for the HotStuff follower, which follows the MAIN CONSENSUS committee
		// Note: node.Me.NodeID() is not part of the consensus committee
		committee, err := committees.NewConsensusCommittee(node.State, node.Me.NodeID())
		node.ProtocolEvents.AddConsumer(committee)
		builder.Committee = committee

		return committee, err
	})

	return builder
}

func (builder *ObserverServiceBuilder) buildLatestHeader() *ObserverServiceBuilder {
	builder.Module("latest header", func(node *cmd.NodeConfig) error {
		finalized, pending, err := recovery.FindLatest(node.State, node.Storage.Headers)
		builder.Finalized, builder.Pending = finalized, pending

		return err
	})

	return builder
}

func (builder *ObserverServiceBuilder) buildFollowerCore() *ObserverServiceBuilder {
	builder.Component("follower core", func(node *cmd.NodeConfig) (module.ReadyDoneAware, error) {
		// create a finalizer that will handle updating the protocol
		// state when the follower detects newly finalized blocks
		final := finalizer.NewFinalizer(node.DB, node.Storage.Headers, builder.FollowerState, node.Tracer)

		followerCore, err := consensus.NewFollower(
			node.Logger,
			node.Metrics.Mempool,
			node.Storage.Headers,
			final,
			builder.FollowerDistributor,
			node.FinalizedRootBlock.Header,
			node.RootQC,
			builder.Finalized,
			builder.Pending,
		)
		if err != nil {
			return nil, fmt.Errorf("could not initialize follower core: %w", err)
		}
		builder.FollowerCore = followerCore

		return builder.FollowerCore, nil
	})

	return builder
}

func (builder *ObserverServiceBuilder) buildFollowerEngine() *ObserverServiceBuilder {
	builder.Component("follower engine", func(node *cmd.NodeConfig) (module.ReadyDoneAware, error) {
		var heroCacheCollector module.HeroCacheMetrics = metrics.NewNoopCollector()
		if node.HeroCacheMetricsEnable {
			heroCacheCollector = metrics.FollowerCacheMetrics(node.MetricsRegisterer)
		}
		packer := hotsignature.NewConsensusSigDataPacker(builder.Committee)
		verifier := verification.NewCombinedVerifier(builder.Committee, packer) // verifier for HotStuff signature constructs (QCs, TCs, votes)
		val := hotstuffvalidator.New(builder.Committee, verifier)

		core, err := follower.NewComplianceCore(
			node.Logger,
			node.Metrics.Mempool,
			heroCacheCollector,
			builder.FollowerDistributor,
			builder.FollowerState,
			builder.FollowerCore,
			val,
			builder.SyncCore,
			node.Tracer,
		)
		if err != nil {
			return nil, fmt.Errorf("could not create follower core: %w", err)
		}

		builder.FollowerEng, err = follower.NewComplianceLayer(
			node.Logger,
			node.EngineRegistry,
			node.Me,
			node.Metrics.Engine,
			node.Storage.Headers,
			builder.Finalized,
			core,
			builder.ComplianceConfig,
			follower.WithChannel(channels.PublicReceiveBlocks),
		)
		if err != nil {
			return nil, fmt.Errorf("could not create follower engine: %w", err)
		}
		builder.FollowerDistributor.AddOnBlockFinalizedConsumer(builder.FollowerEng.OnFinalizedBlock)

		return builder.FollowerEng, nil
	})

	return builder
}

func (builder *ObserverServiceBuilder) buildSyncEngine() *ObserverServiceBuilder {
	builder.Component("sync engine", func(node *cmd.NodeConfig) (module.ReadyDoneAware, error) {
		spamConfig, err := synceng.NewSpamDetectionConfig()
		if err != nil {
			return nil, fmt.Errorf("could not initialize spam detection config: %w", err)
		}

		sync, err := synceng.New(
			node.Logger,
			node.Metrics.Engine,
			node.EngineRegistry,
			node.Me,
			node.State,
			node.Storage.Blocks,
			builder.FollowerEng,
			builder.SyncCore,
			builder.SyncEngineParticipantsProviderFactory(),
			spamConfig,
		)
		if err != nil {
			return nil, fmt.Errorf("could not create synchronization engine: %w", err)
		}
		builder.SyncEng = sync
		builder.FollowerDistributor.AddFinalizationConsumer(sync)

		return builder.SyncEng, nil
	})

	return builder
}

func (builder *ObserverServiceBuilder) BuildConsensusFollower() cmd.NodeBuilder {
	builder.
		buildFollowerState().
		buildSyncCore().
		buildCommittee().
		buildLatestHeader().
		buildFollowerCore().
		buildFollowerEngine().
		buildSyncEngine()

	return builder
}

type Option func(*ObserverServiceConfig)

func NewFlowObserverServiceBuilder(opts ...Option) *ObserverServiceBuilder {
	config := DefaultObserverServiceConfig()
	for _, opt := range opts {
		opt(config)
	}
	anb := &ObserverServiceBuilder{
		ObserverServiceConfig: config,
		FlowNodeBuilder:       cmd.FlowNode("observer"),
		FollowerDistributor:   pubsub.NewFollowerDistributor(),
		IndexerDependencies:   cmd.NewDependencyList(),
	}
	anb.FollowerDistributor.AddProposalViolationConsumer(notifications.NewSlashingViolationsConsumer(anb.Logger))
	// the observer gets a version of the root snapshot file that does not contain any node addresses
	// hence skip all the root snapshot validations that involved an identity address
	anb.FlowNodeBuilder.SkipNwAddressBasedValidations = true
	return anb
}

func (builder *ObserverServiceBuilder) ParseFlags() error {
	builder.BaseFlags()

	builder.extraFlags()

	return builder.ParseAndPrintFlags()
}

func (builder *ObserverServiceBuilder) extraFlags() {
	builder.ExtraFlags(func(flags *pflag.FlagSet) {
		defaultConfig := DefaultObserverServiceConfig()

		flags.StringVarP(&builder.rpcConf.UnsecureGRPCListenAddr,
			"rpc-addr",
			"r",
			defaultConfig.rpcConf.UnsecureGRPCListenAddr,
			"the address the unsecured gRPC server listens on")
		flags.StringVar(&builder.rpcConf.SecureGRPCListenAddr,
			"secure-rpc-addr",
			defaultConfig.rpcConf.SecureGRPCListenAddr,
			"the address the secure gRPC server listens on")
		flags.StringVarP(&builder.rpcConf.HTTPListenAddr, "http-addr", "h", defaultConfig.rpcConf.HTTPListenAddr, "the address the http proxy server listens on")
		flags.StringVar(&builder.rpcConf.RestConfig.ListenAddress,
			"rest-addr",
			defaultConfig.rpcConf.RestConfig.ListenAddress,
			"the address the REST server listens on (if empty the REST server will not be started)")
		flags.DurationVar(&builder.rpcConf.RestConfig.WriteTimeout,
			"rest-write-timeout",
			defaultConfig.rpcConf.RestConfig.WriteTimeout,
			"timeout to use when writing REST response")
		flags.DurationVar(&builder.rpcConf.RestConfig.ReadTimeout,
			"rest-read-timeout",
			defaultConfig.rpcConf.RestConfig.ReadTimeout,
			"timeout to use when reading REST request headers")
		flags.DurationVar(&builder.rpcConf.RestConfig.IdleTimeout, "rest-idle-timeout", defaultConfig.rpcConf.RestConfig.IdleTimeout, "idle timeout for REST connections")
		flags.UintVar(&builder.rpcConf.MaxMsgSize,
			"rpc-max-message-size",
			defaultConfig.rpcConf.MaxMsgSize,
			"the maximum message size in bytes for messages sent or received over grpc")
		flags.UintVar(&builder.rpcConf.BackendConfig.ConnectionPoolSize,
			"connection-pool-size",
			defaultConfig.rpcConf.BackendConfig.ConnectionPoolSize,
			"maximum number of connections allowed in the connection pool, size of 0 disables the connection pooling, and anything less than the default size will be overridden to use the default size")
		flags.UintVar(&builder.rpcConf.BackendConfig.MaxHeightRange,
			"rpc-max-height-range",
			defaultConfig.rpcConf.BackendConfig.MaxHeightRange,
			"maximum size for height range requests")
		flags.StringToIntVar(&builder.apiRatelimits,
			"api-rate-limits",
			defaultConfig.apiRatelimits,
			"per second rate limits for Access API methods e.g. Ping=300,GetTransaction=500 etc.")
		flags.StringToIntVar(&builder.apiBurstlimits,
			"api-burst-limits",
			defaultConfig.apiBurstlimits,
			"burst limits for Access API methods e.g. Ping=100,GetTransaction=100 etc.")
		flags.StringVar(&builder.observerNetworkingKeyPath,
			"observer-networking-key-path",
			defaultConfig.observerNetworkingKeyPath,
			"path to the networking key for observer")
		flags.StringSliceVar(&builder.bootstrapNodeAddresses,
			"bootstrap-node-addresses",
			defaultConfig.bootstrapNodeAddresses,
			"the network addresses of the bootstrap access node if this is an observer e.g. access-001.mainnet.flow.org:9653,access-002.mainnet.flow.org:9653")
		flags.StringSliceVar(&builder.bootstrapNodePublicKeys,
			"bootstrap-node-public-keys",
			defaultConfig.bootstrapNodePublicKeys,
			"the networking public key of the bootstrap access node if this is an observer (in the same order as the bootstrap node addresses) e.g. \"d57a5e9c5.....\",\"44ded42d....\"")
		flags.DurationVar(&builder.apiTimeout, "upstream-api-timeout", defaultConfig.apiTimeout, "tcp timeout for Flow API gRPC sockets to upstrem nodes")
		flags.StringSliceVar(&builder.upstreamNodeAddresses,
			"upstream-node-addresses",
			defaultConfig.upstreamNodeAddresses,
			"the gRPC network addresses of the upstream access node. e.g. access-001.mainnet.flow.org:9000,access-002.mainnet.flow.org:9000")
		flags.StringSliceVar(&builder.upstreamNodePublicKeys,
			"upstream-node-public-keys",
			defaultConfig.upstreamNodePublicKeys,
			"the networking public key of the upstream access node (in the same order as the upstream node addresses) e.g. \"d57a5e9c5.....\",\"44ded42d....\"")

		flags.BoolVar(&builder.logTxTimeToFinalized, "log-tx-time-to-finalized", defaultConfig.logTxTimeToFinalized, "log transaction time to finalized")
		flags.BoolVar(&builder.logTxTimeToExecuted, "log-tx-time-to-executed", defaultConfig.logTxTimeToExecuted, "log transaction time to executed")
		flags.BoolVar(&builder.logTxTimeToFinalizedExecuted,
			"log-tx-time-to-finalized-executed",
			defaultConfig.logTxTimeToFinalizedExecuted,
			"log transaction time to finalized and executed")
		flags.BoolVar(&builder.rpcMetricsEnabled, "rpc-metrics-enabled", defaultConfig.rpcMetricsEnabled, "whether to enable the rpc metrics")
		flags.BoolVar(&builder.executionDataIndexingEnabled,
			"execution-data-indexing-enabled",
			defaultConfig.executionDataIndexingEnabled,
			"whether to enable the execution data indexing")
		flags.BoolVar(&builder.versionControlEnabled,
			"version-control-enabled",
			defaultConfig.versionControlEnabled,
			"whether to enable the version control feature. Default value is true")
		flags.BoolVar(&builder.localServiceAPIEnabled, "local-service-api-enabled", defaultConfig.localServiceAPIEnabled, "whether to use local indexed data for api queries")
		flags.StringVar(&builder.registersDBPath, "execution-state-dir", defaultConfig.registersDBPath, "directory to use for execution-state database")
		flags.StringVar(&builder.checkpointFile, "execution-state-checkpoint", defaultConfig.checkpointFile, "execution-state checkpoint file")
		flags.StringVar(&builder.executionDataDBMode,
			"execution-data-db",
			defaultConfig.executionDataDBMode,
			"[experimental] the DB type for execution datastore. One of [badger, pebble]")

		// Execution data pruner
		flags.Uint64Var(&builder.executionDataPrunerHeightRangeTarget,
			"execution-data-height-range-target",
			defaultConfig.executionDataPrunerHeightRangeTarget,
			"number of blocks of Execution Data to keep on disk. older data is pruned")
		flags.Uint64Var(&builder.executionDataPrunerThreshold,
			"execution-data-height-range-threshold",
			defaultConfig.executionDataPrunerThreshold,
			"number of unpruned blocks of Execution Data beyond the height range target to allow before pruning")
		flags.DurationVar(&builder.executionDataPruningInterval,
			"execution-data-pruning-interval",
			defaultConfig.executionDataPruningInterval,
			"duration after which the pruner tries to prune execution data. The default value is 10 minutes")

		// ExecutionDataRequester config
		flags.BoolVar(&builder.executionDataSyncEnabled,
			"execution-data-sync-enabled",
			defaultConfig.executionDataSyncEnabled,
			"whether to enable the execution data sync protocol")
		flags.StringVar(&builder.executionDataDir,
			"execution-data-dir",
			defaultConfig.executionDataDir,
			"directory to use for Execution Data database")
		flags.Uint64Var(&builder.executionDataStartHeight,
			"execution-data-start-height",
			defaultConfig.executionDataStartHeight,
			"height of first block to sync execution data from when starting with an empty Execution Data database")
		flags.Uint64Var(&builder.executionDataConfig.MaxSearchAhead,
			"execution-data-max-search-ahead",
			defaultConfig.executionDataConfig.MaxSearchAhead,
			"max number of heights to search ahead of the lowest outstanding execution data height")
		flags.DurationVar(&builder.executionDataConfig.FetchTimeout,
			"execution-data-fetch-timeout",
			defaultConfig.executionDataConfig.FetchTimeout,
			"initial timeout to use when fetching execution data from the network. timeout increases using an incremental backoff until execution-data-max-fetch-timeout. e.g. 30s")
		flags.DurationVar(&builder.executionDataConfig.MaxFetchTimeout,
			"execution-data-max-fetch-timeout",
			defaultConfig.executionDataConfig.MaxFetchTimeout,
			"maximum timeout to use when fetching execution data from the network e.g. 300s")
		flags.DurationVar(&builder.executionDataConfig.RetryDelay,
			"execution-data-retry-delay",
			defaultConfig.executionDataConfig.RetryDelay,
			"initial delay for exponential backoff when fetching execution data fails e.g. 10s")
		flags.DurationVar(&builder.executionDataConfig.MaxRetryDelay,
			"execution-data-max-retry-delay",
			defaultConfig.executionDataConfig.MaxRetryDelay,
			"maximum delay for exponential backoff when fetching execution data fails e.g. 5m")

		// Streaming API
		flags.StringVar(&builder.stateStreamConf.ListenAddr,
			"state-stream-addr",
			defaultConfig.stateStreamConf.ListenAddr,
			"the address the state stream server listens on (if empty the server will not be started)")
		flags.Uint32Var(&builder.stateStreamConf.ExecutionDataCacheSize,
			"execution-data-cache-size",
			defaultConfig.stateStreamConf.ExecutionDataCacheSize,
			"block execution data cache size")
		flags.Uint32Var(&builder.stateStreamConf.MaxGlobalStreams,
			"state-stream-global-max-streams", defaultConfig.stateStreamConf.MaxGlobalStreams,
			"global maximum number of concurrent streams")
		flags.UintVar(&builder.stateStreamConf.MaxExecutionDataMsgSize,
			"state-stream-max-message-size",
			defaultConfig.stateStreamConf.MaxExecutionDataMsgSize,
			"maximum size for a gRPC message containing block execution data")
		flags.StringToIntVar(&builder.stateStreamFilterConf,
			"state-stream-event-filter-limits",
			defaultConfig.stateStreamFilterConf,
			"event filter limits for ExecutionData SubscribeEvents API e.g. EventTypes=100,Addresses=100,Contracts=100 etc.")
		flags.DurationVar(&builder.stateStreamConf.ClientSendTimeout,
			"state-stream-send-timeout",
			defaultConfig.stateStreamConf.ClientSendTimeout,
			"maximum wait before timing out while sending a response to a streaming client e.g. 30s")
		flags.UintVar(&builder.stateStreamConf.ClientSendBufferSize,
			"state-stream-send-buffer-size",
			defaultConfig.stateStreamConf.ClientSendBufferSize,
			"maximum number of responses to buffer within a stream")
		flags.Float64Var(&builder.stateStreamConf.ResponseLimit,
			"state-stream-response-limit",
			defaultConfig.stateStreamConf.ResponseLimit,
			"max number of responses per second to send over streaming endpoints. this helps manage resources consumed by each client querying data not in the cache e.g. 3 or 0.5. 0 means no limit")
		flags.Uint64Var(&builder.stateStreamConf.HeartbeatInterval,
			"state-stream-heartbeat-interval",
			defaultConfig.stateStreamConf.HeartbeatInterval,
			"default interval in blocks at which heartbeat messages should be sent. applied when client did not specify a value.")
		flags.Uint32Var(&builder.stateStreamConf.RegisterIDsRequestLimit,
			"state-stream-max-register-values",
			defaultConfig.stateStreamConf.RegisterIDsRequestLimit,
			"maximum number of register ids to include in a single request to the GetRegisters endpoint")
		flags.StringVar(&builder.rpcConf.BackendConfig.EventQueryMode,
			"event-query-mode",
			defaultConfig.rpcConf.BackendConfig.EventQueryMode,
			"mode to use when querying events. one of [local-only, execution-nodes-only(default), failover]")
		flags.Uint64Var(&builder.scriptExecMinBlock,
			"script-execution-min-height",
			defaultConfig.scriptExecMinBlock,
			"lowest block height to allow for script execution. default: no limit")
		flags.Uint64Var(&builder.scriptExecMaxBlock,
			"script-execution-max-height",
			defaultConfig.scriptExecMaxBlock,
			"highest block height to allow for script execution. default: no limit")

		flags.StringVar(&builder.registerCacheType,
			"register-cache-type",
			defaultConfig.registerCacheType,
			"type of backend cache to use for registers (lru, arc, 2q)")
		flags.UintVar(&builder.registerCacheSize,
			"register-cache-size",
			defaultConfig.registerCacheSize,
			"number of registers to cache for script execution. default: 0 (no cache)")
		flags.UintVar(&builder.programCacheSize,
			"program-cache-size",
			defaultConfig.programCacheSize,
			"[experimental] number of blocks to cache for cadence programs. use 0 to disable cache. default: 0. Note: this is an experimental feature and may cause nodes to become unstable under certain workloads. Use with caution.")
	}).ValidateFlags(func() error {
		if builder.executionDataSyncEnabled {
			if builder.executionDataConfig.FetchTimeout <= 0 {
				return errors.New("execution-data-fetch-timeout must be greater than 0")
			}
			if builder.executionDataConfig.MaxFetchTimeout < builder.executionDataConfig.FetchTimeout {
				return errors.New("execution-data-max-fetch-timeout must be greater than execution-data-fetch-timeout")
			}
			if builder.executionDataConfig.RetryDelay <= 0 {
				return errors.New("execution-data-retry-delay must be greater than 0")
			}
			if builder.executionDataConfig.MaxRetryDelay < builder.executionDataConfig.RetryDelay {
				return errors.New("execution-data-max-retry-delay must be greater than or equal to execution-data-retry-delay")
			}
			if builder.executionDataConfig.MaxSearchAhead == 0 {
				return errors.New("execution-data-max-search-ahead must be greater than 0")
			}
		}
		if builder.stateStreamConf.ListenAddr != "" {
			if builder.stateStreamConf.ExecutionDataCacheSize == 0 {
				return errors.New("execution-data-cache-size must be greater than 0")
			}
			if builder.stateStreamConf.ClientSendBufferSize == 0 {
				return errors.New("state-stream-send-buffer-size must be greater than 0")
			}
			if len(builder.stateStreamFilterConf) > 4 {
				return errors.New("state-stream-event-filter-limits must have at most 4 keys (EventTypes, Addresses, Contracts, AccountAddresses)")
			}
			for key, value := range builder.stateStreamFilterConf {
				switch key {
				case "EventTypes", "Addresses", "Contracts", "AccountAddresses":
					if value <= 0 {
						return fmt.Errorf("state-stream-event-filter-limits %s must be greater than 0", key)
					}
				default:
					return errors.New("state-stream-event-filter-limits may only contain the keys EventTypes, Addresses, Contracts, AccountAddresses")
				}
			}
			if builder.stateStreamConf.ResponseLimit < 0 {
				return errors.New("state-stream-response-limit must be greater than or equal to 0")
			}
			if builder.stateStreamConf.RegisterIDsRequestLimit <= 0 {
				return errors.New("state-stream-max-register-values must be greater than 0")
			}
		}

		return nil
	})
}

func publicNetworkMsgValidators(log zerolog.Logger, idProvider module.IdentityProvider, selfID flow.Identifier) []network.MessageValidator {
	return []network.MessageValidator{
		// filter out messages sent by this node itself
		validator.ValidateNotSender(selfID),
		validator.NewAnyValidator(
			// message should be either from a valid staked node
			validator.NewOriginValidator(
				id.NewIdentityFilterIdentifierProvider(filter.IsValidCurrentEpochParticipant, idProvider),
			),
			// or the message should be specifically targeted for this node
			validator.ValidateTarget(log, selfID),
		),
	}
}

func (builder *ObserverServiceBuilder) initNodeInfo() error {
	// use the networking key that was loaded from the configured file
	networkingKey, err := loadNetworkingKey(builder.observerNetworkingKeyPath)
	if err != nil {
		return fmt.Errorf("could not load networking private key: %w", err)
	}

	pubKey, err := keyutils.LibP2PPublicKeyFromFlow(networkingKey.PublicKey())
	if err != nil {
		return fmt.Errorf("could not load networking public key: %w", err)
	}

	builder.peerID, err = peer.IDFromPublicKey(pubKey)
	if err != nil {
		return fmt.Errorf("could not get peer ID from public key: %w", err)
	}

	builder.NodeID, err = translator.NewPublicNetworkIDTranslator().GetFlowID(builder.peerID)
	if err != nil {
		return fmt.Errorf("could not get flow node ID: %w", err)
	}

	builder.NodeConfig.NetworkKey = networkingKey // copy the key to NodeConfig
	builder.NodeConfig.StakingKey = nil           // no staking key for the observer

	return nil
}

func (builder *ObserverServiceBuilder) InitIDProviders() {
	builder.Module("id providers", func(node *cmd.NodeConfig) error {
		idCache, err := cache.NewProtocolStateIDCache(node.Logger, node.State, builder.ProtocolEvents)
		if err != nil {
			return fmt.Errorf("could not initialize ProtocolStateIDCache: %w", err)
		}
		builder.IDTranslator = translator.NewHierarchicalIDTranslator(idCache, translator.NewPublicNetworkIDTranslator())

		// The following wrapper allows to black-list byzantine nodes via an admin command:
		// the wrapper overrides the 'Ejected' flag of disallow-listed nodes to true
		builder.IdentityProvider, err = cache.NewNodeDisallowListWrapper(idCache, node.DB, func() network.DisallowListNotificationConsumer {
			return builder.NetworkUnderlay
		})
		if err != nil {
			return fmt.Errorf("could not initialize NodeBlockListWrapper: %w", err)
		}

		// use the default identifier provider
		builder.SyncEngineParticipantsProviderFactory = func() module.IdentifierProvider {
			return id.NewCustomIdentifierProvider(func() flow.IdentifierList {
				pids := builder.LibP2PNode.GetPeersForProtocol(protocols.FlowProtocolID(builder.SporkID))
				result := make(flow.IdentifierList, 0, len(pids))

				for _, pid := range pids {
					// exclude own Identifier
					if pid == builder.peerID {
						continue
					}

					if flowID, err := builder.IDTranslator.GetFlowID(pid); err != nil {
						// TODO: this is an instance of "log error and continue with best effort" anti-pattern
						builder.Logger.Err(err).Str("peer", p2plogging.PeerId(pid)).Msg("failed to translate to Flow ID")
					} else {
						result = append(result, flowID)
					}
				}

				return result
			})
		}

		return nil
	})
}

func (builder *ObserverServiceBuilder) Initialize() error {
	if err := builder.deriveBootstrapPeerIdentities(); err != nil {
		return err
	}

	if err := builder.deriveUpstreamIdentities(); err != nil {
		return err
	}

	if err := builder.validateParams(); err != nil {
		return err
	}

	if err := builder.initNodeInfo(); err != nil {
		return err
	}

	builder.InitIDProviders()

	builder.enqueuePublicNetworkInit()

	builder.enqueueConnectWithStakedAN()

	if builder.BaseConfig.MetricsEnabled {
		builder.EnqueueMetricsServerInit()
		if err := builder.RegisterBadgerMetrics(); err != nil {
			return err
		}
	}

	builder.PreInit(builder.initObserverLocal())

	return nil
}

func (builder *ObserverServiceBuilder) validateParams() error {
	if builder.BaseConfig.BindAddr == cmd.NotSet || builder.BaseConfig.BindAddr == "" {
		return errors.New("bind address not specified")
	}
	if builder.ObserverServiceConfig.observerNetworkingKeyPath == cmd.NotSet {
		return errors.New("networking key not provided")
	}
	if len(builder.bootstrapIdentities) > 0 {
		return nil
	}
	if len(builder.bootstrapNodeAddresses) == 0 {
		return errors.New("no bootstrap node address provided")
	}
	if len(builder.bootstrapNodeAddresses) != len(builder.bootstrapNodePublicKeys) {
		return errors.New("number of bootstrap node addresses and public keys should match")
	}
	if len(builder.upstreamNodePublicKeys) > 0 && len(builder.upstreamNodeAddresses) != len(builder.upstreamNodePublicKeys) {
		return errors.New("number of upstream node addresses and public keys must match if public keys given")
	}
	return nil
}

// initPublicLibp2pNode creates a libp2p node for the observer service in the public (unstaked) network.
// The factory function is later passed into the initMiddleware function to eventually instantiate the p2p.LibP2PNode instance
// The LibP2P host is created with the following options:
// * DHT as client and seeded with the given bootstrap peers
// * The specified bind address as the listen address
// * The passed in private key as the libp2p key
// * No connection gater
// * No connection manager
// * No peer manager
// * Default libp2p pubsub options.
// Args:
// - networkKey: the private key to use for the libp2p node
// Returns:
// - p2p.LibP2PNode: the libp2p node
// - error: if any error occurs. Any error returned is considered irrecoverable.
func (builder *ObserverServiceBuilder) initPublicLibp2pNode(networkKey crypto.PrivateKey) (p2p.LibP2PNode, error) {
	var pis []peer.AddrInfo

	for _, b := range builder.bootstrapIdentities {
		pi, err := utils.PeerAddressInfo(*b)
		if err != nil {
			return nil, fmt.Errorf("could not extract peer address info from bootstrap identity %v: %w", b, err)
		}

		pis = append(pis, pi)
	}

	node, err := p2pbuilder.NewNodeBuilder(
		builder.Logger,
		&builder.FlowConfig.NetworkConfig.GossipSub,
		&p2pbuilderconfig.MetricsConfig{
			HeroCacheFactory: builder.HeroCacheMetricsFactory(),
			Metrics:          builder.Metrics.Network,
		},
		network.PublicNetwork,
		builder.BaseConfig.BindAddr,
		networkKey,
		builder.SporkID,
		builder.IdentityProvider,
		&builder.FlowConfig.NetworkConfig.ResourceManager,
		p2pbuilderconfig.PeerManagerDisableConfig(), // disable peer manager for observer node.
		&p2p.DisallowListCacheConfig{
			MaxSize: builder.FlowConfig.NetworkConfig.DisallowListNotificationCacheSize,
			Metrics: metrics.DisallowListCacheMetricsFactory(builder.HeroCacheMetricsFactory(), network.PublicNetwork),
		},
		&p2pbuilderconfig.UnicastConfig{
			Unicast: builder.FlowConfig.NetworkConfig.Unicast,
		}).
		SetSubscriptionFilter(
			networkingsubscription.NewRoleBasedFilter(
				networkingsubscription.UnstakedRole, builder.IdentityProvider,
			),
		).
		SetRoutingSystem(func(ctx context.Context, h host.Host) (routing.Routing, error) {
			return p2pdht.NewDHT(ctx, h, protocols.FlowPublicDHTProtocolID(builder.SporkID),
				builder.Logger,
				builder.Metrics.Network,
				p2pdht.AsClient(),
				dht.BootstrapPeers(pis...),
			)
		}).
		Build()
	if err != nil {
		return nil, fmt.Errorf("could not initialize libp2p node for observer: %w", err)
	}

	builder.LibP2PNode = node

	return builder.LibP2PNode, nil
}

// initObserverLocal initializes the observer's ID, network key and network address
// Currently, it reads a node-info.priv.json like any other node.
// TODO: read the node ID from the special bootstrap files
func (builder *ObserverServiceBuilder) initObserverLocal() func(node *cmd.NodeConfig) error {
	return func(node *cmd.NodeConfig) error {
		// for an observer, set the identity here explicitly since it will not be found in the protocol state
		self := flow.IdentitySkeleton{
			NodeID:        node.NodeID,
			NetworkPubKey: node.NetworkKey.PublicKey(),
			StakingPubKey: nil,             // no staking key needed for the observer
			Role:          flow.RoleAccess, // observer can only run as an access node
			Address:       builder.BindAddr,
		}

		var err error
		node.Me, err = local.NewNoKey(self)
		if err != nil {
			return fmt.Errorf("could not initialize local: %w", err)
		}
		return nil
	}
}

// Build enqueues the sync engine and the follower engine for the observer.
// Currently, the observer only runs the follower engine.
func (builder *ObserverServiceBuilder) Build() (cmd.Node, error) {
	builder.BuildConsensusFollower()

	if builder.executionDataSyncEnabled {
		builder.BuildExecutionSyncComponents()
	}

	builder.enqueueRPCServer()
	return builder.FlowNodeBuilder.Build()
}

func (builder *ObserverServiceBuilder) BuildExecutionSyncComponents() *ObserverServiceBuilder {
	var ds datastore.Batching
	var bs network.BlobService
	var processedBlockHeight storage.ConsumerProgress
	var processedNotifications storage.ConsumerProgress
	var publicBsDependable *module.ProxiedReadyDoneAware
	var execDataDistributor *edrequester.ExecutionDataDistributor
	var execDataCacheBackend *herocache.BlockExecutionData
	var executionDataStoreCache *execdatacache.ExecutionDataCache
	var executionDataDBMode execution_data.ExecutionDataDBMode

	// setup dependency chain to ensure indexer starts after the requester
	requesterDependable := module.NewProxiedReadyDoneAware()
	builder.IndexerDependencies.Add(requesterDependable)

	executionDataPrunerEnabled := builder.executionDataPrunerHeightRangeTarget != 0

	builder.
		AdminCommand("read-execution-data", func(config *cmd.NodeConfig) commands.AdminCommand {
			return stateSyncCommands.NewReadExecutionDataCommand(builder.ExecutionDataStore)
		}).
		Module("execution data datastore and blobstore", func(node *cmd.NodeConfig) error {
			datastoreDir := filepath.Join(builder.executionDataDir, "blobstore")
			err := os.MkdirAll(datastoreDir, 0700)
			if err != nil {
				return err
			}

			executionDataDBMode, err = execution_data.ParseExecutionDataDBMode(builder.executionDataDBMode)
			if err != nil {
				return fmt.Errorf("could not parse execution data DB mode: %w", err)
			}

			if executionDataDBMode == execution_data.ExecutionDataDBModePebble {
				builder.ExecutionDatastoreManager, err = edstorage.NewPebbleDatastoreManager(datastoreDir, nil)
				if err != nil {
					return fmt.Errorf("could not create PebbleDatastoreManager for execution data: %w", err)
				}
			} else {
				builder.ExecutionDatastoreManager, err = edstorage.NewBadgerDatastoreManager(datastoreDir, &badgerds.DefaultOptions)
				if err != nil {
					return fmt.Errorf("could not create BadgerDatastoreManager for execution data: %w", err)
				}
			}
			ds = builder.ExecutionDatastoreManager.Datastore()

			builder.ShutdownFunc(func() error {
				if err := builder.ExecutionDatastoreManager.Close(); err != nil {
					return fmt.Errorf("could not close execution data datastore: %w", err)
				}
				return nil
			})

			return nil
		}).
		Module("processed block height consumer progress", func(node *cmd.NodeConfig) error {
			// Note: progress is stored in the datastore's DB since that is where the jobqueue
			// writes execution data to.
			if executionDataDBMode == execution_data.ExecutionDataDBModeBadger {
				processedBlockHeight = bstorage.NewConsumerProgress(builder.ExecutionDatastoreManager.DB().(*badger.DB), module.ConsumeProgressExecutionDataRequesterBlockHeight)
			} else {
				processedBlockHeight = pstorage.NewConsumerProgress(builder.ExecutionDatastoreManager.DB().(*pebble.DB), module.ConsumeProgressExecutionDataRequesterBlockHeight)
			}
			return nil
		}).
		Module("processed notifications consumer progress", func(node *cmd.NodeConfig) error {
			// Note: progress is stored in the datastore's DB since that is where the jobqueue
			// writes execution data to.
			if executionDataDBMode == execution_data.ExecutionDataDBModeBadger {
				processedNotifications = bstorage.NewConsumerProgress(builder.ExecutionDatastoreManager.DB().(*badger.DB), module.ConsumeProgressExecutionDataRequesterNotification)
			} else {
				processedNotifications = pstorage.NewConsumerProgress(builder.ExecutionDatastoreManager.DB().(*pebble.DB), module.ConsumeProgressExecutionDataRequesterNotification)
			}
			return nil
		}).
		Module("blobservice peer manager dependencies", func(node *cmd.NodeConfig) error {
			publicBsDependable = module.NewProxiedReadyDoneAware()
			builder.PeerManagerDependencies.Add(publicBsDependable)
			return nil
		}).
		Module("execution datastore", func(node *cmd.NodeConfig) error {
			builder.ExecutionDataBlobstore = blobs.NewBlobstore(ds)
			builder.ExecutionDataStore = execution_data.NewExecutionDataStore(builder.ExecutionDataBlobstore, execution_data.DefaultSerializer)
			return nil
		}).
		Module("execution data cache", func(node *cmd.NodeConfig) error {
			var heroCacheCollector module.HeroCacheMetrics = metrics.NewNoopCollector()
			if builder.HeroCacheMetricsEnable {
				heroCacheCollector = metrics.AccessNodeExecutionDataCacheMetrics(builder.MetricsRegisterer)
			}

			execDataCacheBackend = herocache.NewBlockExecutionData(builder.stateStreamConf.ExecutionDataCacheSize, builder.Logger, heroCacheCollector)

			// Execution Data cache that uses a blobstore as the backend (instead of a downloader)
			// This ensures that it simply returns a not found error if the blob doesn't exist
			// instead of attempting to download it from the network.
			executionDataStoreCache = execdatacache.NewExecutionDataCache(
				builder.ExecutionDataStore,
				builder.Storage.Headers,
				builder.Storage.Seals,
				builder.Storage.Results,
				execDataCacheBackend,
			)

			return nil
		}).
		Component("public execution data service", func(node *cmd.NodeConfig) (module.ReadyDoneAware, error) {
			opts := []network.BlobServiceOption{
				blob.WithBitswapOptions(
					bitswap.WithTracer(
						blob.NewTracer(node.Logger.With().Str("public_blob_service", channels.PublicExecutionDataService.String()).Logger()),
					),
				),
			}

			var err error
			bs, err = node.EngineRegistry.RegisterBlobService(channels.PublicExecutionDataService, ds, opts...)
			if err != nil {
				return nil, fmt.Errorf("could not register blob service: %w", err)
			}

			// add blobservice into ReadyDoneAware dependency passed to peer manager
			// this starts the blob service and configures peer manager to wait for the blobservice
			// to be ready before starting
			publicBsDependable.Init(bs)

			var downloaderOpts []execution_data.DownloaderOption

			if executionDataPrunerEnabled {
				sealed, err := node.State.Sealed().Head()
				if err != nil {
					return nil, fmt.Errorf("cannot get the sealed block: %w", err)
				}

				trackerDir := filepath.Join(builder.executionDataDir, "tracker")
				builder.ExecutionDataTracker, err = tracker.OpenStorage(
					trackerDir,
					sealed.Height,
					node.Logger,
					tracker.WithPruneCallback(func(c cid.Cid) error {
						// TODO: use a proper context here
						return builder.ExecutionDataBlobstore.DeleteBlob(context.TODO(), c)
					}),
				)
				if err != nil {
					return nil, fmt.Errorf("failed to create execution data tracker: %w", err)
				}

				downloaderOpts = []execution_data.DownloaderOption{
					execution_data.WithExecutionDataTracker(builder.ExecutionDataTracker, node.Storage.Headers),
				}
			}

			builder.ExecutionDataDownloader = execution_data.NewDownloader(bs, downloaderOpts...)

			return builder.ExecutionDataDownloader, nil
		}).
		Component("execution data requester", func(node *cmd.NodeConfig) (module.ReadyDoneAware, error) {
			// Validation of the start block height needs to be done after loading state
			if builder.executionDataStartHeight > 0 {
				if builder.executionDataStartHeight <= builder.FinalizedRootBlock.Header.Height {
					return nil, fmt.Errorf(
						"execution data start block height (%d) must be greater than the root block height (%d)",
						builder.executionDataStartHeight, builder.FinalizedRootBlock.Header.Height)
				}

				latestSeal, err := builder.State.Sealed().Head()
				if err != nil {
					return nil, fmt.Errorf("failed to get latest sealed height")
				}

				// Note: since the root block of a spork is also sealed in the root protocol state, the
				// latest sealed height is always equal to the root block height. That means that at the
				// very beginning of a spork, this check will always fail. Operators should not specify
				// an InitialBlockHeight when starting from the beginning of a spork.
				if builder.executionDataStartHeight > latestSeal.Height {
					return nil, fmt.Errorf(
						"execution data start block height (%d) must be less than or equal to the latest sealed block height (%d)",
						builder.executionDataStartHeight, latestSeal.Height)
				}

				// executionDataStartHeight is provided as the first block to sync, but the
				// requester expects the initial last processed height, which is the first height - 1
				builder.executionDataConfig.InitialBlockHeight = builder.executionDataStartHeight - 1
			} else {
				builder.executionDataConfig.InitialBlockHeight = builder.SealedRootBlock.Header.Height
			}

			execDataDistributor = edrequester.NewExecutionDataDistributor()

			// Execution Data cache with a downloader as the backend. This is used by the requester
			// to download and cache execution data for each block. It shares a cache backend instance
			// with the datastore implementation.
			executionDataCache := execdatacache.NewExecutionDataCache(
				builder.ExecutionDataDownloader,
				builder.Storage.Headers,
				builder.Storage.Seals,
				builder.Storage.Results,
				execDataCacheBackend,
			)

			r, err := edrequester.New(
				builder.Logger,
				metrics.NewExecutionDataRequesterCollector(),
				builder.ExecutionDataDownloader,
				executionDataCache,
				processedBlockHeight,
				processedNotifications,
				builder.State,
				builder.Storage.Headers,
				builder.executionDataConfig,
				execDataDistributor,
			)
			if err != nil {
				return nil, fmt.Errorf("failed to create execution data requester: %w", err)
			}
			builder.ExecutionDataRequester = r

			builder.FollowerDistributor.AddOnBlockFinalizedConsumer(builder.ExecutionDataRequester.OnBlockFinalized)

			// add requester into ReadyDoneAware dependency passed to indexer. This allows the indexer
			// to wait for the requester to be ready before starting.
			requesterDependable.Init(builder.ExecutionDataRequester)

			return builder.ExecutionDataRequester, nil
		}).
		Component("execution data pruner", func(node *cmd.NodeConfig) (module.ReadyDoneAware, error) {
			if !executionDataPrunerEnabled {
				return &module.NoopReadyDoneAware{}, nil
			}

			var prunerMetrics module.ExecutionDataPrunerMetrics = metrics.NewNoopCollector()
			if node.MetricsEnabled {
				prunerMetrics = metrics.NewExecutionDataPrunerCollector()
			}

			var err error
			builder.ExecutionDataPruner, err = pruner.NewPruner(
				node.Logger,
				prunerMetrics,
				builder.ExecutionDataTracker,
				pruner.WithPruneCallback(func(ctx context.Context) error {
					return builder.ExecutionDatastoreManager.CollectGarbage(ctx)
				}),
				pruner.WithHeightRangeTarget(builder.executionDataPrunerHeightRangeTarget),
				pruner.WithThreshold(builder.executionDataPrunerThreshold),
				pruner.WithPruningInterval(builder.executionDataPruningInterval),
			)
			if err != nil {
				return nil, fmt.Errorf("failed to create execution data pruner: %w", err)
			}

			builder.ExecutionDataPruner.RegisterHeightRecorder(builder.ExecutionDataDownloader)

			return builder.ExecutionDataPruner, nil
		})
	if builder.executionDataIndexingEnabled {
		var indexedBlockHeight storage.ConsumerProgress

		builder.Module("indexed block height consumer progress", func(node *cmd.NodeConfig) error {
			// Note: progress is stored in the MAIN db since that is where indexed execution data is stored.
			indexedBlockHeight = bstorage.NewConsumerProgress(builder.DB, module.ConsumeProgressExecutionDataIndexerBlockHeight)
			return nil
		}).Module("transaction results storage", func(node *cmd.NodeConfig) error {
			builder.Storage.LightTransactionResults = bstorage.NewLightTransactionResults(node.Metrics.Cache, node.DB, bstorage.DefaultCacheSize)
			return nil
		}).DependableComponent("execution data indexer", func(node *cmd.NodeConfig) (module.ReadyDoneAware, error) {
			// Note: using a DependableComponent here to ensure that the indexer does not block
			// other components from starting while bootstrapping the register db since it may
			// take hours to complete.

			pdb, err := pstorage.OpenRegisterPebbleDB(builder.registersDBPath)
			if err != nil {
				return nil, fmt.Errorf("could not open registers db: %w", err)
			}
			builder.ShutdownFunc(func() error {
				return pdb.Close()
			})

			bootstrapped, err := pstorage.IsBootstrapped(pdb)
			if err != nil {
				return nil, fmt.Errorf("could not check if registers db is bootstrapped: %w", err)
			}

			if !bootstrapped {
				checkpointFile := builder.checkpointFile
				if checkpointFile == cmd.NotSet {
					checkpointFile = path.Join(builder.BootstrapDir, bootstrap.PathRootCheckpoint)
				}

				// currently, the checkpoint must be from the root block.
				// read the root hash from the provided checkpoint and verify it matches the
				// state commitment from the root snapshot.
				err := wal.CheckpointHasRootHash(
					node.Logger,
					"", // checkpoint file already full path
					checkpointFile,
					ledger.RootHash(node.RootSeal.FinalState),
				)
				if err != nil {
					return nil, fmt.Errorf("could not verify checkpoint file: %w", err)
				}

				checkpointHeight := builder.SealedRootBlock.Header.Height

				if builder.SealedRootBlock.ID() != builder.RootSeal.BlockID {
					return nil, fmt.Errorf("mismatching sealed root block and root seal: %v != %v",
						builder.SealedRootBlock.ID(), builder.RootSeal.BlockID)
				}

				rootHash := ledger.RootHash(builder.RootSeal.FinalState)
				bootstrap, err := pstorage.NewRegisterBootstrap(pdb, checkpointFile, checkpointHeight, rootHash, builder.Logger)
				if err != nil {
					return nil, fmt.Errorf("could not create registers bootstrap: %w", err)
				}

				// TODO: find a way to hook a context up to this to allow a graceful shutdown
				workerCount := 10
				err = bootstrap.IndexCheckpointFile(context.Background(), workerCount)
				if err != nil {
					return nil, fmt.Errorf("could not load checkpoint file: %w", err)
				}
			}

			registers, err := pstorage.NewRegisters(pdb)
			if err != nil {
				return nil, fmt.Errorf("could not create registers storage: %w", err)
			}

			if builder.registerCacheSize > 0 {
				cacheType, err := pstorage.ParseCacheType(builder.registerCacheType)
				if err != nil {
					return nil, fmt.Errorf("could not parse register cache type: %w", err)
				}
				cacheMetrics := metrics.NewCacheCollector(builder.RootChainID)
				registersCache, err := pstorage.NewRegistersCache(registers, cacheType, builder.registerCacheSize, cacheMetrics)
				if err != nil {
					return nil, fmt.Errorf("could not create registers cache: %w", err)
				}
				builder.Storage.RegisterIndex = registersCache
			} else {
				builder.Storage.RegisterIndex = registers
			}

			indexerDerivedChainData, queryDerivedChainData, err := builder.buildDerivedChainData()
			if err != nil {
				return nil, fmt.Errorf("could not create derived chain data: %w", err)
			}

			var collectionExecutedMetric module.CollectionExecutedMetric = metrics.NewNoopCollector()
			indexerCore, err := indexer.New(
				builder.Logger,
				metrics.NewExecutionStateIndexerCollector(),
				builder.DB,
				builder.Storage.RegisterIndex,
				builder.Storage.Headers,
				builder.Storage.Events,
				builder.Storage.Collections,
				builder.Storage.Transactions,
				builder.Storage.LightTransactionResults,
				builder.RootChainID.Chain(),
				indexerDerivedChainData,
				collectionExecutedMetric,
			)
			if err != nil {
				return nil, err
			}
			builder.ExecutionIndexerCore = indexerCore

			// execution state worker uses a jobqueue to process new execution data and indexes it by using the indexer.
			builder.ExecutionIndexer, err = indexer.NewIndexer(
				builder.Logger,
				registers.FirstHeight(),
				registers,
				indexerCore,
				executionDataStoreCache,
				builder.ExecutionDataRequester.HighestConsecutiveHeight,
				indexedBlockHeight,
			)
			if err != nil {
				return nil, err
			}

			if executionDataPrunerEnabled {
				builder.ExecutionDataPruner.RegisterHeightRecorder(builder.ExecutionIndexer)
			}

			// setup requester to notify indexer when new execution data is received
			execDataDistributor.AddOnExecutionDataReceivedConsumer(builder.ExecutionIndexer.OnExecutionData)

			err = builder.Reporter.Initialize(builder.ExecutionIndexer)
			if err != nil {
				return nil, err
			}

			// create script execution module, this depends on the indexer being initialized and the
			// having the register storage bootstrapped
			scripts := execution.NewScripts(
				builder.Logger,
				metrics.NewExecutionCollector(builder.Tracer),
				builder.RootChainID,
				query.NewProtocolStateWrapper(builder.State),
				builder.Storage.Headers,
				builder.ExecutionIndexerCore.RegisterValue,
				builder.scriptExecutorConfig,
				queryDerivedChainData,
				builder.programCacheSize > 0,
			)

			err = builder.ScriptExecutor.Initialize(builder.ExecutionIndexer, scripts, builder.VersionControl)
			if err != nil {
				return nil, err
			}

			err = builder.RegistersAsyncStore.Initialize(registers)
			if err != nil {
				return nil, err
			}

			return builder.ExecutionIndexer, nil
		}, builder.IndexerDependencies)
	}

	if builder.stateStreamConf.ListenAddr != "" {
		builder.Component("exec state stream engine", func(node *cmd.NodeConfig) (module.ReadyDoneAware, error) {
			for key, value := range builder.stateStreamFilterConf {
				switch key {
				case "EventTypes":
					builder.stateStreamConf.MaxEventTypes = value
				case "Addresses":
					builder.stateStreamConf.MaxAddresses = value
				case "Contracts":
					builder.stateStreamConf.MaxContracts = value
				case "AccountAddresses":
					builder.stateStreamConf.MaxAccountAddress = value
				}
			}
			builder.stateStreamConf.RpcMetricsEnabled = builder.rpcMetricsEnabled

			highestAvailableHeight, err := builder.ExecutionDataRequester.HighestConsecutiveHeight()
			if err != nil {
				return nil, fmt.Errorf("could not get highest consecutive height: %w", err)
			}
			broadcaster := engine.NewBroadcaster()

			eventQueryMode, err := backend.ParseIndexQueryMode(builder.rpcConf.BackendConfig.EventQueryMode)
			if err != nil {
				return nil, fmt.Errorf("could not parse event query mode: %w", err)
			}

			// use the events index for events if enabled and the node is configured to use it for
			// regular event queries
			useIndex := builder.executionDataIndexingEnabled &&
				eventQueryMode != backend.IndexQueryModeExecutionNodesOnly

			executionDataTracker := subscription.NewExecutionDataTracker(
				builder.Logger,
				node.State,
				builder.executionDataConfig.InitialBlockHeight,
				node.Storage.Headers,
				broadcaster,
				highestAvailableHeight,
				builder.EventsIndex,
				useIndex,
			)

			builder.stateStreamBackend, err = statestreambackend.New(
				node.Logger,
				node.State,
				node.Storage.Headers,
				node.Storage.Seals,
				node.Storage.Results,
				builder.ExecutionDataStore,
				executionDataStoreCache,
				builder.RegistersAsyncStore,
				builder.EventsIndex,
				useIndex,
				int(builder.stateStreamConf.RegisterIDsRequestLimit),
				subscription.NewSubscriptionHandler(
					builder.Logger,
					broadcaster,
					builder.stateStreamConf.ClientSendTimeout,
					builder.stateStreamConf.ResponseLimit,
					builder.stateStreamConf.ClientSendBufferSize,
				),
				executionDataTracker,
			)
			if err != nil {
				return nil, fmt.Errorf("could not create state stream backend: %w", err)
			}

			stateStreamEng, err := statestreambackend.NewEng(
				node.Logger,
				builder.stateStreamConf,
				executionDataStoreCache,
				node.Storage.Headers,
				node.RootChainID,
				builder.stateStreamGrpcServer,
				builder.stateStreamBackend,
			)
			if err != nil {
				return nil, fmt.Errorf("could not create state stream engine: %w", err)
			}
			builder.StateStreamEng = stateStreamEng

			// setup requester to notify ExecutionDataTracker when new execution data is received
			execDataDistributor.AddOnExecutionDataReceivedConsumer(builder.stateStreamBackend.OnExecutionData)

			return builder.StateStreamEng, nil
		})
	}
	return builder
}

// buildDerivedChainData creates the derived chain data for the indexer and the query engine
// If program caching is disabled, the function will return nil for the indexer cache, and a
// derived chain data object for the query engine cache.
func (builder *ObserverServiceBuilder) buildDerivedChainData() (
	indexerCache *derived.DerivedChainData,
	queryCache *derived.DerivedChainData,
	err error,
) {
	cacheSize := builder.programCacheSize

	// the underlying cache requires size > 0. no data will be written so 1 is fine.
	if cacheSize == 0 {
		cacheSize = 1
	}

	derivedChainData, err := derived.NewDerivedChainData(cacheSize)
	if err != nil {
		return nil, nil, err
	}

	// writes are done by the indexer. using a nil value effectively disables writes to the cache.
	if builder.programCacheSize == 0 {
		return nil, derivedChainData, nil
	}

	return derivedChainData, derivedChainData, nil
}

// enqueuePublicNetworkInit enqueues the observer network component initialized for the observer
func (builder *ObserverServiceBuilder) enqueuePublicNetworkInit() {
	var publicLibp2pNode p2p.LibP2PNode
	builder.
		Component("public libp2p node", func(node *cmd.NodeConfig) (module.ReadyDoneAware, error) {
			var err error
			publicLibp2pNode, err = builder.initPublicLibp2pNode(node.NetworkKey)
			if err != nil {
				return nil, fmt.Errorf("could not create public libp2p node: %w", err)
			}

			return publicLibp2pNode, nil
		}).
		Component("public network", func(node *cmd.NodeConfig) (module.ReadyDoneAware, error) {
			receiveCache := netcache.NewHeroReceiveCache(builder.FlowConfig.NetworkConfig.NetworkReceivedMessageCacheSize,
				builder.Logger,
				metrics.NetworkReceiveCacheMetricsFactory(builder.HeroCacheMetricsFactory(), network.PublicNetwork))

			err := node.Metrics.Mempool.Register(metrics.PrependPublicPrefix(metrics.ResourceNetworkingReceiveCache), receiveCache.Size)
			if err != nil {
				return nil, fmt.Errorf("could not register networking receive cache metric: %w", err)
			}

			net, err := underlay.NewNetwork(&underlay.NetworkConfig{
				Logger:                builder.Logger.With().Str("component", "public-network").Logger(),
				Codec:                 builder.CodecFactory(),
				Me:                    builder.Me,
				Topology:              nil, // topology is nil since it is managed by libp2p; //TODO: can we set empty topology?
				Libp2pNode:            publicLibp2pNode,
				Metrics:               builder.Metrics.Network,
				BitSwapMetrics:        builder.Metrics.Bitswap,
				IdentityProvider:      builder.IdentityProvider,
				ReceiveCache:          receiveCache,
				ConduitFactory:        conduit.NewDefaultConduitFactory(),
				SporkId:               builder.SporkID,
				UnicastMessageTimeout: underlay.DefaultUnicastTimeout,
				IdentityTranslator:    builder.IDTranslator,
				AlspCfg: &alspmgr.MisbehaviorReportManagerConfig{
					Logger:                  builder.Logger,
					SpamRecordCacheSize:     builder.FlowConfig.NetworkConfig.AlspConfig.SpamRecordCacheSize,
					SpamReportQueueSize:     builder.FlowConfig.NetworkConfig.AlspConfig.SpamReportQueueSize,
					DisablePenalty:          builder.FlowConfig.NetworkConfig.AlspConfig.DisablePenalty,
					HeartBeatInterval:       builder.FlowConfig.NetworkConfig.AlspConfig.HearBeatInterval,
					AlspMetrics:             builder.Metrics.Network,
					HeroCacheMetricsFactory: builder.HeroCacheMetricsFactory(),
					NetworkType:             network.PublicNetwork,
				},
				SlashingViolationConsumerFactory: func(adapter network.ConduitAdapter) network.ViolationsConsumer {
					return slashing.NewSlashingViolationsConsumer(builder.Logger, builder.Metrics.Network, adapter)
				},
			}, underlay.WithMessageValidators(publicNetworkMsgValidators(node.Logger, node.IdentityProvider, node.NodeID)...))
			if err != nil {
				return nil, fmt.Errorf("could not initialize network: %w", err)
			}

			builder.NetworkUnderlay = net
			builder.EngineRegistry = converter.NewNetwork(net, channels.SyncCommittee, channels.PublicSyncCommittee)

			builder.Logger.Info().Msgf("network will run on address: %s", builder.BindAddr)

			idEvents := gadgets.NewIdentityDeltas(builder.NetworkUnderlay.UpdateNodeAddresses)
			builder.ProtocolEvents.AddConsumer(idEvents)

			return builder.EngineRegistry, nil
		})
}

// enqueueConnectWithStakedAN enqueues the upstream connector component which connects the libp2p host of the observer
// service with the AN.
// Currently, there is an issue with LibP2P stopping advertisements of subscribed topics if no peers are connected
// (https://github.com/libp2p/go-libp2p-pubsub/issues/442). This means that an observer could end up not being
// discovered by other observers if it subscribes to a topic before connecting to the AN. Hence, the need
// of an explicit connect to the AN before the node attempts to subscribe to topics.
func (builder *ObserverServiceBuilder) enqueueConnectWithStakedAN() {
	builder.Component("upstream connector", func(_ *cmd.NodeConfig) (module.ReadyDoneAware, error) {
		return consensus_follower.NewUpstreamConnector(builder.bootstrapIdentities, builder.LibP2PNode, builder.Logger), nil
	})
}

func (builder *ObserverServiceBuilder) enqueueRPCServer() {
	builder.Module("transaction metrics", func(node *cmd.NodeConfig) error {
		var err error
		builder.TransactionTimings, err = stdmap.NewTransactionTimings(1500 * 300) // assume 1500 TPS * 300 seconds
		if err != nil {
			return err
		}

		builder.TransactionMetrics = metrics.NewTransactionCollector(
			node.Logger,
			builder.TransactionTimings,
			builder.logTxTimeToFinalized,
			builder.logTxTimeToExecuted,
			builder.logTxTimeToFinalizedExecuted,
		)
		return nil
	})
	builder.Module("rest metrics", func(node *cmd.NodeConfig) error {
		m, err := metrics.NewRestCollector(routes.URLToRoute, node.MetricsRegisterer)
		if err != nil {
			return err
		}
		builder.RestMetrics = m
		return nil
	})
	builder.Module("access metrics", func(node *cmd.NodeConfig) error {
		builder.AccessMetrics = metrics.NewAccessCollector(
			metrics.WithTransactionMetrics(builder.TransactionMetrics),
			metrics.WithBackendScriptsMetrics(builder.TransactionMetrics),
			metrics.WithRestMetrics(builder.RestMetrics),
		)
		return nil
	})
	builder.Module("server certificate", func(node *cmd.NodeConfig) error {
		// generate the server certificate that will be served by the GRPC server
		x509Certificate, err := grpcutils.X509Certificate(node.NetworkKey)
		if err != nil {
			return err
		}
		tlsConfig := grpcutils.DefaultServerTLSConfig(x509Certificate)
		builder.rpcConf.TransportCredentials = credentials.NewTLS(tlsConfig)
		return nil
	})
	builder.Module("creating grpc servers", func(node *cmd.NodeConfig) error {
		builder.secureGrpcServer = grpcserver.NewGrpcServerBuilder(node.Logger,
			builder.rpcConf.SecureGRPCListenAddr,
			builder.rpcConf.MaxMsgSize,
			builder.rpcMetricsEnabled,
			builder.apiRatelimits,
			builder.apiBurstlimits,
			grpcserver.WithTransportCredentials(builder.rpcConf.TransportCredentials)).Build()

		builder.stateStreamGrpcServer = grpcserver.NewGrpcServerBuilder(
			node.Logger,
			builder.stateStreamConf.ListenAddr,
			builder.stateStreamConf.MaxExecutionDataMsgSize,
			builder.rpcMetricsEnabled,
			builder.apiRatelimits,
			builder.apiBurstlimits,
			grpcserver.WithStreamInterceptor()).Build()

		if builder.rpcConf.UnsecureGRPCListenAddr != builder.stateStreamConf.ListenAddr {
			builder.unsecureGrpcServer = grpcserver.NewGrpcServerBuilder(node.Logger,
				builder.rpcConf.UnsecureGRPCListenAddr,
				builder.rpcConf.MaxMsgSize,
				builder.rpcMetricsEnabled,
				builder.apiRatelimits,
				builder.apiBurstlimits).Build()
		} else {
			builder.unsecureGrpcServer = builder.stateStreamGrpcServer
		}

		return nil
	})
	builder.Module("async register store", func(node *cmd.NodeConfig) error {
		builder.RegistersAsyncStore = execution.NewRegistersAsyncStore()
		return nil
	})
	builder.Module("events storage", func(node *cmd.NodeConfig) error {
		builder.Storage.Events = bstorage.NewEvents(node.Metrics.Cache, node.DB)
		return nil
	})
	builder.Module("reporter", func(node *cmd.NodeConfig) error {
		builder.Reporter = index.NewReporter()
		return nil
	})
	builder.Module("events index", func(node *cmd.NodeConfig) error {
		builder.EventsIndex = index.NewEventsIndex(builder.Reporter, builder.Storage.Events)
		return nil
	})
	builder.Module("transaction result index", func(node *cmd.NodeConfig) error {
		builder.TxResultsIndex = index.NewTransactionResultsIndex(builder.Reporter, builder.Storage.LightTransactionResults)
		return nil
	})
	builder.Module("script executor", func(node *cmd.NodeConfig) error {
		builder.ScriptExecutor = backend.NewScriptExecutor(builder.Logger, builder.scriptExecMinBlock, builder.scriptExecMaxBlock)
		return nil
	})

	versionControlDependable := module.NewProxiedReadyDoneAware()
	builder.IndexerDependencies.Add(versionControlDependable)

	builder.Component("version control", func(node *cmd.NodeConfig) (module.ReadyDoneAware, error) {
		if !builder.versionControlEnabled {
			noop := &module.NoopReadyDoneAware{}
			versionControlDependable.Init(noop)
			return noop, nil
		}

		nodeVersion, err := build.Semver()
		if err != nil {
			return nil, fmt.Errorf("could not load node version for version control. "+
				"version (%s) is not semver compliant: %w. Make sure a valid semantic version is provided in the VERSION environment variable", build.Version(), err)
		}

		versionControl, err := version.NewVersionControl(
			builder.Logger,
			node.Storage.VersionBeacons,
			nodeVersion,
			builder.SealedRootBlock.Header.Height,
			builder.LastFinalizedHeader.Height,
		)
		if err != nil {
			return nil, fmt.Errorf("could not create version control: %w", err)
		}

		// VersionControl needs to consume BlockFinalized events.
		node.ProtocolEvents.AddConsumer(versionControl)

		builder.VersionControl = versionControl
		versionControlDependable.Init(builder.VersionControl)

		return versionControl, nil
	})
	builder.Component("RPC engine", func(node *cmd.NodeConfig) (module.ReadyDoneAware, error) {
		accessMetrics := builder.AccessMetrics
		config := builder.rpcConf
		backendConfig := config.BackendConfig
		cacheSize := int(backendConfig.ConnectionPoolSize)

		var connBackendCache *rpcConnection.Cache
		var err error
		if cacheSize > 0 {
			connBackendCache, err = rpcConnection.NewCache(node.Logger, accessMetrics, cacheSize)
			if err != nil {
				return nil, fmt.Errorf("could not initialize connection cache: %w", err)
			}
		}

		connFactory := &rpcConnection.ConnectionFactoryImpl{
			CollectionGRPCPort:        0,
			ExecutionGRPCPort:         0,
			CollectionNodeGRPCTimeout: builder.apiTimeout,
			ExecutionNodeGRPCTimeout:  builder.apiTimeout,
			AccessMetrics:             accessMetrics,
			Log:                       node.Logger,
			Manager: rpcConnection.NewManager(
				node.Logger,
				accessMetrics,
				connBackendCache,
				config.MaxMsgSize,
				backendConfig.CircuitBreakerConfig,
				config.CompressorName,
			),
		}

		broadcaster := engine.NewBroadcaster()
		// create BlockTracker that will track for new blocks (finalized and sealed) and
		// handles block-related operations.
		blockTracker, err := subscription.NewBlockTracker(
			node.State,
			builder.FinalizedRootBlock.Header.Height,
			node.Storage.Headers,
			broadcaster,
		)
		if err != nil {
			return nil, fmt.Errorf("failed to initialize block tracker: %w", err)
		}

		// If execution data syncing and indexing is disabled, pass nil indexReporter
		var indexReporter state_synchronization.IndexReporter
		if builder.executionDataSyncEnabled && builder.executionDataIndexingEnabled {
			indexReporter = builder.Reporter
		}

		backendParams := backend.Params{
			State:                     node.State,
			Blocks:                    node.Storage.Blocks,
			Headers:                   node.Storage.Headers,
			Collections:               node.Storage.Collections,
			Transactions:              node.Storage.Transactions,
			ExecutionReceipts:         node.Storage.Receipts,
			ExecutionResults:          node.Storage.Results,
			ChainID:                   node.RootChainID,
			AccessMetrics:             accessMetrics,
			ConnFactory:               connFactory,
			RetryEnabled:              false,
			MaxHeightRange:            backendConfig.MaxHeightRange,
			PreferredExecutionNodeIDs: backendConfig.PreferredExecutionNodeIDs,
			FixedExecutionNodeIDs:     backendConfig.FixedExecutionNodeIDs,
			Log:                       node.Logger,
			SnapshotHistoryLimit:      backend.DefaultSnapshotHistoryLimit,
			Communicator:              backend.NewNodeCommunicator(backendConfig.CircuitBreakerConfig.Enabled),
			BlockTracker:              blockTracker,
			SubscriptionHandler: subscription.NewSubscriptionHandler(
				builder.Logger,
				broadcaster,
				builder.stateStreamConf.ClientSendTimeout,
				builder.stateStreamConf.ResponseLimit,
				builder.stateStreamConf.ClientSendBufferSize,
			),
<<<<<<< HEAD
			IndexReporter: indexReporter,
=======
			VersionControl: builder.VersionControl,
>>>>>>> 9708618a
		}

		if builder.localServiceAPIEnabled {
			backendParams.ScriptExecutionMode = backend.IndexQueryModeLocalOnly
			backendParams.EventQueryMode = backend.IndexQueryModeLocalOnly
			backendParams.TxResultsIndex = builder.TxResultsIndex
			backendParams.EventsIndex = builder.EventsIndex
			backendParams.ScriptExecutor = builder.ScriptExecutor
		}

		accessBackend, err := backend.New(backendParams)
		if err != nil {
			return nil, fmt.Errorf("could not initialize backend: %w", err)
		}

		observerCollector := metrics.NewObserverCollector()
		restHandler, err := restapiproxy.NewRestProxyHandler(
			accessBackend,
			builder.upstreamIdentities,
			connFactory,
			builder.Logger,
			observerCollector,
			node.RootChainID.Chain())
		if err != nil {
			return nil, err
		}

		engineBuilder, err := rpc.NewBuilder(
			node.Logger,
			node.State,
			config,
			node.RootChainID,
			accessMetrics,
			builder.rpcMetricsEnabled,
			builder.Me,
			accessBackend,
			restHandler,
			builder.secureGrpcServer,
			builder.unsecureGrpcServer,
			builder.stateStreamBackend,
			builder.stateStreamConf,
			indexReporter,
		)
		if err != nil {
			return nil, err
		}

		// upstream access node forwarder
		forwarder, err := apiproxy.NewFlowAccessAPIForwarder(builder.upstreamIdentities, connFactory)
		if err != nil {
			return nil, err
		}

		rpcHandler := apiproxy.NewFlowAccessAPIRouter(apiproxy.Params{
			Log:      builder.Logger,
			Metrics:  observerCollector,
			Upstream: forwarder,
			Local:    engineBuilder.DefaultHandler(hotsignature.NewBlockSignerDecoder(builder.Committee)),
			UseIndex: builder.localServiceAPIEnabled,
		})

		// build the rpc engine
		builder.RpcEng, err = engineBuilder.
			WithRpcHandler(rpcHandler).
			WithLegacy().
			Build()
		if err != nil {
			return nil, err
		}
		builder.FollowerDistributor.AddOnBlockFinalizedConsumer(builder.RpcEng.OnFinalizedBlock)
		return builder.RpcEng, nil
	})

	// build secure grpc server
	builder.Component("secure grpc server", func(node *cmd.NodeConfig) (module.ReadyDoneAware, error) {
		return builder.secureGrpcServer, nil
	})

	builder.Component("state stream unsecure grpc server", func(node *cmd.NodeConfig) (module.ReadyDoneAware, error) {
		return builder.stateStreamGrpcServer, nil
	})

	if builder.rpcConf.UnsecureGRPCListenAddr != builder.stateStreamConf.ListenAddr {
		builder.Component("unsecure grpc server", func(node *cmd.NodeConfig) (module.ReadyDoneAware, error) {
			return builder.unsecureGrpcServer, nil
		})
	}
}

func loadNetworkingKey(path string) (crypto.PrivateKey, error) {
	data, err := io.ReadFile(path)
	if err != nil {
		return nil, fmt.Errorf("could not read networking key (path=%s): %w", path, err)
	}

	keyBytes, err := hex.DecodeString(strings.Trim(string(data), "\n "))
	if err != nil {
		return nil, fmt.Errorf("could not hex decode networking key (path=%s): %w", path, err)
	}

	networkingKey, err := crypto.DecodePrivateKey(crypto.ECDSASecp256k1, keyBytes)
	if err != nil {
		return nil, fmt.Errorf("could not decode networking key (path=%s): %w", path, err)
	}

	return networkingKey, nil
}<|MERGE_RESOLUTION|>--- conflicted
+++ resolved
@@ -1936,11 +1936,8 @@
 				builder.stateStreamConf.ResponseLimit,
 				builder.stateStreamConf.ClientSendBufferSize,
 			),
-<<<<<<< HEAD
-			IndexReporter: indexReporter,
-=======
+			IndexReporter:  indexReporter,
 			VersionControl: builder.VersionControl,
->>>>>>> 9708618a
 		}
 
 		if builder.localServiceAPIEnabled {
