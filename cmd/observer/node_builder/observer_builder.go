package node_builder

import (
	"context"
	"encoding/hex"
	"encoding/json"
	"errors"
	"fmt"
	"strings"
	"time"

	dht "github.com/libp2p/go-libp2p-kad-dht"
	"github.com/libp2p/go-libp2p/core/host"
	"github.com/libp2p/go-libp2p/core/peer"
	"github.com/libp2p/go-libp2p/core/routing"
	"github.com/rs/zerolog"
	"github.com/spf13/pflag"

	"github.com/onflow/flow-go/cmd"
	"github.com/onflow/flow-go/consensus"
	"github.com/onflow/flow-go/consensus/hotstuff"
	"github.com/onflow/flow-go/consensus/hotstuff/committees"
	"github.com/onflow/flow-go/consensus/hotstuff/notifications"
	"github.com/onflow/flow-go/consensus/hotstuff/notifications/pubsub"
	hotsignature "github.com/onflow/flow-go/consensus/hotstuff/signature"
	hotstuffvalidator "github.com/onflow/flow-go/consensus/hotstuff/validator"
	"github.com/onflow/flow-go/consensus/hotstuff/verification"
	recovery "github.com/onflow/flow-go/consensus/recovery/protocol"
	"github.com/onflow/flow-go/crypto"
	"github.com/onflow/flow-go/engine/access/apiproxy"
	restapiproxy "github.com/onflow/flow-go/engine/access/rest/apiproxy"
	"github.com/onflow/flow-go/engine/access/rest/routes"
	"github.com/onflow/flow-go/engine/access/rpc"
	"github.com/onflow/flow-go/engine/access/rpc/backend"
	"github.com/onflow/flow-go/engine/common/follower"
	"github.com/onflow/flow-go/engine/common/state_stream"
	synceng "github.com/onflow/flow-go/engine/common/synchronization"
	"github.com/onflow/flow-go/engine/protocol"
	"github.com/onflow/flow-go/model/encodable"
	"github.com/onflow/flow-go/model/flow"
	"github.com/onflow/flow-go/model/flow/filter"
	"github.com/onflow/flow-go/module"
	"github.com/onflow/flow-go/module/chainsync"
	finalizer "github.com/onflow/flow-go/module/finalizer/consensus"
	"github.com/onflow/flow-go/module/grpcserver"
	"github.com/onflow/flow-go/module/id"
	"github.com/onflow/flow-go/module/local"
	"github.com/onflow/flow-go/module/metrics"
	consensus_follower "github.com/onflow/flow-go/module/upstream"
	"github.com/onflow/flow-go/network"
	alspmgr "github.com/onflow/flow-go/network/alsp/manager"
	netcache "github.com/onflow/flow-go/network/cache"
	"github.com/onflow/flow-go/network/channels"
	cborcodec "github.com/onflow/flow-go/network/codec/cbor"
	"github.com/onflow/flow-go/network/converter"
	"github.com/onflow/flow-go/network/p2p"
	"github.com/onflow/flow-go/network/p2p/cache"
	"github.com/onflow/flow-go/network/p2p/conduit"
	p2pdht "github.com/onflow/flow-go/network/p2p/dht"
	"github.com/onflow/flow-go/network/p2p/keyutils"
	"github.com/onflow/flow-go/network/p2p/middleware"
	"github.com/onflow/flow-go/network/p2p/p2pbuilder"
	p2pconfig "github.com/onflow/flow-go/network/p2p/p2pbuilder/config"
	"github.com/onflow/flow-go/network/p2p/subscription"
	"github.com/onflow/flow-go/network/p2p/tracer"
	"github.com/onflow/flow-go/network/p2p/translator"
	"github.com/onflow/flow-go/network/p2p/unicast/protocols"
	"github.com/onflow/flow-go/network/p2p/utils"
	"github.com/onflow/flow-go/network/validator"
	stateprotocol "github.com/onflow/flow-go/state/protocol"
	badgerState "github.com/onflow/flow-go/state/protocol/badger"
	"github.com/onflow/flow-go/state/protocol/blocktimer"
	"github.com/onflow/flow-go/state/protocol/events/gadgets"
	"github.com/onflow/flow-go/utils/grpcutils"
	"github.com/onflow/flow-go/utils/io"
)

// ObserverBuilder extends cmd.NodeBuilder and declares additional functions needed to bootstrap an Access node
// These functions are shared by observer builders.
// The Staked network allows the access nodes to communicate among themselves, while the public network allows the
// observers and an Access node to communicate.
//
//                                 public network                           private network
//  +------------------------+
//  | observer 1             |<--------------------------|
//  +------------------------+                           v
//  +------------------------+                         +----------------------+              +------------------------+
//  | observer 2             |<----------------------->| Access Node (staked) |<------------>| All other staked Nodes |
//  +------------------------+                         +----------------------+              +------------------------+
//  +------------------------+                           ^
//  | observer 3             |<--------------------------|
//  +------------------------+

// ObserverServiceConfig defines all the user defined parameters required to bootstrap an access node
// For a node running as a standalone process, the config fields will be populated from the command line params,
// while for a node running as a library, the config fields are expected to be initialized by the caller.
type ObserverServiceConfig struct {
	bootstrapNodeAddresses    []string
	bootstrapNodePublicKeys   []string
	observerNetworkingKeyPath string
	bootstrapIdentities       flow.IdentityList // the identity list of bootstrap peers the node uses to discover other nodes
	apiRatelimits             map[string]int
	apiBurstlimits            map[string]int
	rpcConf                   rpc.Config
	rpcMetricsEnabled         bool
	apiTimeout                time.Duration
	upstreamNodeAddresses     []string
	upstreamNodePublicKeys    []string
	upstreamIdentities        flow.IdentityList // the identity list of upstream peers the node uses to forward API requests to
}

// DefaultObserverServiceConfig defines all the default values for the ObserverServiceConfig
func DefaultObserverServiceConfig() *ObserverServiceConfig {
	return &ObserverServiceConfig{
		rpcConf: rpc.Config{
			UnsecureGRPCListenAddr: "0.0.0.0:9000",
			SecureGRPCListenAddr:   "0.0.0.0:9001",
			HTTPListenAddr:         "0.0.0.0:8000",
			RESTListenAddr:         "",
			CollectionAddr:         "",
			HistoricalAccessAddrs:  "",
			BackendConfig: backend.Config{
				CollectionClientTimeout:   3 * time.Second,
				ExecutionClientTimeout:    3 * time.Second,
				ConnectionPoolSize:        backend.DefaultConnectionPoolSize,
				MaxHeightRange:            backend.DefaultMaxHeightRange,
				PreferredExecutionNodeIDs: nil,
				FixedExecutionNodeIDs:     nil,
				ArchiveAddressList:        nil,
			},
			MaxMsgSize: grpcutils.DefaultMaxMsgSize,
		},
		rpcMetricsEnabled:         false,
		apiRatelimits:             nil,
		apiBurstlimits:            nil,
		bootstrapNodeAddresses:    []string{},
		bootstrapNodePublicKeys:   []string{},
		observerNetworkingKeyPath: cmd.NotSet,
		apiTimeout:                3 * time.Second,
		upstreamNodeAddresses:     []string{},
		upstreamNodePublicKeys:    []string{},
	}
}

// ObserverServiceBuilder provides the common functionality needed to bootstrap a Flow observer service
// It is composed of the FlowNodeBuilder, the ObserverServiceConfig and contains all the components and modules needed for the observers
type ObserverServiceBuilder struct {
	*cmd.FlowNodeBuilder
	*ObserverServiceConfig

	// components
	LibP2PNode          p2p.LibP2PNode
	FollowerState       stateprotocol.FollowerState
	SyncCore            *chainsync.Core
	RpcEng              *rpc.Engine
	FollowerDistributor *pubsub.FollowerDistributor
	Committee           hotstuff.DynamicCommittee
	Finalized           *flow.Header
	Pending             []*flow.Header
	FollowerCore        module.HotStuffFollower

	// available until after the network has started. Hence, a factory function that needs to be called just before
	// creating the sync engine
	SyncEngineParticipantsProviderFactory func() module.IdentifierProvider

	// engines
	FollowerEng *follower.ComplianceEngine
	SyncEng     *synceng.Engine

	// Public network
	peerID peer.ID

	RestMetrics   *metrics.RestCollector
	AccessMetrics module.AccessMetrics
	// grpc servers
	secureGrpcServer   *grpcserver.GrpcServer
	unsecureGrpcServer *grpcserver.GrpcServer
}

// deriveBootstrapPeerIdentities derives the Flow Identity of the bootstrap peers from the parameters.
// These are the identities of the observers also acting as the DHT bootstrap server
func (builder *ObserverServiceBuilder) deriveBootstrapPeerIdentities() error {
	// if bootstrap identities already provided (as part of alternate initialization as a library the skip reading command
	// line params)
	if builder.bootstrapIdentities != nil {
		return nil
	}

	ids, err := BootstrapIdentities(builder.bootstrapNodeAddresses, builder.bootstrapNodePublicKeys)
	if err != nil {
		return fmt.Errorf("failed to derive bootstrap peer identities: %w", err)
	}

	builder.bootstrapIdentities = ids

	return nil
}

// deriveBootstrapPeerIdentities derives the Flow Identity of the bootstrap peers from the parameters.
// These are the identities of the observers also acting as the DHT bootstrap server
func (builder *ObserverServiceBuilder) deriveUpstreamIdentities() error {
	// if bootstrap identities already provided (as part of alternate initialization as a library the skip reading command
	// line params)
	if builder.upstreamIdentities != nil {
		return nil
	}

	// BootstrapIdentities converts the bootstrap node addresses and keys to a Flow Identity list where
	// each Flow Identity is initialized with the passed address, the networking key
	// and the Node ID set to ZeroID, role set to Access, 0 stake and no staking key.
	addresses := builder.upstreamNodeAddresses
	keys := builder.upstreamNodePublicKeys
	if len(addresses) != len(keys) {
		return fmt.Errorf("number of addresses and keys provided for the boostrap nodes don't match")
	}

	ids := make([]*flow.Identity, len(addresses))
	for i, address := range addresses {
		key := keys[i]

		// json unmarshaller needs a quotes before and after the string
		// the pflags.StringSliceVar does not retain quotes for the command line arg even if escaped with \"
		// hence this additional check to ensure the key is indeed quoted
		if !strings.HasPrefix(key, "\"") {
			key = fmt.Sprintf("\"%s\"", key)
		}

		// create the identity of the peer by setting only the relevant fields
		ids[i] = &flow.Identity{
			NodeID:        flow.ZeroID, // the NodeID is the hash of the staking key and for the public network it does not apply
			Address:       address,
			Role:          flow.RoleAccess, // the upstream node has to be an access node
			NetworkPubKey: nil,
		}

		// networking public key
		var networkKey encodable.NetworkPubKey
		err := json.Unmarshal([]byte(key), &networkKey)
		if err == nil {
			ids[i].NetworkPubKey = networkKey
		}
	}

	builder.upstreamIdentities = ids

	return nil
}

func (builder *ObserverServiceBuilder) buildFollowerState() *ObserverServiceBuilder {
	builder.Module("mutable follower state", func(node *cmd.NodeConfig) error {
		// For now, we only support state implementations from package badger.
		// If we ever support different implementations, the following can be replaced by a type-aware factory
		state, ok := node.State.(*badgerState.State)
		if !ok {
			return fmt.Errorf("only implementations of type badger.State are currently supported but read-only state has type %T", node.State)
		}

		followerState, err := badgerState.NewFollowerState(
			node.Logger,
			node.Tracer,
			node.ProtocolEvents,
			state,
			node.Storage.Index,
			node.Storage.Payloads,
			blocktimer.DefaultBlockTimer,
		)
		builder.FollowerState = followerState

		return err
	})

	return builder
}

func (builder *ObserverServiceBuilder) buildSyncCore() *ObserverServiceBuilder {
	builder.Module("sync core", func(node *cmd.NodeConfig) error {
		syncCore, err := chainsync.New(node.Logger, node.SyncCoreConfig, metrics.NewChainSyncCollector(node.RootChainID), node.RootChainID)
		builder.SyncCore = syncCore

		return err
	})

	return builder
}

func (builder *ObserverServiceBuilder) buildCommittee() *ObserverServiceBuilder {
	builder.Component("committee", func(node *cmd.NodeConfig) (module.ReadyDoneAware, error) {
		// initialize consensus committee's membership state
		// This committee state is for the HotStuff follower, which follows the MAIN CONSENSUS committee
		// Note: node.Me.NodeID() is not part of the consensus committee
		committee, err := committees.NewConsensusCommittee(node.State, node.Me.NodeID())
		node.ProtocolEvents.AddConsumer(committee)
		builder.Committee = committee

		return committee, err
	})

	return builder
}

func (builder *ObserverServiceBuilder) buildLatestHeader() *ObserverServiceBuilder {
	builder.Module("latest header", func(node *cmd.NodeConfig) error {
		finalized, pending, err := recovery.FindLatest(node.State, node.Storage.Headers)
		builder.Finalized, builder.Pending = finalized, pending

		return err
	})

	return builder
}

func (builder *ObserverServiceBuilder) buildFollowerCore() *ObserverServiceBuilder {
	builder.Component("follower core", func(node *cmd.NodeConfig) (module.ReadyDoneAware, error) {
		// create a finalizer that will handle updating the protocol
		// state when the follower detects newly finalized blocks
		final := finalizer.NewFinalizer(node.DB, node.Storage.Headers, builder.FollowerState, node.Tracer)

		followerCore, err := consensus.NewFollower(
			node.Logger,
			node.Metrics.Mempool,
			node.Storage.Headers,
			final,
			builder.FollowerDistributor,
			node.FinalizedRootBlock.Header,
			node.RootQC,
			builder.Finalized,
			builder.Pending,
		)
		if err != nil {
			return nil, fmt.Errorf("could not initialize follower core: %w", err)
		}
		builder.FollowerCore = followerCore

		return builder.FollowerCore, nil
	})

	return builder
}

func (builder *ObserverServiceBuilder) buildFollowerEngine() *ObserverServiceBuilder {
	builder.Component("follower engine", func(node *cmd.NodeConfig) (module.ReadyDoneAware, error) {
		var heroCacheCollector module.HeroCacheMetrics = metrics.NewNoopCollector()
		if node.HeroCacheMetricsEnable {
			heroCacheCollector = metrics.FollowerCacheMetrics(node.MetricsRegisterer)
		}
		packer := hotsignature.NewConsensusSigDataPacker(builder.Committee)
		verifier := verification.NewCombinedVerifier(builder.Committee, packer) // verifier for HotStuff signature constructs (QCs, TCs, votes)
		val := hotstuffvalidator.New(builder.Committee, verifier)

		core, err := follower.NewComplianceCore(
			node.Logger,
			node.Metrics.Mempool,
			heroCacheCollector,
			builder.FollowerDistributor,
			builder.FollowerState,
			builder.FollowerCore,
			val,
			builder.SyncCore,
			node.Tracer,
		)
		if err != nil {
			return nil, fmt.Errorf("could not create follower core: %w", err)
		}

		builder.FollowerEng, err = follower.NewComplianceLayer(
			node.Logger,
			node.Network,
			node.Me,
			node.Metrics.Engine,
			node.Storage.Headers,
			builder.Finalized,
			core,
			builder.ComplianceConfig,
			follower.WithChannel(channels.PublicReceiveBlocks),
		)
		if err != nil {
			return nil, fmt.Errorf("could not create follower engine: %w", err)
		}
		builder.FollowerDistributor.AddOnBlockFinalizedConsumer(builder.FollowerEng.OnFinalizedBlock)

		return builder.FollowerEng, nil
	})

	return builder
}

func (builder *ObserverServiceBuilder) buildSyncEngine() *ObserverServiceBuilder {
	builder.Component("sync engine", func(node *cmd.NodeConfig) (module.ReadyDoneAware, error) {
		sync, err := synceng.New(
			node.Logger,
			node.Metrics.Engine,
			node.Network,
			node.Me,
			node.State,
			node.Storage.Blocks,
			builder.FollowerEng,
			builder.SyncCore,
			builder.SyncEngineParticipantsProviderFactory(),
		)
		if err != nil {
			return nil, fmt.Errorf("could not create synchronization engine: %w", err)
		}
		builder.SyncEng = sync
		builder.FollowerDistributor.AddFinalizationConsumer(sync)

		return builder.SyncEng, nil
	})

	return builder
}

func (builder *ObserverServiceBuilder) BuildConsensusFollower() cmd.NodeBuilder {
	builder.
		buildFollowerState().
		buildSyncCore().
		buildCommittee().
		buildLatestHeader().
		buildFollowerCore().
		buildFollowerEngine().
		buildSyncEngine()

	return builder
}

type Option func(*ObserverServiceConfig)

func NewFlowObserverServiceBuilder(opts ...Option) *ObserverServiceBuilder {
	config := DefaultObserverServiceConfig()
	for _, opt := range opts {
		opt(config)
	}
	anb := &ObserverServiceBuilder{
		ObserverServiceConfig: config,
		FlowNodeBuilder:       cmd.FlowNode("observer"),
		FollowerDistributor:   pubsub.NewFollowerDistributor(),
	}
	anb.FollowerDistributor.AddProposalViolationConsumer(notifications.NewSlashingViolationsConsumer(anb.Logger))
	// the observer gets a version of the root snapshot file that does not contain any node addresses
	// hence skip all the root snapshot validations that involved an identity address
	anb.FlowNodeBuilder.SkipNwAddressBasedValidations = true
	return anb
}

func (builder *ObserverServiceBuilder) ParseFlags() error {

	builder.BaseFlags()

	builder.extraFlags()

	return builder.ParseAndPrintFlags()
}

func (builder *ObserverServiceBuilder) extraFlags() {
	builder.ExtraFlags(func(flags *pflag.FlagSet) {
		defaultConfig := DefaultObserverServiceConfig()

		flags.StringVarP(&builder.rpcConf.UnsecureGRPCListenAddr, "rpc-addr", "r", defaultConfig.rpcConf.UnsecureGRPCListenAddr, "the address the unsecured gRPC server listens on")
		flags.StringVar(&builder.rpcConf.SecureGRPCListenAddr, "secure-rpc-addr", defaultConfig.rpcConf.SecureGRPCListenAddr, "the address the secure gRPC server listens on")
		flags.StringVarP(&builder.rpcConf.HTTPListenAddr, "http-addr", "h", defaultConfig.rpcConf.HTTPListenAddr, "the address the http proxy server listens on")
		flags.StringVar(&builder.rpcConf.RESTListenAddr, "rest-addr", defaultConfig.rpcConf.RESTListenAddr, "the address the REST server listens on (if empty the REST server will not be started)")
		flags.UintVar(&builder.rpcConf.MaxMsgSize, "rpc-max-message-size", defaultConfig.rpcConf.MaxMsgSize, "the maximum message size in bytes for messages sent or received over grpc")
		flags.UintVar(&builder.rpcConf.BackendConfig.ConnectionPoolSize, "connection-pool-size", defaultConfig.rpcConf.BackendConfig.ConnectionPoolSize, "maximum number of connections allowed in the connection pool, size of 0 disables the connection pooling, and anything less than the default size will be overridden to use the default size")
		flags.UintVar(&builder.rpcConf.BackendConfig.MaxHeightRange, "rpc-max-height-range", defaultConfig.rpcConf.BackendConfig.MaxHeightRange, "maximum size for height range requests")
		flags.StringToIntVar(&builder.apiRatelimits, "api-rate-limits", defaultConfig.apiRatelimits, "per second rate limits for Access API methods e.g. Ping=300,GetTransaction=500 etc.")
		flags.StringToIntVar(&builder.apiBurstlimits, "api-burst-limits", defaultConfig.apiBurstlimits, "burst limits for Access API methods e.g. Ping=100,GetTransaction=100 etc.")
		flags.StringVar(&builder.observerNetworkingKeyPath, "observer-networking-key-path", defaultConfig.observerNetworkingKeyPath, "path to the networking key for observer")
		flags.StringSliceVar(&builder.bootstrapNodeAddresses, "bootstrap-node-addresses", defaultConfig.bootstrapNodeAddresses, "the network addresses of the bootstrap access node if this is an observer e.g. access-001.mainnet.flow.org:9653,access-002.mainnet.flow.org:9653")
		flags.StringSliceVar(&builder.bootstrapNodePublicKeys, "bootstrap-node-public-keys", defaultConfig.bootstrapNodePublicKeys, "the networking public key of the bootstrap access node if this is an observer (in the same order as the bootstrap node addresses) e.g. \"d57a5e9c5.....\",\"44ded42d....\"")
		flags.DurationVar(&builder.apiTimeout, "upstream-api-timeout", defaultConfig.apiTimeout, "tcp timeout for Flow API gRPC sockets to upstrem nodes")
		flags.StringSliceVar(&builder.upstreamNodeAddresses, "upstream-node-addresses", defaultConfig.upstreamNodeAddresses, "the gRPC network addresses of the upstream access node. e.g. access-001.mainnet.flow.org:9000,access-002.mainnet.flow.org:9000")
		flags.StringSliceVar(&builder.upstreamNodePublicKeys, "upstream-node-public-keys", defaultConfig.upstreamNodePublicKeys, "the networking public key of the upstream access node (in the same order as the upstream node addresses) e.g. \"d57a5e9c5.....\",\"44ded42d....\"")
		flags.BoolVar(&builder.rpcMetricsEnabled, "rpc-metrics-enabled", defaultConfig.rpcMetricsEnabled, "whether to enable the rpc metrics")
	})
}

// initNetwork creates the network.Network implementation with the given metrics, middleware, initial list of network
// participants and topology used to choose peers from the list of participants. The list of participants can later be
// updated by calling network.SetIDs.
func (builder *ObserverServiceBuilder) initNetwork(nodeID module.Local,
	networkMetrics module.NetworkCoreMetrics,
	middleware network.Middleware,
	topology network.Topology,
	receiveCache *netcache.ReceiveCache,
) (*p2p.Network, error) {
	net, err := p2p.NewNetwork(&p2p.NetworkConfig{
		Logger:              builder.Logger,
		Codec:               cborcodec.NewCodec(),
		Me:                  nodeID,
		MiddlewareFactory:   func() (network.Middleware, error) { return builder.Middleware, nil },
		Topology:            topology,
		SubscriptionManager: subscription.NewChannelSubscriptionManager(middleware),
		Metrics:             networkMetrics,
		IdentityProvider:    builder.IdentityProvider,
		ReceiveCache:        receiveCache,
		ConduitFactory:      conduit.NewDefaultConduitFactory(),
		AlspCfg: &alspmgr.MisbehaviorReportManagerConfig{
			Logger:                  builder.Logger,
			SpamRecordCacheSize:     builder.FlowConfig.NetworkConfig.AlspConfig.SpamRecordCacheSize,
			SpamReportQueueSize:     builder.FlowConfig.NetworkConfig.AlspConfig.SpamReportQueueSize,
			DisablePenalty:          builder.FlowConfig.NetworkConfig.AlspConfig.DisablePenalty,
			HeartBeatInterval:       builder.FlowConfig.NetworkConfig.AlspConfig.HearBeatInterval,
			AlspMetrics:             builder.Metrics.Network,
			HeroCacheMetricsFactory: builder.HeroCacheMetricsFactory(),
			NetworkType:             network.PublicNetwork,
		},
	})
	if err != nil {
		return nil, fmt.Errorf("could not initialize network: %w", err)
	}

	return net, nil
}

func publicNetworkMsgValidators(log zerolog.Logger, idProvider module.IdentityProvider, selfID flow.Identifier) []network.MessageValidator {
	return []network.MessageValidator{
		// filter out messages sent by this node itself
		validator.ValidateNotSender(selfID),
		validator.NewAnyValidator(
			// message should be either from a valid staked node
			validator.NewOriginValidator(
				id.NewIdentityFilterIdentifierProvider(filter.IsValidCurrentEpochParticipant, idProvider),
			),
			// or the message should be specifically targeted for this node
			validator.ValidateTarget(log, selfID),
		),
	}
}

// BootstrapIdentities converts the bootstrap node addresses and keys to a Flow Identity list where
// each Flow Identity is initialized with the passed address, the networking key
// and the Node ID set to ZeroID, role set to Access, 0 stake and no staking key.
func BootstrapIdentities(addresses []string, keys []string) (flow.IdentityList, error) {
	if len(addresses) != len(keys) {
		return nil, fmt.Errorf("number of addresses and keys provided for the boostrap nodes don't match")
	}

	ids := make([]*flow.Identity, len(addresses))
	for i, address := range addresses {
		bytes, err := hex.DecodeString(keys[i])
		if err != nil {
			return nil, fmt.Errorf("failed to decode secured GRPC server public key hex %w", err)
		}

		publicFlowNetworkingKey, err := crypto.DecodePublicKey(crypto.ECDSAP256, bytes)
		if err != nil {
			return nil, fmt.Errorf("failed to get public flow networking key could not decode public key bytes %w", err)
		}

		// create the identity of the peer by setting only the relevant fields
		ids[i] = &flow.Identity{
			NodeID:        flow.ZeroID, // the NodeID is the hash of the staking key and for the public network it does not apply
			Address:       address,
			Role:          flow.RoleAccess, // the upstream node has to be an access node
			NetworkPubKey: publicFlowNetworkingKey,
		}
	}
	return ids, nil
}

func (builder *ObserverServiceBuilder) initNodeInfo() error {
	// use the networking key that was loaded from the configured file
	networkingKey, err := loadNetworkingKey(builder.observerNetworkingKeyPath)
	if err != nil {
		return fmt.Errorf("could not load networking private key: %w", err)
	}

	pubKey, err := keyutils.LibP2PPublicKeyFromFlow(networkingKey.PublicKey())
	if err != nil {
		return fmt.Errorf("could not load networking public key: %w", err)
	}

	builder.peerID, err = peer.IDFromPublicKey(pubKey)
	if err != nil {
		return fmt.Errorf("could not get peer ID from public key: %w", err)
	}

	builder.NodeID, err = translator.NewPublicNetworkIDTranslator().GetFlowID(builder.peerID)
	if err != nil {
		return fmt.Errorf("could not get flow node ID: %w", err)
	}

	builder.NodeConfig.NetworkKey = networkingKey // copy the key to NodeConfig
	builder.NodeConfig.StakingKey = nil           // no staking key for the observer

	return nil
}

func (builder *ObserverServiceBuilder) InitIDProviders() {
	builder.Module("id providers", func(node *cmd.NodeConfig) error {
		idCache, err := cache.NewProtocolStateIDCache(node.Logger, node.State, builder.ProtocolEvents)
		if err != nil {
			return fmt.Errorf("could not initialize ProtocolStateIDCache: %w", err)
		}
		builder.IDTranslator = translator.NewHierarchicalIDTranslator(idCache, translator.NewPublicNetworkIDTranslator())

		// The following wrapper allows to black-list byzantine nodes via an admin command:
		// the wrapper overrides the 'Ejected' flag of disallow-listed nodes to true
		builder.IdentityProvider, err = cache.NewNodeDisallowListWrapper(idCache, node.DB, func() network.DisallowListNotificationConsumer {
			return builder.Middleware
		})
		if err != nil {
			return fmt.Errorf("could not initialize NodeBlockListWrapper: %w", err)
		}

		// use the default identifier provider
		builder.SyncEngineParticipantsProviderFactory = func() module.IdentifierProvider {
			return id.NewCustomIdentifierProvider(func() flow.IdentifierList {
				pids := builder.LibP2PNode.GetPeersForProtocol(protocols.FlowProtocolID(builder.SporkID))
				result := make(flow.IdentifierList, 0, len(pids))

				for _, pid := range pids {
					// exclude own Identifier
					if pid == builder.peerID {
						continue
					}

					if flowID, err := builder.IDTranslator.GetFlowID(pid); err != nil {
						// TODO: this is an instance of "log error and continue with best effort" anti-pattern
						builder.Logger.Err(err).Str("peer", pid.String()).Msg("failed to translate to Flow ID")
					} else {
						result = append(result, flowID)
					}
				}

				return result
			})
		}

		return nil
	})
}

func (builder *ObserverServiceBuilder) Initialize() error {
	if err := builder.deriveBootstrapPeerIdentities(); err != nil {
		return err
	}

	if err := builder.deriveUpstreamIdentities(); err != nil {
		return err
	}

	if err := builder.validateParams(); err != nil {
		return err
	}

	if err := builder.initNodeInfo(); err != nil {
		return err
	}

	builder.InitIDProviders()

	builder.enqueuePublicNetworkInit()

	builder.enqueueConnectWithStakedAN()

	builder.enqueueRPCServer()

	if builder.BaseConfig.MetricsEnabled {
		builder.EnqueueMetricsServerInit()
		if err := builder.RegisterBadgerMetrics(); err != nil {
			return err
		}
	}

	builder.PreInit(builder.initObserverLocal())

	return nil
}

func (builder *ObserverServiceBuilder) validateParams() error {
	if builder.BaseConfig.BindAddr == cmd.NotSet || builder.BaseConfig.BindAddr == "" {
		return errors.New("bind address not specified")
	}
	if builder.ObserverServiceConfig.observerNetworkingKeyPath == cmd.NotSet {
		return errors.New("networking key not provided")
	}
	if len(builder.bootstrapIdentities) > 0 {
		return nil
	}
	if len(builder.bootstrapNodeAddresses) == 0 {
		return errors.New("no bootstrap node address provided")
	}
	if len(builder.bootstrapNodeAddresses) != len(builder.bootstrapNodePublicKeys) {
		return errors.New("number of bootstrap node addresses and public keys should match")
	}
	if len(builder.upstreamNodePublicKeys) > 0 && len(builder.upstreamNodeAddresses) != len(builder.upstreamNodePublicKeys) {
		return errors.New("number of upstream node addresses and public keys must match if public keys given")
	}
	return nil
}

// initPublicLibp2pNode creates a libp2p node for the observer service in the public (unstaked) network.
// The factory function is later passed into the initMiddleware function to eventually instantiate the p2p.LibP2PNode instance
// The LibP2P host is created with the following options:
// * DHT as client and seeded with the given bootstrap peers
// * The specified bind address as the listen address
// * The passed in private key as the libp2p key
// * No connection gater
// * No connection manager
// * No peer manager
// * Default libp2p pubsub options.
// Args:
// - networkKey: the private key to use for the libp2p node
// Returns:
// - p2p.LibP2PNode: the libp2p node
// - error: if any error occurs. Any error returned is considered irrecoverable.
func (builder *ObserverServiceBuilder) initPublicLibp2pNode(networkKey crypto.PrivateKey) (p2p.LibP2PNode, error) {
	var pis []peer.AddrInfo

	for _, b := range builder.bootstrapIdentities {
		pi, err := utils.PeerAddressInfo(*b)
		if err != nil {
			return nil, fmt.Errorf("could not extract peer address info from bootstrap identity %v: %w", b, err)
		}

		pis = append(pis, pi)
	}

	meshTracerCfg := &tracer.GossipSubMeshTracerConfig{
		Logger:                       builder.Logger,
		Metrics:                      builder.Metrics.Network,
		IDProvider:                   builder.IdentityProvider,
		LoggerInterval:               builder.FlowConfig.NetworkConfig.GossipSubConfig.LocalMeshLogInterval,
		RpcSentTrackerCacheCollector: metrics.GossipSubRPCSentTrackerMetricFactory(builder.HeroCacheMetricsFactory(), network.PublicNetwork),
		RpcSentTrackerCacheSize:      builder.FlowConfig.NetworkConfig.GossipSubConfig.RPCSentTrackerCacheSize,
	}
	meshTracer := tracer.NewGossipSubMeshTracer(meshTracerCfg)

	node, err := p2pbuilder.NewNodeBuilder(
		builder.Logger,
		&p2pconfig.MetricsConfig{
			HeroCacheFactory: builder.HeroCacheMetricsFactory(),
			Metrics:          builder.Metrics.Network,
		},
		network.PublicNetwork,
		builder.BaseConfig.BindAddr,
		networkKey,
		builder.SporkID,
		builder.IdentityProvider,
		&builder.FlowConfig.NetworkConfig.ResourceManagerConfig,
		&builder.FlowConfig.NetworkConfig.GossipSubConfig.GossipSubRPCInspectorsConfig,
		p2pconfig.PeerManagerDisableConfig(), // disable peer manager for observer node.
		&p2p.DisallowListCacheConfig{
			MaxSize: builder.FlowConfig.NetworkConfig.DisallowListNotificationCacheSize,
			Metrics: metrics.DisallowListCacheMetricsFactory(builder.HeroCacheMetricsFactory(), network.PublicNetwork),
		}).
		SetSubscriptionFilter(
			subscription.NewRoleBasedFilter(
				subscription.UnstakedRole, builder.IdentityProvider,
			),
		).
		SetRoutingSystem(func(ctx context.Context, h host.Host) (routing.Routing, error) {
			return p2pdht.NewDHT(ctx, h, protocols.FlowPublicDHTProtocolID(builder.SporkID),
				builder.Logger,
				builder.Metrics.Network,
				p2pdht.AsClient(),
				dht.BootstrapPeers(pis...),
			)
		}).
		SetStreamCreationRetryInterval(builder.FlowConfig.NetworkConfig.UnicastCreateStreamRetryDelay).
		SetGossipSubTracer(meshTracer).
		SetGossipSubScoreTracerInterval(builder.FlowConfig.NetworkConfig.GossipSubConfig.ScoreTracerInterval).
		Build()

	if err != nil {
		return nil, fmt.Errorf("could not initialize libp2p node for observer: %w", err)
	}

	builder.LibP2PNode = node

	return builder.LibP2PNode, nil
}

// initObserverLocal initializes the observer's ID, network key and network address
// Currently, it reads a node-info.priv.json like any other node.
// TODO: read the node ID from the special bootstrap files
func (builder *ObserverServiceBuilder) initObserverLocal() func(node *cmd.NodeConfig) error {
	return func(node *cmd.NodeConfig) error {
		// for an observer, set the identity here explicitly since it will not be found in the protocol state
		self := &flow.Identity{
			NodeID:        node.NodeID,
			NetworkPubKey: node.NetworkKey.PublicKey(),
			StakingPubKey: nil,             // no staking key needed for the observer
			Role:          flow.RoleAccess, // observer can only run as an access node
			Address:       builder.BindAddr,
		}

		var err error
		node.Me, err = local.NewNoKey(self)
		if err != nil {
			return fmt.Errorf("could not initialize local: %w", err)
		}
		return nil
	}
}

// Build enqueues the sync engine and the follower engine for the observer.
// Currently, the observer only runs the follower engine.
func (builder *ObserverServiceBuilder) Build() (cmd.Node, error) {
	builder.BuildConsensusFollower()
	return builder.FlowNodeBuilder.Build()
}

// enqueuePublicNetworkInit enqueues the observer network component initialized for the observer
func (builder *ObserverServiceBuilder) enqueuePublicNetworkInit() {
	var publicLibp2pNode p2p.LibP2PNode
	builder.
		Component("public libp2p node", func(node *cmd.NodeConfig) (module.ReadyDoneAware, error) {
			var err error
			publicLibp2pNode, err = builder.initPublicLibp2pNode(node.NetworkKey)
			if err != nil {
				return nil, fmt.Errorf("could not create public libp2p node: %w", err)
			}

			return publicLibp2pNode, nil
		}).
		Component("public network", func(node *cmd.NodeConfig) (module.ReadyDoneAware, error) {
			receiveCache := netcache.NewHeroReceiveCache(builder.FlowConfig.NetworkConfig.NetworkReceivedMessageCacheSize,
				builder.Logger,
				metrics.NetworkReceiveCacheMetricsFactory(builder.HeroCacheMetricsFactory(), network.PublicNetwork))

			err := node.Metrics.Mempool.Register(metrics.PrependPublicPrefix(metrics.ResourceNetworkingReceiveCache), receiveCache.Size)
			if err != nil {
				return nil, fmt.Errorf("could not register networking receive cache metric: %w", err)
			}

			msgValidators := publicNetworkMsgValidators(node.Logger, node.IdentityProvider, node.NodeID)

			builder.initMiddleware(node.NodeID, publicLibp2pNode, msgValidators...)

			// topology is nil since it is automatically managed by libp2p
			net, err := builder.initNetwork(builder.Me, builder.Metrics.Network, builder.Middleware, nil, receiveCache)
			if err != nil {
				return nil, err
			}

			builder.Network = converter.NewNetwork(net, channels.SyncCommittee, channels.PublicSyncCommittee)

			builder.Logger.Info().Msgf("network will run on address: %s", builder.BindAddr)

			idEvents := gadgets.NewIdentityDeltas(builder.Middleware.UpdateNodeAddresses)
			builder.ProtocolEvents.AddConsumer(idEvents)

			return builder.Network, nil
		})
}

// enqueueConnectWithStakedAN enqueues the upstream connector component which connects the libp2p host of the observer
// service with the AN.
// Currently, there is an issue with LibP2P stopping advertisements of subscribed topics if no peers are connected
// (https://github.com/libp2p/go-libp2p-pubsub/issues/442). This means that an observer could end up not being
// discovered by other observers if it subscribes to a topic before connecting to the AN. Hence, the need
// of an explicit connect to the AN before the node attempts to subscribe to topics.
func (builder *ObserverServiceBuilder) enqueueConnectWithStakedAN() {
	builder.Component("upstream connector", func(_ *cmd.NodeConfig) (module.ReadyDoneAware, error) {
		return consensus_follower.NewUpstreamConnector(builder.bootstrapIdentities, builder.LibP2PNode, builder.Logger), nil
	})
}

func (builder *ObserverServiceBuilder) enqueueRPCServer() {
	builder.Module("creating grpc servers", func(node *cmd.NodeConfig) error {
		builder.secureGrpcServer = grpcserver.NewGrpcServerBuilder(node.Logger,
			builder.rpcConf.SecureGRPCListenAddr,
			builder.rpcConf.MaxMsgSize,
			builder.rpcMetricsEnabled,
			builder.apiRatelimits,
			builder.apiBurstlimits,
			grpcserver.WithTransportCredentials(builder.rpcConf.TransportCredentials)).Build()

		builder.unsecureGrpcServer = grpcserver.NewGrpcServerBuilder(node.Logger,
			builder.rpcConf.UnsecureGRPCListenAddr,
			builder.rpcConf.MaxMsgSize,
			builder.rpcMetricsEnabled,
			builder.apiRatelimits,
			builder.apiBurstlimits).Build()

		return nil
	})
	builder.Module("rest metrics", func(node *cmd.NodeConfig) error {
		m, err := metrics.NewRestCollector(routes.URLToRoute, node.MetricsRegisterer)
		if err != nil {
			return err
		}
		builder.RestMetrics = m
		return nil
	})
	builder.Module("access metrics", func(node *cmd.NodeConfig) error {
		builder.AccessMetrics = metrics.NewAccessCollector(
			metrics.WithRestMetrics(builder.RestMetrics),
		)
		return nil
	})
	builder.Component("RPC engine", func(node *cmd.NodeConfig) (module.ReadyDoneAware, error) {
		accessMetrics := builder.AccessMetrics
		config := builder.rpcConf
		backendConfig := config.BackendConfig

		backendCache, cacheSize, err := backend.NewCache(node.Logger,
			accessMetrics,
			config.BackendConfig.ConnectionPoolSize)
		if err != nil {
			return nil, fmt.Errorf("could not initialize backend cache: %w", err)
		}

		connFactory := &backend.ConnectionFactoryImpl{
			CollectionGRPCPort:        0,
			ExecutionGRPCPort:         0,
			CollectionNodeGRPCTimeout: backendConfig.CollectionClientTimeout,
			ExecutionNodeGRPCTimeout:  backendConfig.ExecutionClientTimeout,
			ConnectionsCache:          backendCache,
			CacheSize:                 cacheSize,
			MaxMsgSize:                config.MaxMsgSize,
			AccessMetrics:             accessMetrics,
			Log:                       node.Logger,
		}

		accessBackend := backend.New(
			node.State,
			nil,
			nil,
			node.Storage.Blocks,
			node.Storage.Headers,
			node.Storage.Collections,
			node.Storage.Transactions,
			node.Storage.Receipts,
			node.Storage.Results,
			node.RootChainID,
			accessMetrics,
			connFactory,
			false,
			backendConfig.MaxHeightRange,
			backendConfig.PreferredExecutionNodeIDs,
			backendConfig.FixedExecutionNodeIDs,
			node.Logger,
			backend.DefaultSnapshotHistoryLimit,
			backendConfig.ArchiveAddressList)

		observerCollector := metrics.NewObserverCollector()
		restHandler, err := restapiproxy.NewRestProxyHandler(
			accessBackend,
			builder.upstreamIdentities,
			builder.apiTimeout,
			config.MaxMsgSize,
			builder.Logger,
			observerCollector,
			node.RootChainID.Chain())
		if err != nil {
			return nil, err
		}

		engineBuilder, err := rpc.NewBuilder(
			node.Logger,
			node.State,
			config,
			node.RootChainID,
			accessMetrics,
			builder.rpcMetricsEnabled,
			builder.Me,
<<<<<<< HEAD
			nil,
			state_stream.DefaultEventFilterConfig,
			0,
=======
			accessBackend,
			restHandler,
			builder.secureGrpcServer,
			builder.unsecureGrpcServer,
>>>>>>> b53dd43b
		)
		if err != nil {
			return nil, err
		}

		// upstream access node forwarder
		forwarder, err := apiproxy.NewFlowAccessAPIForwarder(builder.upstreamIdentities, builder.apiTimeout, config.MaxMsgSize)
		if err != nil {
			return nil, err
		}

		rpcHandler := &apiproxy.FlowAccessAPIRouter{
			Logger:   builder.Logger,
			Metrics:  observerCollector,
			Upstream: forwarder,
			Observer: protocol.NewHandler(protocol.New(
				node.State,
				node.Storage.Blocks,
				node.Storage.Headers,
				backend.NewNetworkAPI(node.State, node.RootChainID, backend.DefaultSnapshotHistoryLimit),
			)),
		}

		// build the rpc engine
		builder.RpcEng, err = engineBuilder.
			WithRpcHandler(rpcHandler).
			WithLegacy().
			Build()
		if err != nil {
			return nil, err
		}
		builder.FollowerDistributor.AddOnBlockFinalizedConsumer(builder.RpcEng.OnFinalizedBlock)
		return builder.RpcEng, nil
	})

	// build secure grpc server
	builder.Component("secure grpc server", func(node *cmd.NodeConfig) (module.ReadyDoneAware, error) {
		return builder.secureGrpcServer, nil
	})

	// build unsecure grpc server
	builder.Component("unsecure grpc server", func(node *cmd.NodeConfig) (module.ReadyDoneAware, error) {
		return builder.unsecureGrpcServer, nil
	})
}

// initMiddleware creates the network.Middleware implementation with the libp2p factory function, metrics, peer update
// interval, and validators. The network.Middleware is then passed into the initNetwork function.
func (builder *ObserverServiceBuilder) initMiddleware(nodeID flow.Identifier,
	libp2pNode p2p.LibP2PNode,
	validators ...network.MessageValidator,
) network.Middleware {
	mw := middleware.NewMiddleware(&middleware.Config{
		Logger:                builder.Logger,
		Libp2pNode:            libp2pNode,
		FlowId:                nodeID,
		BitSwapMetrics:        builder.Metrics.Bitswap,
		RootBlockID:           builder.SporkID,
		UnicastMessageTimeout: middleware.DefaultUnicastTimeout,
		IdTranslator:          builder.IDTranslator,
		Codec:                 builder.CodecFactory(),
	},
		middleware.WithMessageValidators(validators...), // use default identifier provider
	)
	builder.Middleware = mw
	return builder.Middleware
}

func loadNetworkingKey(path string) (crypto.PrivateKey, error) {
	data, err := io.ReadFile(path)
	if err != nil {
		return nil, fmt.Errorf("could not read networking key (path=%s): %w", path, err)
	}

	keyBytes, err := hex.DecodeString(strings.Trim(string(data), "\n "))
	if err != nil {
		return nil, fmt.Errorf("could not hex decode networking key (path=%s): %w", path, err)
	}

	networkingKey, err := crypto.DecodePrivateKey(crypto.ECDSASecp256k1, keyBytes)
	if err != nil {
		return nil, fmt.Errorf("could not decode networking key (path=%s): %w", path, err)
	}

	return networkingKey, nil
}<|MERGE_RESOLUTION|>--- conflicted
+++ resolved
@@ -956,16 +956,13 @@
 			accessMetrics,
 			builder.rpcMetricsEnabled,
 			builder.Me,
-<<<<<<< HEAD
-			nil,
-			state_stream.DefaultEventFilterConfig,
-			0,
-=======
 			accessBackend,
 			restHandler,
 			builder.secureGrpcServer,
 			builder.unsecureGrpcServer,
->>>>>>> b53dd43b
+			nil,
+			state_stream.DefaultEventFilterConfig,
+			0,
 		)
 		if err != nil {
 			return nil, err
