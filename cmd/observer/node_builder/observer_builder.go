--- conflicted
+++ resolved
@@ -282,12 +282,8 @@
 	ExecutionIndexerCore *indexer.IndexerCore
 	TxResultsIndex       *index.TransactionResultsIndex
 	IndexerDependencies  *cmd.DependencyList
-<<<<<<< HEAD
-	versionControl       *version.VersionControl
-	stopControl          *stop.StopControl
-=======
 	VersionControl       *version.VersionControl
->>>>>>> b47fa60c
+	StopControl          *stop.StopControl
 
 	ExecutionDataDownloader   execution_data.Downloader
 	ExecutionDataRequester    state_synchronization.ExecutionDataRequester
@@ -1535,7 +1531,7 @@
 				return nil, err
 			}
 
-			builder.stopControl.RegisterHeightRecorder(builder.ExecutionIndexer)
+			builder.StopControl.RegisterHeightRecorder(builder.ExecutionIndexer)
 
 			return builder.ExecutionIndexer, nil
 		}, builder.IndexerDependencies)
@@ -1884,10 +1880,10 @@
 			builder.Logger,
 		)
 
-		builder.versionControl.AddVersionUpdatesConsumer(stopControl.OnVersionUpdate)
-
-		builder.stopControl = stopControl
-		stopControlDependable.Init(builder.stopControl)
+		builder.VersionControl.AddVersionUpdatesConsumer(stopControl.OnVersionUpdate)
+
+		builder.StopControl = stopControl
+		stopControlDependable.Init(builder.StopControl)
 
 		return stopControl, nil
 	})
