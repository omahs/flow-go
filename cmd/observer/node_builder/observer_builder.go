package node_builder

import (
	"context"
	"encoding/hex"
	"encoding/json"
	"errors"
	"fmt"
	"math"
	"os"
	"path"
	"path/filepath"
	"strings"
	"time"

	"github.com/cockroachdb/pebble"
	"github.com/dgraph-io/badger/v2"
	"github.com/ipfs/boxo/bitswap"
	"github.com/ipfs/go-cid"
	"github.com/ipfs/go-datastore"
	badgerds "github.com/ipfs/go-ds-badger2"
	dht "github.com/libp2p/go-libp2p-kad-dht"
	"github.com/libp2p/go-libp2p/core/host"
	"github.com/libp2p/go-libp2p/core/peer"
	"github.com/libp2p/go-libp2p/core/routing"
	"github.com/onflow/crypto"
	"github.com/rs/zerolog"
	"github.com/spf13/pflag"
	"google.golang.org/grpc/credentials"

	"github.com/onflow/flow-go/admin/commands"
	stateSyncCommands "github.com/onflow/flow-go/admin/commands/state_synchronization"
	"github.com/onflow/flow-go/cmd"
	"github.com/onflow/flow-go/cmd/build"
	"github.com/onflow/flow-go/consensus"
	"github.com/onflow/flow-go/consensus/hotstuff"
	"github.com/onflow/flow-go/consensus/hotstuff/committees"
	"github.com/onflow/flow-go/consensus/hotstuff/notifications"
	"github.com/onflow/flow-go/consensus/hotstuff/notifications/pubsub"
	hotsignature "github.com/onflow/flow-go/consensus/hotstuff/signature"
	hotstuffvalidator "github.com/onflow/flow-go/consensus/hotstuff/validator"
	"github.com/onflow/flow-go/consensus/hotstuff/verification"
	recovery "github.com/onflow/flow-go/consensus/recovery/protocol"
	"github.com/onflow/flow-go/engine"
	"github.com/onflow/flow-go/engine/access/apiproxy"
	"github.com/onflow/flow-go/engine/access/index"
	"github.com/onflow/flow-go/engine/access/rest"
	restapiproxy "github.com/onflow/flow-go/engine/access/rest/apiproxy"
	"github.com/onflow/flow-go/engine/access/rest/routes"
	"github.com/onflow/flow-go/engine/access/rpc"
	"github.com/onflow/flow-go/engine/access/rpc/backend"
	rpcConnection "github.com/onflow/flow-go/engine/access/rpc/connection"
	"github.com/onflow/flow-go/engine/access/state_stream"
	statestreambackend "github.com/onflow/flow-go/engine/access/state_stream/backend"
	"github.com/onflow/flow-go/engine/access/subscription"
	"github.com/onflow/flow-go/engine/common/follower"
	commonrpc "github.com/onflow/flow-go/engine/common/rpc"
	"github.com/onflow/flow-go/engine/common/stop"
	synceng "github.com/onflow/flow-go/engine/common/synchronization"
	"github.com/onflow/flow-go/engine/common/version"
	"github.com/onflow/flow-go/engine/execution/computation/query"
	"github.com/onflow/flow-go/fvm/storage/derived"
	"github.com/onflow/flow-go/ledger"
	"github.com/onflow/flow-go/ledger/complete/wal"
	"github.com/onflow/flow-go/model/bootstrap"
	"github.com/onflow/flow-go/model/encodable"
	"github.com/onflow/flow-go/model/flow"
	"github.com/onflow/flow-go/model/flow/filter"
	"github.com/onflow/flow-go/module"
	"github.com/onflow/flow-go/module/blobs"
	"github.com/onflow/flow-go/module/chainsync"
	"github.com/onflow/flow-go/module/execution"
	"github.com/onflow/flow-go/module/executiondatasync/execution_data"
	execdatacache "github.com/onflow/flow-go/module/executiondatasync/execution_data/cache"
	"github.com/onflow/flow-go/module/executiondatasync/pruner"
	edstorage "github.com/onflow/flow-go/module/executiondatasync/storage"
	"github.com/onflow/flow-go/module/executiondatasync/tracker"
	finalizer "github.com/onflow/flow-go/module/finalizer/consensus"
	"github.com/onflow/flow-go/module/grpcserver"
	"github.com/onflow/flow-go/module/id"
	"github.com/onflow/flow-go/module/local"
	"github.com/onflow/flow-go/module/mempool/herocache"
	"github.com/onflow/flow-go/module/mempool/stdmap"
	"github.com/onflow/flow-go/module/metrics"
	"github.com/onflow/flow-go/module/state_synchronization"
	"github.com/onflow/flow-go/module/state_synchronization/indexer"
	edrequester "github.com/onflow/flow-go/module/state_synchronization/requester"
	consensus_follower "github.com/onflow/flow-go/module/upstream"
	"github.com/onflow/flow-go/network"
	alspmgr "github.com/onflow/flow-go/network/alsp/manager"
	netcache "github.com/onflow/flow-go/network/cache"
	"github.com/onflow/flow-go/network/channels"
	"github.com/onflow/flow-go/network/converter"
	"github.com/onflow/flow-go/network/p2p"
	"github.com/onflow/flow-go/network/p2p/blob"
	p2pbuilder "github.com/onflow/flow-go/network/p2p/builder"
	p2pbuilderconfig "github.com/onflow/flow-go/network/p2p/builder/config"
	"github.com/onflow/flow-go/network/p2p/cache"
	"github.com/onflow/flow-go/network/p2p/conduit"
	p2pdht "github.com/onflow/flow-go/network/p2p/dht"
	"github.com/onflow/flow-go/network/p2p/keyutils"
	p2plogging "github.com/onflow/flow-go/network/p2p/logging"
	networkingsubscription "github.com/onflow/flow-go/network/p2p/subscription"
	"github.com/onflow/flow-go/network/p2p/translator"
	"github.com/onflow/flow-go/network/p2p/unicast/protocols"
	"github.com/onflow/flow-go/network/p2p/utils"
	"github.com/onflow/flow-go/network/slashing"
	"github.com/onflow/flow-go/network/underlay"
	"github.com/onflow/flow-go/network/validator"
	stateprotocol "github.com/onflow/flow-go/state/protocol"
	badgerState "github.com/onflow/flow-go/state/protocol/badger"
	"github.com/onflow/flow-go/state/protocol/blocktimer"
	"github.com/onflow/flow-go/state/protocol/events/gadgets"
	"github.com/onflow/flow-go/storage"
	bstorage "github.com/onflow/flow-go/storage/badger"
	pstorage "github.com/onflow/flow-go/storage/pebble"
	"github.com/onflow/flow-go/utils/grpcutils"
	"github.com/onflow/flow-go/utils/io"
)

// ObserverBuilder extends cmd.NodeBuilder and declares additional functions needed to bootstrap an Access node
// These functions are shared by observer builders.
// The Staked network allows the access nodes to communicate among themselves, while the public network allows the
// observers and an Access node to communicate.
//
//                                 public network                           private network
//  +------------------------+
//  | observer 1             |<--------------------------|
//  +------------------------+                           v
//  +------------------------+                         +----------------------+              +------------------------+
//  | observer 2             |<----------------------->| Access Node (staked) |<------------>| All other staked Nodes |
//  +------------------------+                         +----------------------+              +------------------------+
//  +------------------------+                           ^
//  | observer 3             |<--------------------------|
//  +------------------------+

// ObserverServiceConfig defines all the user defined parameters required to bootstrap an access node
// For a node running as a standalone process, the config fields will be populated from the command line params,
// while for a node running as a library, the config fields are expected to be initialized by the caller.
type ObserverServiceConfig struct {
	bootstrapNodeAddresses               []string
	bootstrapNodePublicKeys              []string
	observerNetworkingKeyPath            string
	bootstrapIdentities                  flow.IdentitySkeletonList // the identity list of bootstrap peers the node uses to discover other nodes
	apiRatelimits                        map[string]int
	apiBurstlimits                       map[string]int
	rpcConf                              rpc.Config
	rpcMetricsEnabled                    bool
	registersDBPath                      string
	checkpointFile                       string
	apiTimeout                           time.Duration
	stateStreamConf                      statestreambackend.Config
	stateStreamFilterConf                map[string]int
	upstreamNodeAddresses                []string
	upstreamNodePublicKeys               []string
	upstreamIdentities                   flow.IdentitySkeletonList // the identity list of upstream peers the node uses to forward API requests to
	scriptExecutorConfig                 query.QueryConfig
	logTxTimeToFinalized                 bool
	logTxTimeToExecuted                  bool
	logTxTimeToFinalizedExecuted         bool
	executionDataSyncEnabled             bool
	executionDataIndexingEnabled         bool
	executionDataDBMode                  string
	executionDataPrunerHeightRangeTarget uint64
	executionDataPrunerThreshold         uint64
	executionDataPruningInterval         time.Duration
	localServiceAPIEnabled               bool
	versionControlEnabled                bool
	stopControlEnabled                   bool
	executionDataDir                     string
	executionDataStartHeight             uint64
	executionDataConfig                  edrequester.ExecutionDataConfig
	scriptExecMinBlock                   uint64
	scriptExecMaxBlock                   uint64
	registerCacheType                    string
	registerCacheSize                    uint
	programCacheSize                     uint
}

// DefaultObserverServiceConfig defines all the default values for the ObserverServiceConfig
func DefaultObserverServiceConfig() *ObserverServiceConfig {
	homedir, _ := os.UserHomeDir()
	return &ObserverServiceConfig{
		rpcConf: rpc.Config{
			UnsecureGRPCListenAddr: "0.0.0.0:9000",
			SecureGRPCListenAddr:   "0.0.0.0:9001",
			HTTPListenAddr:         "0.0.0.0:8000",
			CollectionAddr:         "",
			HistoricalAccessAddrs:  "",
			BackendConfig: backend.Config{
				CollectionClientTimeout:   3 * time.Second,
				ExecutionClientTimeout:    3 * time.Second,
				ConnectionPoolSize:        backend.DefaultConnectionPoolSize,
				MaxHeightRange:            backend.DefaultMaxHeightRange,
				PreferredExecutionNodeIDs: nil,
				FixedExecutionNodeIDs:     nil,
				ScriptExecutionMode:       backend.IndexQueryModeExecutionNodesOnly.String(), // default to ENs only for now
				EventQueryMode:            backend.IndexQueryModeExecutionNodesOnly.String(), // default to ENs only for now
				TxResultQueryMode:         backend.IndexQueryModeExecutionNodesOnly.String(), // default to ENs only for now
			},
			RestConfig: rest.Config{
				ListenAddress: "",
				WriteTimeout:  rest.DefaultWriteTimeout,
				ReadTimeout:   rest.DefaultReadTimeout,
				IdleTimeout:   rest.DefaultIdleTimeout,
			},
			MaxMsgSize:     grpcutils.DefaultMaxMsgSize,
			CompressorName: grpcutils.NoCompressor,
		},
		stateStreamConf: statestreambackend.Config{
			MaxExecutionDataMsgSize: grpcutils.DefaultMaxMsgSize,
			ExecutionDataCacheSize:  subscription.DefaultCacheSize,
			ClientSendTimeout:       subscription.DefaultSendTimeout,
			ClientSendBufferSize:    subscription.DefaultSendBufferSize,
			MaxGlobalStreams:        subscription.DefaultMaxGlobalStreams,
			EventFilterConfig:       state_stream.DefaultEventFilterConfig,
			ResponseLimit:           subscription.DefaultResponseLimit,
			HeartbeatInterval:       subscription.DefaultHeartbeatInterval,
			RegisterIDsRequestLimit: state_stream.DefaultRegisterIDsRequestLimit,
		},
		stateStreamFilterConf:                nil,
		rpcMetricsEnabled:                    false,
		apiRatelimits:                        nil,
		apiBurstlimits:                       nil,
		bootstrapNodeAddresses:               []string{},
		bootstrapNodePublicKeys:              []string{},
		observerNetworkingKeyPath:            cmd.NotSet,
		apiTimeout:                           3 * time.Second,
		upstreamNodeAddresses:                []string{},
		upstreamNodePublicKeys:               []string{},
		registersDBPath:                      filepath.Join(homedir, ".flow", "execution_state"),
		checkpointFile:                       cmd.NotSet,
		scriptExecutorConfig:                 query.NewDefaultConfig(),
		logTxTimeToFinalized:                 false,
		logTxTimeToExecuted:                  false,
		logTxTimeToFinalizedExecuted:         false,
		executionDataSyncEnabled:             false,
		executionDataIndexingEnabled:         false,
		executionDataDBMode:                  execution_data.ExecutionDataDBModeBadger.String(),
		executionDataPrunerHeightRangeTarget: 0,
		executionDataPrunerThreshold:         pruner.DefaultThreshold,
		executionDataPruningInterval:         pruner.DefaultPruningInterval,
		localServiceAPIEnabled:               false,
		versionControlEnabled:                true,
		stopControlEnabled:                   false,
		executionDataDir:                     filepath.Join(homedir, ".flow", "execution_data"),
		executionDataStartHeight:             0,
		executionDataConfig: edrequester.ExecutionDataConfig{
			InitialBlockHeight: 0,
			MaxSearchAhead:     edrequester.DefaultMaxSearchAhead,
			FetchTimeout:       edrequester.DefaultFetchTimeout,
			MaxFetchTimeout:    edrequester.DefaultMaxFetchTimeout,
			RetryDelay:         edrequester.DefaultRetryDelay,
			MaxRetryDelay:      edrequester.DefaultMaxRetryDelay,
		},
		scriptExecMinBlock: 0,
		scriptExecMaxBlock: math.MaxUint64,
		registerCacheType:  pstorage.CacheTypeTwoQueue.String(),
		registerCacheSize:  0,
		programCacheSize:   0,
	}
}

// ObserverServiceBuilder provides the common functionality needed to bootstrap a Flow observer service
// It is composed of the FlowNodeBuilder, the ObserverServiceConfig and contains all the components and modules needed for the observers
type ObserverServiceBuilder struct {
	*cmd.FlowNodeBuilder
	*ObserverServiceConfig

	// components

	LibP2PNode           p2p.LibP2PNode
	FollowerState        stateprotocol.FollowerState
	SyncCore             *chainsync.Core
	RpcEng               *rpc.Engine
	TransactionTimings   *stdmap.TransactionTimings
	FollowerDistributor  *pubsub.FollowerDistributor
	Committee            hotstuff.DynamicCommittee
	Finalized            *flow.Header
	Pending              []*flow.Header
	FollowerCore         module.HotStuffFollower
	ExecutionIndexer     *indexer.Indexer
	ExecutionIndexerCore *indexer.IndexerCore
	TxResultsIndex       *index.TransactionResultsIndex
	IndexerDependencies  *cmd.DependencyList
	VersionControl       *version.VersionControl
	StopControl          *stop.StopControl

	ExecutionDataDownloader   execution_data.Downloader
	ExecutionDataRequester    state_synchronization.ExecutionDataRequester
	ExecutionDataStore        execution_data.ExecutionDataStore
	ExecutionDataBlobstore    blobs.Blobstore
	ExecutionDataPruner       *pruner.Pruner
	ExecutionDatastoreManager edstorage.DatastoreManager
	ExecutionDataTracker      tracker.Storage

	RegistersAsyncStore *execution.RegistersAsyncStore
	Reporter            *index.Reporter
	EventsIndex         *index.EventsIndex
	ScriptExecutor      *backend.ScriptExecutor

	// available until after the network has started. Hence, a factory function that needs to be called just before
	// creating the sync engine
	SyncEngineParticipantsProviderFactory func() module.IdentifierProvider

	// engines
	FollowerEng    *follower.ComplianceEngine
	SyncEng        *synceng.Engine
	StateStreamEng *statestreambackend.Engine

	// Public network
	peerID peer.ID

	TransactionMetrics *metrics.TransactionCollector
	RestMetrics        *metrics.RestCollector
	AccessMetrics      module.AccessMetrics

	// grpc servers
	secureGrpcServer      *grpcserver.GrpcServer
	unsecureGrpcServer    *grpcserver.GrpcServer
	stateStreamGrpcServer *grpcserver.GrpcServer

	stateStreamBackend *statestreambackend.StateStreamBackend
}

// deriveBootstrapPeerIdentities derives the Flow Identity of the bootstrap peers from the parameters.
// These are the identities of the observers also acting as the DHT bootstrap server
func (builder *ObserverServiceBuilder) deriveBootstrapPeerIdentities() error {
	// if bootstrap identities already provided (as part of alternate initialization as a library the skip reading command
	// line params)
	if builder.bootstrapIdentities != nil {
		return nil
	}

	ids, err := cmd.BootstrapIdentities(builder.bootstrapNodeAddresses, builder.bootstrapNodePublicKeys)
	if err != nil {
		return fmt.Errorf("failed to derive bootstrap peer identities: %w", err)
	}

	builder.bootstrapIdentities = ids

	return nil
}

// deriveBootstrapPeerIdentities derives the Flow Identity of the bootstrap peers from the parameters.
// These are the identities of the observers also acting as the DHT bootstrap server
func (builder *ObserverServiceBuilder) deriveUpstreamIdentities() error {
	// if bootstrap identities already provided (as part of alternate initialization as a library the skip reading command
	// line params)
	if builder.upstreamIdentities != nil {
		return nil
	}

	// BootstrapIdentities converts the bootstrap node addresses and keys to a Flow Identity list where
	// each Flow Identity is initialized with the passed address, the networking key
	// and the Node ID set to ZeroID, role set to Access, 0 stake and no staking key.
	addresses := builder.upstreamNodeAddresses
	keys := builder.upstreamNodePublicKeys
	if len(addresses) != len(keys) {
		return fmt.Errorf("number of addresses and keys provided for the boostrap nodes don't match")
	}

	ids := make(flow.IdentitySkeletonList, len(addresses))
	for i, address := range addresses {
		key := keys[i]

		// json unmarshaller needs a quotes before and after the string
		// the pflags.StringSliceVar does not retain quotes for the command line arg even if escaped with \"
		// hence this additional check to ensure the key is indeed quoted
		if !strings.HasPrefix(key, "\"") {
			key = fmt.Sprintf("\"%s\"", key)
		}

		// create the identity of the peer by setting only the relevant fields
		ids[i] = &flow.IdentitySkeleton{
			NodeID:        flow.ZeroID, // the NodeID is the hash of the staking key and for the public network it does not apply
			Address:       address,
			Role:          flow.RoleAccess, // the upstream node has to be an access node
			NetworkPubKey: nil,
		}

		// networking public key
		var networkKey encodable.NetworkPubKey
		err := json.Unmarshal([]byte(key), &networkKey)
		if err == nil {
			ids[i].NetworkPubKey = networkKey
		}
	}

	builder.upstreamIdentities = ids

	return nil
}

func (builder *ObserverServiceBuilder) buildFollowerState() *ObserverServiceBuilder {
	builder.Module("mutable follower state", func(node *cmd.NodeConfig) error {
		// For now, we only support state implementations from package badger.
		// If we ever support different implementations, the following can be replaced by a type-aware factory
		state, ok := node.State.(*badgerState.State)
		if !ok {
			return fmt.Errorf("only implementations of type badger.State are currently supported but read-only state has type %T", node.State)
		}

		followerState, err := badgerState.NewFollowerState(
			node.Logger,
			node.Tracer,
			node.ProtocolEvents,
			state,
			node.Storage.Index,
			node.Storage.Payloads,
			blocktimer.DefaultBlockTimer,
		)
		builder.FollowerState = followerState

		return err
	})

	return builder
}

func (builder *ObserverServiceBuilder) buildSyncCore() *ObserverServiceBuilder {
	builder.Module("sync core", func(node *cmd.NodeConfig) error {
		syncCore, err := chainsync.New(node.Logger, node.SyncCoreConfig, metrics.NewChainSyncCollector(node.RootChainID), node.RootChainID)
		builder.SyncCore = syncCore

		return err
	})

	return builder
}

func (builder *ObserverServiceBuilder) buildCommittee() *ObserverServiceBuilder {
	builder.Component("committee", func(node *cmd.NodeConfig) (module.ReadyDoneAware, error) {
		// initialize consensus committee's membership state
		// This committee state is for the HotStuff follower, which follows the MAIN CONSENSUS committee
		// Note: node.Me.NodeID() is not part of the consensus committee
		committee, err := committees.NewConsensusCommittee(node.State, node.Me.NodeID())
		node.ProtocolEvents.AddConsumer(committee)
		builder.Committee = committee

		return committee, err
	})

	return builder
}

func (builder *ObserverServiceBuilder) buildLatestHeader() *ObserverServiceBuilder {
	builder.Module("latest header", func(node *cmd.NodeConfig) error {
		finalized, pending, err := recovery.FindLatest(node.State, node.Storage.Headers)
		builder.Finalized, builder.Pending = finalized, pending

		return err
	})

	return builder
}

func (builder *ObserverServiceBuilder) buildFollowerCore() *ObserverServiceBuilder {
	builder.Component("follower core", func(node *cmd.NodeConfig) (module.ReadyDoneAware, error) {
		// create a finalizer that will handle updating the protocol
		// state when the follower detects newly finalized blocks
		final := finalizer.NewFinalizer(node.DB, node.Storage.Headers, builder.FollowerState, node.Tracer)

		followerCore, err := consensus.NewFollower(
			node.Logger,
			node.Metrics.Mempool,
			node.Storage.Headers,
			final,
			builder.FollowerDistributor,
			node.FinalizedRootBlock.Header,
			node.RootQC,
			builder.Finalized,
			builder.Pending,
		)
		if err != nil {
			return nil, fmt.Errorf("could not initialize follower core: %w", err)
		}
		builder.FollowerCore = followerCore

		return builder.FollowerCore, nil
	})

	return builder
}

func (builder *ObserverServiceBuilder) buildFollowerEngine() *ObserverServiceBuilder {
	builder.Component("follower engine", func(node *cmd.NodeConfig) (module.ReadyDoneAware, error) {
		var heroCacheCollector module.HeroCacheMetrics = metrics.NewNoopCollector()
		if node.HeroCacheMetricsEnable {
			heroCacheCollector = metrics.FollowerCacheMetrics(node.MetricsRegisterer)
		}
		packer := hotsignature.NewConsensusSigDataPacker(builder.Committee)
		verifier := verification.NewCombinedVerifier(builder.Committee, packer) // verifier for HotStuff signature constructs (QCs, TCs, votes)
		val := hotstuffvalidator.New(builder.Committee, verifier)

		core, err := follower.NewComplianceCore(
			node.Logger,
			node.Metrics.Mempool,
			heroCacheCollector,
			builder.FollowerDistributor,
			builder.FollowerState,
			builder.FollowerCore,
			val,
			builder.SyncCore,
			node.Tracer,
		)
		if err != nil {
			return nil, fmt.Errorf("could not create follower core: %w", err)
		}

		builder.FollowerEng, err = follower.NewComplianceLayer(
			node.Logger,
			node.EngineRegistry,
			node.Me,
			node.Metrics.Engine,
			node.Storage.Headers,
			builder.Finalized,
			core,
			builder.ComplianceConfig,
			follower.WithChannel(channels.PublicReceiveBlocks),
		)
		if err != nil {
			return nil, fmt.Errorf("could not create follower engine: %w", err)
		}
		builder.FollowerDistributor.AddOnBlockFinalizedConsumer(builder.FollowerEng.OnFinalizedBlock)

		return builder.FollowerEng, nil
	})

	return builder
}

func (builder *ObserverServiceBuilder) buildSyncEngine() *ObserverServiceBuilder {
	builder.Component("sync engine", func(node *cmd.NodeConfig) (module.ReadyDoneAware, error) {
		spamConfig, err := synceng.NewSpamDetectionConfig()
		if err != nil {
			return nil, fmt.Errorf("could not initialize spam detection config: %w", err)
		}

		sync, err := synceng.New(
			node.Logger,
			node.Metrics.Engine,
			node.EngineRegistry,
			node.Me,
			node.State,
			node.Storage.Blocks,
			builder.FollowerEng,
			builder.SyncCore,
			builder.SyncEngineParticipantsProviderFactory(),
			spamConfig,
		)
		if err != nil {
			return nil, fmt.Errorf("could not create synchronization engine: %w", err)
		}
		builder.SyncEng = sync
		builder.FollowerDistributor.AddFinalizationConsumer(sync)

		return builder.SyncEng, nil
	})

	return builder
}

func (builder *ObserverServiceBuilder) BuildConsensusFollower() cmd.NodeBuilder {
	builder.
		buildFollowerState().
		buildSyncCore().
		buildCommittee().
		buildLatestHeader().
		buildFollowerCore().
		buildFollowerEngine().
		buildSyncEngine()

	return builder
}

type Option func(*ObserverServiceConfig)

func NewFlowObserverServiceBuilder(opts ...Option) *ObserverServiceBuilder {
	config := DefaultObserverServiceConfig()
	for _, opt := range opts {
		opt(config)
	}
	anb := &ObserverServiceBuilder{
		ObserverServiceConfig: config,
		FlowNodeBuilder:       cmd.FlowNode("observer"),
		FollowerDistributor:   pubsub.NewFollowerDistributor(),
		IndexerDependencies:   cmd.NewDependencyList(),
	}
	anb.FollowerDistributor.AddProposalViolationConsumer(notifications.NewSlashingViolationsConsumer(anb.Logger))
	// the observer gets a version of the root snapshot file that does not contain any node addresses
	// hence skip all the root snapshot validations that involved an identity address
	anb.FlowNodeBuilder.SkipNwAddressBasedValidations = true
	return anb
}

func (builder *ObserverServiceBuilder) ParseFlags() error {
	builder.BaseFlags()

	builder.extraFlags()

	return builder.ParseAndPrintFlags()
}

func (builder *ObserverServiceBuilder) extraFlags() {
	builder.ExtraFlags(func(flags *pflag.FlagSet) {
		defaultConfig := DefaultObserverServiceConfig()

		flags.StringVarP(&builder.rpcConf.UnsecureGRPCListenAddr,
			"rpc-addr",
			"r",
			defaultConfig.rpcConf.UnsecureGRPCListenAddr,
			"the address the unsecured gRPC server listens on")
		flags.StringVar(&builder.rpcConf.SecureGRPCListenAddr,
			"secure-rpc-addr",
			defaultConfig.rpcConf.SecureGRPCListenAddr,
			"the address the secure gRPC server listens on")
		flags.StringVarP(&builder.rpcConf.HTTPListenAddr, "http-addr", "h", defaultConfig.rpcConf.HTTPListenAddr, "the address the http proxy server listens on")
		flags.StringVar(&builder.rpcConf.RestConfig.ListenAddress,
			"rest-addr",
			defaultConfig.rpcConf.RestConfig.ListenAddress,
			"the address the REST server listens on (if empty the REST server will not be started)")
		flags.DurationVar(&builder.rpcConf.RestConfig.WriteTimeout,
			"rest-write-timeout",
			defaultConfig.rpcConf.RestConfig.WriteTimeout,
			"timeout to use when writing REST response")
		flags.DurationVar(&builder.rpcConf.RestConfig.ReadTimeout,
			"rest-read-timeout",
			defaultConfig.rpcConf.RestConfig.ReadTimeout,
			"timeout to use when reading REST request headers")
		flags.DurationVar(&builder.rpcConf.RestConfig.IdleTimeout, "rest-idle-timeout", defaultConfig.rpcConf.RestConfig.IdleTimeout, "idle timeout for REST connections")
		flags.UintVar(&builder.rpcConf.MaxMsgSize,
			"rpc-max-message-size",
			defaultConfig.rpcConf.MaxMsgSize,
			"the maximum message size in bytes for messages sent or received over grpc")
		flags.UintVar(&builder.rpcConf.BackendConfig.ConnectionPoolSize,
			"connection-pool-size",
			defaultConfig.rpcConf.BackendConfig.ConnectionPoolSize,
			"maximum number of connections allowed in the connection pool, size of 0 disables the connection pooling, and anything less than the default size will be overridden to use the default size")
		flags.UintVar(&builder.rpcConf.BackendConfig.MaxHeightRange,
			"rpc-max-height-range",
			defaultConfig.rpcConf.BackendConfig.MaxHeightRange,
			"maximum size for height range requests")
		flags.StringToIntVar(&builder.apiRatelimits,
			"api-rate-limits",
			defaultConfig.apiRatelimits,
			"per second rate limits for Access API methods e.g. Ping=300,GetTransaction=500 etc.")
		flags.StringToIntVar(&builder.apiBurstlimits,
			"api-burst-limits",
			defaultConfig.apiBurstlimits,
			"burst limits for Access API methods e.g. Ping=100,GetTransaction=100 etc.")
		flags.StringVar(&builder.observerNetworkingKeyPath,
			"observer-networking-key-path",
			defaultConfig.observerNetworkingKeyPath,
			"path to the networking key for observer")
		flags.StringSliceVar(&builder.bootstrapNodeAddresses,
			"bootstrap-node-addresses",
			defaultConfig.bootstrapNodeAddresses,
			"the network addresses of the bootstrap access node if this is an observer e.g. access-001.mainnet.flow.org:9653,access-002.mainnet.flow.org:9653")
		flags.StringSliceVar(&builder.bootstrapNodePublicKeys,
			"bootstrap-node-public-keys",
			defaultConfig.bootstrapNodePublicKeys,
			"the networking public key of the bootstrap access node if this is an observer (in the same order as the bootstrap node addresses) e.g. \"d57a5e9c5.....\",\"44ded42d....\"")
		flags.DurationVar(&builder.apiTimeout, "upstream-api-timeout", defaultConfig.apiTimeout, "tcp timeout for Flow API gRPC sockets to upstrem nodes")
		flags.StringSliceVar(&builder.upstreamNodeAddresses,
			"upstream-node-addresses",
			defaultConfig.upstreamNodeAddresses,
			"the gRPC network addresses of the upstream access node. e.g. access-001.mainnet.flow.org:9000,access-002.mainnet.flow.org:9000")
		flags.StringSliceVar(&builder.upstreamNodePublicKeys,
			"upstream-node-public-keys",
			defaultConfig.upstreamNodePublicKeys,
			"the networking public key of the upstream access node (in the same order as the upstream node addresses) e.g. \"d57a5e9c5.....\",\"44ded42d....\"")

		flags.BoolVar(&builder.logTxTimeToFinalized, "log-tx-time-to-finalized", defaultConfig.logTxTimeToFinalized, "log transaction time to finalized")
		flags.BoolVar(&builder.logTxTimeToExecuted, "log-tx-time-to-executed", defaultConfig.logTxTimeToExecuted, "log transaction time to executed")
		flags.BoolVar(&builder.logTxTimeToFinalizedExecuted,
			"log-tx-time-to-finalized-executed",
			defaultConfig.logTxTimeToFinalizedExecuted,
			"log transaction time to finalized and executed")
		flags.BoolVar(&builder.rpcMetricsEnabled, "rpc-metrics-enabled", defaultConfig.rpcMetricsEnabled, "whether to enable the rpc metrics")
		flags.BoolVar(&builder.executionDataIndexingEnabled,
			"execution-data-indexing-enabled",
			defaultConfig.executionDataIndexingEnabled,
			"whether to enable the execution data indexing")
		flags.BoolVar(&builder.versionControlEnabled,
			"version-control-enabled",
			defaultConfig.versionControlEnabled,
			"whether to enable the version control feature. Default value is true")
		flags.BoolVar(&builder.stopControlEnabled,
			"stop-control-enabled",
			defaultConfig.stopControlEnabled,
			"whether to enable the stop control feature. Default value is false")
		flags.BoolVar(&builder.localServiceAPIEnabled, "local-service-api-enabled", defaultConfig.localServiceAPIEnabled, "whether to use local indexed data for api queries")
		flags.StringVar(&builder.registersDBPath, "execution-state-dir", defaultConfig.registersDBPath, "directory to use for execution-state database")
		flags.StringVar(&builder.checkpointFile, "execution-state-checkpoint", defaultConfig.checkpointFile, "execution-state checkpoint file")
		flags.StringVar(&builder.executionDataDBMode,
			"execution-data-db",
			defaultConfig.executionDataDBMode,
			"[experimental] the DB type for execution datastore. One of [badger, pebble]")

		// Execution data pruner
		flags.Uint64Var(&builder.executionDataPrunerHeightRangeTarget,
			"execution-data-height-range-target",
			defaultConfig.executionDataPrunerHeightRangeTarget,
			"number of blocks of Execution Data to keep on disk. older data is pruned")
		flags.Uint64Var(&builder.executionDataPrunerThreshold,
			"execution-data-height-range-threshold",
			defaultConfig.executionDataPrunerThreshold,
			"number of unpruned blocks of Execution Data beyond the height range target to allow before pruning")
		flags.DurationVar(&builder.executionDataPruningInterval,
			"execution-data-pruning-interval",
			defaultConfig.executionDataPruningInterval,
			"duration after which the pruner tries to prune execution data. The default value is 10 minutes")

		// ExecutionDataRequester config
		flags.BoolVar(&builder.executionDataSyncEnabled,
			"execution-data-sync-enabled",
			defaultConfig.executionDataSyncEnabled,
			"whether to enable the execution data sync protocol")
		flags.StringVar(&builder.executionDataDir,
			"execution-data-dir",
			defaultConfig.executionDataDir,
			"directory to use for Execution Data database")
		flags.Uint64Var(&builder.executionDataStartHeight,
			"execution-data-start-height",
			defaultConfig.executionDataStartHeight,
			"height of first block to sync execution data from when starting with an empty Execution Data database")
		flags.Uint64Var(&builder.executionDataConfig.MaxSearchAhead,
			"execution-data-max-search-ahead",
			defaultConfig.executionDataConfig.MaxSearchAhead,
			"max number of heights to search ahead of the lowest outstanding execution data height")
		flags.DurationVar(&builder.executionDataConfig.FetchTimeout,
			"execution-data-fetch-timeout",
			defaultConfig.executionDataConfig.FetchTimeout,
			"initial timeout to use when fetching execution data from the network. timeout increases using an incremental backoff until execution-data-max-fetch-timeout. e.g. 30s")
		flags.DurationVar(&builder.executionDataConfig.MaxFetchTimeout,
			"execution-data-max-fetch-timeout",
			defaultConfig.executionDataConfig.MaxFetchTimeout,
			"maximum timeout to use when fetching execution data from the network e.g. 300s")
		flags.DurationVar(&builder.executionDataConfig.RetryDelay,
			"execution-data-retry-delay",
			defaultConfig.executionDataConfig.RetryDelay,
			"initial delay for exponential backoff when fetching execution data fails e.g. 10s")
		flags.DurationVar(&builder.executionDataConfig.MaxRetryDelay,
			"execution-data-max-retry-delay",
			defaultConfig.executionDataConfig.MaxRetryDelay,
			"maximum delay for exponential backoff when fetching execution data fails e.g. 5m")

		// Streaming API
		flags.StringVar(&builder.stateStreamConf.ListenAddr,
			"state-stream-addr",
			defaultConfig.stateStreamConf.ListenAddr,
			"the address the state stream server listens on (if empty the server will not be started)")
		flags.Uint32Var(&builder.stateStreamConf.ExecutionDataCacheSize,
			"execution-data-cache-size",
			defaultConfig.stateStreamConf.ExecutionDataCacheSize,
			"block execution data cache size")
		flags.Uint32Var(&builder.stateStreamConf.MaxGlobalStreams,
			"state-stream-global-max-streams", defaultConfig.stateStreamConf.MaxGlobalStreams,
			"global maximum number of concurrent streams")
		flags.UintVar(&builder.stateStreamConf.MaxExecutionDataMsgSize,
			"state-stream-max-message-size",
			defaultConfig.stateStreamConf.MaxExecutionDataMsgSize,
			"maximum size for a gRPC message containing block execution data")
		flags.StringToIntVar(&builder.stateStreamFilterConf,
			"state-stream-event-filter-limits",
			defaultConfig.stateStreamFilterConf,
			"event filter limits for ExecutionData SubscribeEvents API e.g. EventTypes=100,Addresses=100,Contracts=100 etc.")
		flags.DurationVar(&builder.stateStreamConf.ClientSendTimeout,
			"state-stream-send-timeout",
			defaultConfig.stateStreamConf.ClientSendTimeout,
			"maximum wait before timing out while sending a response to a streaming client e.g. 30s")
		flags.UintVar(&builder.stateStreamConf.ClientSendBufferSize,
			"state-stream-send-buffer-size",
			defaultConfig.stateStreamConf.ClientSendBufferSize,
			"maximum number of responses to buffer within a stream")
		flags.Float64Var(&builder.stateStreamConf.ResponseLimit,
			"state-stream-response-limit",
			defaultConfig.stateStreamConf.ResponseLimit,
			"max number of responses per second to send over streaming endpoints. this helps manage resources consumed by each client querying data not in the cache e.g. 3 or 0.5. 0 means no limit")
		flags.Uint64Var(&builder.stateStreamConf.HeartbeatInterval,
			"state-stream-heartbeat-interval",
			defaultConfig.stateStreamConf.HeartbeatInterval,
			"default interval in blocks at which heartbeat messages should be sent. applied when client did not specify a value.")
		flags.Uint32Var(&builder.stateStreamConf.RegisterIDsRequestLimit,
			"state-stream-max-register-values",
			defaultConfig.stateStreamConf.RegisterIDsRequestLimit,
			"maximum number of register ids to include in a single request to the GetRegisters endpoint")
		flags.StringVar(&builder.rpcConf.BackendConfig.EventQueryMode,
			"event-query-mode",
			defaultConfig.rpcConf.BackendConfig.EventQueryMode,
			"mode to use when querying events. one of [local-only, execution-nodes-only(default), failover]")
		flags.Uint64Var(&builder.scriptExecMinBlock,
			"script-execution-min-height",
			defaultConfig.scriptExecMinBlock,
			"lowest block height to allow for script execution. default: no limit")
		flags.Uint64Var(&builder.scriptExecMaxBlock,
			"script-execution-max-height",
			defaultConfig.scriptExecMaxBlock,
			"highest block height to allow for script execution. default: no limit")

		flags.StringVar(&builder.registerCacheType,
			"register-cache-type",
			defaultConfig.registerCacheType,
			"type of backend cache to use for registers (lru, arc, 2q)")
		flags.UintVar(&builder.registerCacheSize,
			"register-cache-size",
			defaultConfig.registerCacheSize,
			"number of registers to cache for script execution. default: 0 (no cache)")
		flags.UintVar(&builder.programCacheSize,
			"program-cache-size",
			defaultConfig.programCacheSize,
			"[experimental] number of blocks to cache for cadence programs. use 0 to disable cache. default: 0. Note: this is an experimental feature and may cause nodes to become unstable under certain workloads. Use with caution.")
	}).ValidateFlags(func() error {
		if builder.executionDataSyncEnabled {
			if builder.executionDataConfig.FetchTimeout <= 0 {
				return errors.New("execution-data-fetch-timeout must be greater than 0")
			}
			if builder.executionDataConfig.MaxFetchTimeout < builder.executionDataConfig.FetchTimeout {
				return errors.New("execution-data-max-fetch-timeout must be greater than execution-data-fetch-timeout")
			}
			if builder.executionDataConfig.RetryDelay <= 0 {
				return errors.New("execution-data-retry-delay must be greater than 0")
			}
			if builder.executionDataConfig.MaxRetryDelay < builder.executionDataConfig.RetryDelay {
				return errors.New("execution-data-max-retry-delay must be greater than or equal to execution-data-retry-delay")
			}
			if builder.executionDataConfig.MaxSearchAhead == 0 {
				return errors.New("execution-data-max-search-ahead must be greater than 0")
			}
		}
		if builder.stateStreamConf.ListenAddr != "" {
			if builder.stateStreamConf.ExecutionDataCacheSize == 0 {
				return errors.New("execution-data-cache-size must be greater than 0")
			}
			if builder.stateStreamConf.ClientSendBufferSize == 0 {
				return errors.New("state-stream-send-buffer-size must be greater than 0")
			}
			if len(builder.stateStreamFilterConf) > 4 {
				return errors.New("state-stream-event-filter-limits must have at most 4 keys (EventTypes, Addresses, Contracts, AccountAddresses)")
			}
			for key, value := range builder.stateStreamFilterConf {
				switch key {
				case "EventTypes", "Addresses", "Contracts", "AccountAddresses":
					if value <= 0 {
						return fmt.Errorf("state-stream-event-filter-limits %s must be greater than 0", key)
					}
				default:
					return errors.New("state-stream-event-filter-limits may only contain the keys EventTypes, Addresses, Contracts, AccountAddresses")
				}
			}
			if builder.stateStreamConf.ResponseLimit < 0 {
				return errors.New("state-stream-response-limit must be greater than or equal to 0")
			}
			if builder.stateStreamConf.RegisterIDsRequestLimit <= 0 {
				return errors.New("state-stream-max-register-values must be greater than 0")
			}
		}

		return nil
	})
}

func publicNetworkMsgValidators(log zerolog.Logger, idProvider module.IdentityProvider, selfID flow.Identifier) []network.MessageValidator {
	return []network.MessageValidator{
		// filter out messages sent by this node itself
		validator.ValidateNotSender(selfID),
		validator.NewAnyValidator(
			// message should be either from a valid staked node
			validator.NewOriginValidator(
				id.NewIdentityFilterIdentifierProvider(filter.IsValidCurrentEpochParticipant, idProvider),
			),
			// or the message should be specifically targeted for this node
			validator.ValidateTarget(log, selfID),
		),
	}
}

func (builder *ObserverServiceBuilder) initNodeInfo() error {
	// use the networking key that was loaded from the configured file
	networkingKey, err := loadNetworkingKey(builder.observerNetworkingKeyPath)
	if err != nil {
		return fmt.Errorf("could not load networking private key: %w", err)
	}

	pubKey, err := keyutils.LibP2PPublicKeyFromFlow(networkingKey.PublicKey())
	if err != nil {
		return fmt.Errorf("could not load networking public key: %w", err)
	}

	builder.peerID, err = peer.IDFromPublicKey(pubKey)
	if err != nil {
		return fmt.Errorf("could not get peer ID from public key: %w", err)
	}

	builder.NodeID, err = translator.NewPublicNetworkIDTranslator().GetFlowID(builder.peerID)
	if err != nil {
		return fmt.Errorf("could not get flow node ID: %w", err)
	}

	builder.NodeConfig.NetworkKey = networkingKey // copy the key to NodeConfig
	builder.NodeConfig.StakingKey = nil           // no staking key for the observer

	return nil
}

func (builder *ObserverServiceBuilder) InitIDProviders() {
	builder.Module("id providers", func(node *cmd.NodeConfig) error {
		idCache, err := cache.NewProtocolStateIDCache(node.Logger, node.State, builder.ProtocolEvents)
		if err != nil {
			return fmt.Errorf("could not initialize ProtocolStateIDCache: %w", err)
		}
		builder.IDTranslator = translator.NewHierarchicalIDTranslator(idCache, translator.NewPublicNetworkIDTranslator())

		// The following wrapper allows to black-list byzantine nodes via an admin command:
		// the wrapper overrides the 'Ejected' flag of disallow-listed nodes to true
		builder.IdentityProvider, err = cache.NewNodeDisallowListWrapper(idCache, node.DB, func() network.DisallowListNotificationConsumer {
			return builder.NetworkUnderlay
		})
		if err != nil {
			return fmt.Errorf("could not initialize NodeBlockListWrapper: %w", err)
		}

		// use the default identifier provider
		builder.SyncEngineParticipantsProviderFactory = func() module.IdentifierProvider {
			return id.NewCustomIdentifierProvider(func() flow.IdentifierList {
				pids := builder.LibP2PNode.GetPeersForProtocol(protocols.FlowProtocolID(builder.SporkID))
				result := make(flow.IdentifierList, 0, len(pids))

				for _, pid := range pids {
					// exclude own Identifier
					if pid == builder.peerID {
						continue
					}

					if flowID, err := builder.IDTranslator.GetFlowID(pid); err != nil {
						// TODO: this is an instance of "log error and continue with best effort" anti-pattern
						builder.Logger.Err(err).Str("peer", p2plogging.PeerId(pid)).Msg("failed to translate to Flow ID")
					} else {
						result = append(result, flowID)
					}
				}

				return result
			})
		}

		return nil
	})
}

func (builder *ObserverServiceBuilder) Initialize() error {
	if err := builder.deriveBootstrapPeerIdentities(); err != nil {
		return err
	}

	if err := builder.deriveUpstreamIdentities(); err != nil {
		return err
	}

	if err := builder.validateParams(); err != nil {
		return err
	}

	if err := builder.initNodeInfo(); err != nil {
		return err
	}

	builder.InitIDProviders()

	builder.enqueuePublicNetworkInit()

	builder.enqueueConnectWithStakedAN()

	if builder.BaseConfig.MetricsEnabled {
		builder.EnqueueMetricsServerInit()
		if err := builder.RegisterBadgerMetrics(); err != nil {
			return err
		}
	}

	builder.PreInit(builder.initObserverLocal())

	return nil
}

func (builder *ObserverServiceBuilder) validateParams() error {
	if builder.BaseConfig.BindAddr == cmd.NotSet || builder.BaseConfig.BindAddr == "" {
		return errors.New("bind address not specified")
	}
	if builder.ObserverServiceConfig.observerNetworkingKeyPath == cmd.NotSet {
		return errors.New("networking key not provided")
	}
	if len(builder.bootstrapIdentities) > 0 {
		return nil
	}
	if len(builder.bootstrapNodeAddresses) == 0 {
		return errors.New("no bootstrap node address provided")
	}
	if len(builder.bootstrapNodeAddresses) != len(builder.bootstrapNodePublicKeys) {
		return errors.New("number of bootstrap node addresses and public keys should match")
	}
	if len(builder.upstreamNodePublicKeys) > 0 && len(builder.upstreamNodeAddresses) != len(builder.upstreamNodePublicKeys) {
		return errors.New("number of upstream node addresses and public keys must match if public keys given")
	}
	return nil
}

// initPublicLibp2pNode creates a libp2p node for the observer service in the public (unstaked) network.
// The factory function is later passed into the initMiddleware function to eventually instantiate the p2p.LibP2PNode instance
// The LibP2P host is created with the following options:
// * DHT as client and seeded with the given bootstrap peers
// * The specified bind address as the listen address
// * The passed in private key as the libp2p key
// * No connection gater
// * No connection manager
// * No peer manager
// * Default libp2p pubsub options.
// Args:
// - networkKey: the private key to use for the libp2p node
// Returns:
// - p2p.LibP2PNode: the libp2p node
// - error: if any error occurs. Any error returned is considered irrecoverable.
func (builder *ObserverServiceBuilder) initPublicLibp2pNode(networkKey crypto.PrivateKey) (p2p.LibP2PNode, error) {
	var pis []peer.AddrInfo

	for _, b := range builder.bootstrapIdentities {
		pi, err := utils.PeerAddressInfo(*b)
		if err != nil {
			return nil, fmt.Errorf("could not extract peer address info from bootstrap identity %v: %w", b, err)
		}

		pis = append(pis, pi)
	}

	node, err := p2pbuilder.NewNodeBuilder(
		builder.Logger,
		&builder.FlowConfig.NetworkConfig.GossipSub,
		&p2pbuilderconfig.MetricsConfig{
			HeroCacheFactory: builder.HeroCacheMetricsFactory(),
			Metrics:          builder.Metrics.Network,
		},
		network.PublicNetwork,
		builder.BaseConfig.BindAddr,
		networkKey,
		builder.SporkID,
		builder.IdentityProvider,
		&builder.FlowConfig.NetworkConfig.ResourceManager,
		p2pbuilderconfig.PeerManagerDisableConfig(), // disable peer manager for observer node.
		&p2p.DisallowListCacheConfig{
			MaxSize: builder.FlowConfig.NetworkConfig.DisallowListNotificationCacheSize,
			Metrics: metrics.DisallowListCacheMetricsFactory(builder.HeroCacheMetricsFactory(), network.PublicNetwork),
		},
		&p2pbuilderconfig.UnicastConfig{
			Unicast: builder.FlowConfig.NetworkConfig.Unicast,
		}).
		SetSubscriptionFilter(
			networkingsubscription.NewRoleBasedFilter(
				networkingsubscription.UnstakedRole, builder.IdentityProvider,
			),
		).
		SetRoutingSystem(func(ctx context.Context, h host.Host) (routing.Routing, error) {
			return p2pdht.NewDHT(ctx, h, protocols.FlowPublicDHTProtocolID(builder.SporkID),
				builder.Logger,
				builder.Metrics.Network,
				p2pdht.AsClient(),
				dht.BootstrapPeers(pis...),
			)
		}).
		Build()
	if err != nil {
		return nil, fmt.Errorf("could not initialize libp2p node for observer: %w", err)
	}

	builder.LibP2PNode = node

	return builder.LibP2PNode, nil
}

// initObserverLocal initializes the observer's ID, network key and network address
// Currently, it reads a node-info.priv.json like any other node.
// TODO: read the node ID from the special bootstrap files
func (builder *ObserverServiceBuilder) initObserverLocal() func(node *cmd.NodeConfig) error {
	return func(node *cmd.NodeConfig) error {
		// for an observer, set the identity here explicitly since it will not be found in the protocol state
		self := flow.IdentitySkeleton{
			NodeID:        node.NodeID,
			NetworkPubKey: node.NetworkKey.PublicKey(),
			StakingPubKey: nil,             // no staking key needed for the observer
			Role:          flow.RoleAccess, // observer can only run as an access node
			Address:       builder.BindAddr,
		}

		var err error
		node.Me, err = local.NewNoKey(self)
		if err != nil {
			return fmt.Errorf("could not initialize local: %w", err)
		}
		return nil
	}
}

// Build enqueues the sync engine and the follower engine for the observer.
// Currently, the observer only runs the follower engine.
func (builder *ObserverServiceBuilder) Build() (cmd.Node, error) {
	builder.BuildConsensusFollower()

	if builder.executionDataSyncEnabled {
		builder.BuildExecutionSyncComponents()
	}

	builder.enqueueRPCServer()
	return builder.FlowNodeBuilder.Build()
}

func (builder *ObserverServiceBuilder) BuildExecutionSyncComponents() *ObserverServiceBuilder {
	var ds datastore.Batching
	var bs network.BlobService
	var processedBlockHeight storage.ConsumerProgress
	var processedNotifications storage.ConsumerProgress
	var publicBsDependable *module.ProxiedReadyDoneAware
	var execDataDistributor *edrequester.ExecutionDataDistributor
	var execDataCacheBackend *herocache.BlockExecutionData
	var executionDataStoreCache *execdatacache.ExecutionDataCache
	var executionDataDBMode execution_data.ExecutionDataDBMode

	// setup dependency chain to ensure indexer starts after the requester
	requesterDependable := module.NewProxiedReadyDoneAware()
	builder.IndexerDependencies.Add(requesterDependable)

	executionDataPrunerEnabled := builder.executionDataPrunerHeightRangeTarget != 0

	builder.
		AdminCommand("read-execution-data", func(config *cmd.NodeConfig) commands.AdminCommand {
			return stateSyncCommands.NewReadExecutionDataCommand(builder.ExecutionDataStore)
		}).
		Module("execution data datastore and blobstore", func(node *cmd.NodeConfig) error {
			datastoreDir := filepath.Join(builder.executionDataDir, "blobstore")
			err := os.MkdirAll(datastoreDir, 0700)
			if err != nil {
				return err
			}

			executionDataDBMode, err = execution_data.ParseExecutionDataDBMode(builder.executionDataDBMode)
			if err != nil {
				return fmt.Errorf("could not parse execution data DB mode: %w", err)
			}

			if executionDataDBMode == execution_data.ExecutionDataDBModePebble {
				builder.ExecutionDatastoreManager, err = edstorage.NewPebbleDatastoreManager(datastoreDir, nil)
				if err != nil {
					return fmt.Errorf("could not create PebbleDatastoreManager for execution data: %w", err)
				}
			} else {
				builder.ExecutionDatastoreManager, err = edstorage.NewBadgerDatastoreManager(datastoreDir, &badgerds.DefaultOptions)
				if err != nil {
					return fmt.Errorf("could not create BadgerDatastoreManager for execution data: %w", err)
				}
			}
			ds = builder.ExecutionDatastoreManager.Datastore()

			builder.ShutdownFunc(func() error {
				if err := builder.ExecutionDatastoreManager.Close(); err != nil {
					return fmt.Errorf("could not close execution data datastore: %w", err)
				}
				return nil
			})

			return nil
		}).
		Module("processed block height consumer progress", func(node *cmd.NodeConfig) error {
			// Note: progress is stored in the datastore's DB since that is where the jobqueue
			// writes execution data to.
			if executionDataDBMode == execution_data.ExecutionDataDBModeBadger {
				processedBlockHeight = bstorage.NewConsumerProgress(builder.ExecutionDatastoreManager.DB().(*badger.DB), module.ConsumeProgressExecutionDataRequesterBlockHeight)
			} else {
				processedBlockHeight = pstorage.NewConsumerProgress(builder.ExecutionDatastoreManager.DB().(*pebble.DB), module.ConsumeProgressExecutionDataRequesterBlockHeight)
			}
			return nil
		}).
		Module("processed notifications consumer progress", func(node *cmd.NodeConfig) error {
			// Note: progress is stored in the datastore's DB since that is where the jobqueue
			// writes execution data to.
			if executionDataDBMode == execution_data.ExecutionDataDBModeBadger {
				processedNotifications = bstorage.NewConsumerProgress(builder.ExecutionDatastoreManager.DB().(*badger.DB), module.ConsumeProgressExecutionDataRequesterNotification)
			} else {
				processedNotifications = pstorage.NewConsumerProgress(builder.ExecutionDatastoreManager.DB().(*pebble.DB), module.ConsumeProgressExecutionDataRequesterNotification)
			}
			return nil
		}).
		Module("blobservice peer manager dependencies", func(node *cmd.NodeConfig) error {
			publicBsDependable = module.NewProxiedReadyDoneAware()
			builder.PeerManagerDependencies.Add(publicBsDependable)
			return nil
		}).
		Module("execution datastore", func(node *cmd.NodeConfig) error {
			builder.ExecutionDataBlobstore = blobs.NewBlobstore(ds)
			builder.ExecutionDataStore = execution_data.NewExecutionDataStore(builder.ExecutionDataBlobstore, execution_data.DefaultSerializer)
			return nil
		}).
		Module("execution data cache", func(node *cmd.NodeConfig) error {
			var heroCacheCollector module.HeroCacheMetrics = metrics.NewNoopCollector()
			if builder.HeroCacheMetricsEnable {
				heroCacheCollector = metrics.AccessNodeExecutionDataCacheMetrics(builder.MetricsRegisterer)
			}

			execDataCacheBackend = herocache.NewBlockExecutionData(builder.stateStreamConf.ExecutionDataCacheSize, builder.Logger, heroCacheCollector)

			// Execution Data cache that uses a blobstore as the backend (instead of a downloader)
			// This ensures that it simply returns a not found error if the blob doesn't exist
			// instead of attempting to download it from the network.
			executionDataStoreCache = execdatacache.NewExecutionDataCache(
				builder.ExecutionDataStore,
				builder.Storage.Headers,
				builder.Storage.Seals,
				builder.Storage.Results,
				execDataCacheBackend,
			)

			return nil
		}).
		Component("public execution data service", func(node *cmd.NodeConfig) (module.ReadyDoneAware, error) {
			opts := []network.BlobServiceOption{
				blob.WithBitswapOptions(
					bitswap.WithTracer(
						blob.NewTracer(node.Logger.With().Str("public_blob_service", channels.PublicExecutionDataService.String()).Logger()),
					),
				),
			}

			var err error
			bs, err = node.EngineRegistry.RegisterBlobService(channels.PublicExecutionDataService, ds, opts...)
			if err != nil {
				return nil, fmt.Errorf("could not register blob service: %w", err)
			}

			// add blobservice into ReadyDoneAware dependency passed to peer manager
			// this starts the blob service and configures peer manager to wait for the blobservice
			// to be ready before starting
			publicBsDependable.Init(bs)

			var downloaderOpts []execution_data.DownloaderOption

			if executionDataPrunerEnabled {
				sealed, err := node.State.Sealed().Head()
				if err != nil {
					return nil, fmt.Errorf("cannot get the sealed block: %w", err)
				}

				trackerDir := filepath.Join(builder.executionDataDir, "tracker")
				builder.ExecutionDataTracker, err = tracker.OpenStorage(
					trackerDir,
					sealed.Height,
					node.Logger,
					tracker.WithPruneCallback(func(c cid.Cid) error {
						// TODO: use a proper context here
						return builder.ExecutionDataBlobstore.DeleteBlob(context.TODO(), c)
					}),
				)
				if err != nil {
					return nil, fmt.Errorf("failed to create execution data tracker: %w", err)
				}

				downloaderOpts = []execution_data.DownloaderOption{
					execution_data.WithExecutionDataTracker(builder.ExecutionDataTracker, node.Storage.Headers),
				}
			}

			builder.ExecutionDataDownloader = execution_data.NewDownloader(bs, downloaderOpts...)

			return builder.ExecutionDataDownloader, nil
		}).
		Component("execution data requester", func(node *cmd.NodeConfig) (module.ReadyDoneAware, error) {
			// Validation of the start block height needs to be done after loading state
			if builder.executionDataStartHeight > 0 {
				if builder.executionDataStartHeight <= builder.FinalizedRootBlock.Header.Height {
					return nil, fmt.Errorf(
						"execution data start block height (%d) must be greater than the root block height (%d)",
						builder.executionDataStartHeight, builder.FinalizedRootBlock.Header.Height)
				}

				latestSeal, err := builder.State.Sealed().Head()
				if err != nil {
					return nil, fmt.Errorf("failed to get latest sealed height")
				}

				// Note: since the root block of a spork is also sealed in the root protocol state, the
				// latest sealed height is always equal to the root block height. That means that at the
				// very beginning of a spork, this check will always fail. Operators should not specify
				// an InitialBlockHeight when starting from the beginning of a spork.
				if builder.executionDataStartHeight > latestSeal.Height {
					return nil, fmt.Errorf(
						"execution data start block height (%d) must be less than or equal to the latest sealed block height (%d)",
						builder.executionDataStartHeight, latestSeal.Height)
				}

				// executionDataStartHeight is provided as the first block to sync, but the
				// requester expects the initial last processed height, which is the first height - 1
				builder.executionDataConfig.InitialBlockHeight = builder.executionDataStartHeight - 1
			} else {
				builder.executionDataConfig.InitialBlockHeight = builder.SealedRootBlock.Header.Height
			}

			execDataDistributor = edrequester.NewExecutionDataDistributor()

			// Execution Data cache with a downloader as the backend. This is used by the requester
			// to download and cache execution data for each block. It shares a cache backend instance
			// with the datastore implementation.
			executionDataCache := execdatacache.NewExecutionDataCache(
				builder.ExecutionDataDownloader,
				builder.Storage.Headers,
				builder.Storage.Seals,
				builder.Storage.Results,
				execDataCacheBackend,
			)

			r, err := edrequester.New(
				builder.Logger,
				metrics.NewExecutionDataRequesterCollector(),
				builder.ExecutionDataDownloader,
				executionDataCache,
				processedBlockHeight,
				processedNotifications,
				builder.State,
				builder.Storage.Headers,
				builder.executionDataConfig,
				execDataDistributor,
			)
			if err != nil {
				return nil, fmt.Errorf("failed to create execution data requester: %w", err)
			}
			builder.ExecutionDataRequester = r

			builder.FollowerDistributor.AddOnBlockFinalizedConsumer(builder.ExecutionDataRequester.OnBlockFinalized)

			// add requester into ReadyDoneAware dependency passed to indexer. This allows the indexer
			// to wait for the requester to be ready before starting.
			requesterDependable.Init(builder.ExecutionDataRequester)

			return builder.ExecutionDataRequester, nil
		}).
		Component("execution data pruner", func(node *cmd.NodeConfig) (module.ReadyDoneAware, error) {
			if !executionDataPrunerEnabled {
				return &module.NoopReadyDoneAware{}, nil
			}

			var prunerMetrics module.ExecutionDataPrunerMetrics = metrics.NewNoopCollector()
			if node.MetricsEnabled {
				prunerMetrics = metrics.NewExecutionDataPrunerCollector()
			}

			var err error
			builder.ExecutionDataPruner, err = pruner.NewPruner(
				node.Logger,
				prunerMetrics,
				builder.ExecutionDataTracker,
				pruner.WithPruneCallback(func(ctx context.Context) error {
					return builder.ExecutionDatastoreManager.CollectGarbage(ctx)
				}),
				pruner.WithHeightRangeTarget(builder.executionDataPrunerHeightRangeTarget),
				pruner.WithThreshold(builder.executionDataPrunerThreshold),
				pruner.WithPruningInterval(builder.executionDataPruningInterval),
			)
			if err != nil {
				return nil, fmt.Errorf("failed to create execution data pruner: %w", err)
			}

			builder.ExecutionDataPruner.RegisterHeightRecorder(builder.ExecutionDataDownloader)

			return builder.ExecutionDataPruner, nil
		})
	if builder.executionDataIndexingEnabled {
		var indexedBlockHeight storage.ConsumerProgress

		builder.Module("indexed block height consumer progress", func(node *cmd.NodeConfig) error {
			// Note: progress is stored in the MAIN db since that is where indexed execution data is stored.
			indexedBlockHeight = bstorage.NewConsumerProgress(builder.DB, module.ConsumeProgressExecutionDataIndexerBlockHeight)
			return nil
		}).Module("transaction results storage", func(node *cmd.NodeConfig) error {
			builder.Storage.LightTransactionResults = bstorage.NewLightTransactionResults(node.Metrics.Cache, node.DB, bstorage.DefaultCacheSize)
			return nil
		}).DependableComponent("execution data indexer", func(node *cmd.NodeConfig) (module.ReadyDoneAware, error) {
			// Note: using a DependableComponent here to ensure that the indexer does not block
			// other components from starting while bootstrapping the register db since it may
			// take hours to complete.

			pdb, err := pstorage.OpenRegisterPebbleDB(builder.registersDBPath)
			if err != nil {
				return nil, fmt.Errorf("could not open registers db: %w", err)
			}
			builder.ShutdownFunc(func() error {
				return pdb.Close()
			})

			bootstrapped, err := pstorage.IsBootstrapped(pdb)
			if err != nil {
				return nil, fmt.Errorf("could not check if registers db is bootstrapped: %w", err)
			}

			if !bootstrapped {
				checkpointFile := builder.checkpointFile
				if checkpointFile == cmd.NotSet {
					checkpointFile = path.Join(builder.BootstrapDir, bootstrap.PathRootCheckpoint)
				}

				// currently, the checkpoint must be from the root block.
				// read the root hash from the provided checkpoint and verify it matches the
				// state commitment from the root snapshot.
				err := wal.CheckpointHasRootHash(
					node.Logger,
					"", // checkpoint file already full path
					checkpointFile,
					ledger.RootHash(node.RootSeal.FinalState),
				)
				if err != nil {
					return nil, fmt.Errorf("could not verify checkpoint file: %w", err)
				}

				checkpointHeight := builder.SealedRootBlock.Header.Height

				if builder.SealedRootBlock.ID() != builder.RootSeal.BlockID {
					return nil, fmt.Errorf("mismatching sealed root block and root seal: %v != %v",
						builder.SealedRootBlock.ID(), builder.RootSeal.BlockID)
				}

				rootHash := ledger.RootHash(builder.RootSeal.FinalState)
				bootstrap, err := pstorage.NewRegisterBootstrap(pdb, checkpointFile, checkpointHeight, rootHash, builder.Logger)
				if err != nil {
					return nil, fmt.Errorf("could not create registers bootstrap: %w", err)
				}

				// TODO: find a way to hook a context up to this to allow a graceful shutdown
				workerCount := 10
				err = bootstrap.IndexCheckpointFile(context.Background(), workerCount)
				if err != nil {
					return nil, fmt.Errorf("could not load checkpoint file: %w", err)
				}
			}

			registers, err := pstorage.NewRegisters(pdb)
			if err != nil {
				return nil, fmt.Errorf("could not create registers storage: %w", err)
			}

			if builder.registerCacheSize > 0 {
				cacheType, err := pstorage.ParseCacheType(builder.registerCacheType)
				if err != nil {
					return nil, fmt.Errorf("could not parse register cache type: %w", err)
				}
				cacheMetrics := metrics.NewCacheCollector(builder.RootChainID)
				registersCache, err := pstorage.NewRegistersCache(registers, cacheType, builder.registerCacheSize, cacheMetrics)
				if err != nil {
					return nil, fmt.Errorf("could not create registers cache: %w", err)
				}
				builder.Storage.RegisterIndex = registersCache
			} else {
				builder.Storage.RegisterIndex = registers
			}

			indexerDerivedChainData, queryDerivedChainData, err := builder.buildDerivedChainData()
			if err != nil {
				return nil, fmt.Errorf("could not create derived chain data: %w", err)
			}

			var collectionExecutedMetric module.CollectionExecutedMetric = metrics.NewNoopCollector()
			indexerCore, err := indexer.New(
				builder.Logger,
				metrics.NewExecutionStateIndexerCollector(),
				builder.DB,
				builder.Storage.RegisterIndex,
				builder.Storage.Headers,
				builder.Storage.Events,
				builder.Storage.Collections,
				builder.Storage.Transactions,
				builder.Storage.LightTransactionResults,
				builder.RootChainID.Chain(),
				indexerDerivedChainData,
				collectionExecutedMetric,
			)
			if err != nil {
				return nil, err
			}
			builder.ExecutionIndexerCore = indexerCore

			// execution state worker uses a jobqueue to process new execution data and indexes it by using the indexer.
			builder.ExecutionIndexer, err = indexer.NewIndexer(
				builder.Logger,
				registers.FirstHeight(),
				registers,
				indexerCore,
				executionDataStoreCache,
				builder.ExecutionDataRequester.HighestConsecutiveHeight,
				indexedBlockHeight,
			)
			if err != nil {
				return nil, err
			}

			if executionDataPrunerEnabled {
				builder.ExecutionDataPruner.RegisterHeightRecorder(builder.ExecutionIndexer)
			}

			// setup requester to notify indexer when new execution data is received
			execDataDistributor.AddOnExecutionDataReceivedConsumer(builder.ExecutionIndexer.OnExecutionData)

			err = builder.Reporter.Initialize(builder.ExecutionIndexer)
			if err != nil {
				return nil, err
			}

			// create script execution module, this depends on the indexer being initialized and the
			// having the register storage bootstrapped
			scripts := execution.NewScripts(
				builder.Logger,
				metrics.NewExecutionCollector(builder.Tracer),
				builder.RootChainID,
				query.NewProtocolStateWrapper(builder.State),
				builder.Storage.Headers,
				builder.ExecutionIndexerCore.RegisterValue,
				builder.scriptExecutorConfig,
				queryDerivedChainData,
				builder.programCacheSize > 0,
			)

			err = builder.ScriptExecutor.Initialize(builder.ExecutionIndexer, scripts, builder.VersionControl)
			if err != nil {
				return nil, err
			}

			err = builder.RegistersAsyncStore.Initialize(registers)
			if err != nil {
				return nil, err
			}

			if builder.stopControlEnabled {
				builder.StopControl.RegisterHeightRecorder(builder.ExecutionIndexer)
			}

			return builder.ExecutionIndexer, nil
		}, builder.IndexerDependencies)
	}

	if builder.stateStreamConf.ListenAddr != "" {
		builder.Component("exec state stream engine", func(node *cmd.NodeConfig) (module.ReadyDoneAware, error) {
			for key, value := range builder.stateStreamFilterConf {
				switch key {
				case "EventTypes":
					builder.stateStreamConf.MaxEventTypes = value
				case "Addresses":
					builder.stateStreamConf.MaxAddresses = value
				case "Contracts":
					builder.stateStreamConf.MaxContracts = value
				case "AccountAddresses":
					builder.stateStreamConf.MaxAccountAddress = value
				}
			}
			builder.stateStreamConf.RpcMetricsEnabled = builder.rpcMetricsEnabled

			highestAvailableHeight, err := builder.ExecutionDataRequester.HighestConsecutiveHeight()
			if err != nil {
				return nil, fmt.Errorf("could not get highest consecutive height: %w", err)
			}
			broadcaster := engine.NewBroadcaster()

			eventQueryMode, err := backend.ParseIndexQueryMode(builder.rpcConf.BackendConfig.EventQueryMode)
			if err != nil {
				return nil, fmt.Errorf("could not parse event query mode: %w", err)
			}

			// use the events index for events if enabled and the node is configured to use it for
			// regular event queries
			useIndex := builder.executionDataIndexingEnabled &&
				eventQueryMode != backend.IndexQueryModeExecutionNodesOnly

			executionDataTracker := subscription.NewExecutionDataTracker(
				builder.Logger,
				node.State,
				builder.executionDataConfig.InitialBlockHeight,
				node.Storage.Headers,
				broadcaster,
				highestAvailableHeight,
				builder.EventsIndex,
				useIndex,
			)

			builder.stateStreamBackend, err = statestreambackend.New(
				node.Logger,
				node.State,
				node.Storage.Headers,
				node.Storage.Seals,
				node.Storage.Results,
				builder.ExecutionDataStore,
				executionDataStoreCache,
				builder.RegistersAsyncStore,
				builder.EventsIndex,
				useIndex,
				int(builder.stateStreamConf.RegisterIDsRequestLimit),
				subscription.NewSubscriptionHandler(
					builder.Logger,
					broadcaster,
					builder.stateStreamConf.ClientSendTimeout,
					builder.stateStreamConf.ResponseLimit,
					builder.stateStreamConf.ClientSendBufferSize,
				),
				executionDataTracker,
			)
			if err != nil {
				return nil, fmt.Errorf("could not create state stream backend: %w", err)
			}

			stateStreamEng, err := statestreambackend.NewEng(
				node.Logger,
				builder.stateStreamConf,
				executionDataStoreCache,
				node.Storage.Headers,
				node.RootChainID,
				builder.stateStreamGrpcServer,
				builder.stateStreamBackend,
			)
			if err != nil {
				return nil, fmt.Errorf("could not create state stream engine: %w", err)
			}
			builder.StateStreamEng = stateStreamEng

			// setup requester to notify ExecutionDataTracker when new execution data is received
			execDataDistributor.AddOnExecutionDataReceivedConsumer(builder.stateStreamBackend.OnExecutionData)

			return builder.StateStreamEng, nil
		})
	}
	return builder
}

// buildDerivedChainData creates the derived chain data for the indexer and the query engine
// If program caching is disabled, the function will return nil for the indexer cache, and a
// derived chain data object for the query engine cache.
func (builder *ObserverServiceBuilder) buildDerivedChainData() (
	indexerCache *derived.DerivedChainData,
	queryCache *derived.DerivedChainData,
	err error,
) {
	cacheSize := builder.programCacheSize

	// the underlying cache requires size > 0. no data will be written so 1 is fine.
	if cacheSize == 0 {
		cacheSize = 1
	}

	derivedChainData, err := derived.NewDerivedChainData(cacheSize)
	if err != nil {
		return nil, nil, err
	}

	// writes are done by the indexer. using a nil value effectively disables writes to the cache.
	if builder.programCacheSize == 0 {
		return nil, derivedChainData, nil
	}

	return derivedChainData, derivedChainData, nil
}

// enqueuePublicNetworkInit enqueues the observer network component initialized for the observer
func (builder *ObserverServiceBuilder) enqueuePublicNetworkInit() {
	var publicLibp2pNode p2p.LibP2PNode
	builder.
		Component("public libp2p node", func(node *cmd.NodeConfig) (module.ReadyDoneAware, error) {
			var err error
			publicLibp2pNode, err = builder.initPublicLibp2pNode(node.NetworkKey)
			if err != nil {
				return nil, fmt.Errorf("could not create public libp2p node: %w", err)
			}

			return publicLibp2pNode, nil
		}).
		Component("public network", func(node *cmd.NodeConfig) (module.ReadyDoneAware, error) {
			receiveCache := netcache.NewHeroReceiveCache(builder.FlowConfig.NetworkConfig.NetworkReceivedMessageCacheSize,
				builder.Logger,
				metrics.NetworkReceiveCacheMetricsFactory(builder.HeroCacheMetricsFactory(), network.PublicNetwork))

			err := node.Metrics.Mempool.Register(metrics.PrependPublicPrefix(metrics.ResourceNetworkingReceiveCache), receiveCache.Size)
			if err != nil {
				return nil, fmt.Errorf("could not register networking receive cache metric: %w", err)
			}

			net, err := underlay.NewNetwork(&underlay.NetworkConfig{
				Logger:                builder.Logger.With().Str("component", "public-network").Logger(),
				Codec:                 builder.CodecFactory(),
				Me:                    builder.Me,
				Topology:              nil, // topology is nil since it is managed by libp2p; //TODO: can we set empty topology?
				Libp2pNode:            publicLibp2pNode,
				Metrics:               builder.Metrics.Network,
				BitSwapMetrics:        builder.Metrics.Bitswap,
				IdentityProvider:      builder.IdentityProvider,
				ReceiveCache:          receiveCache,
				ConduitFactory:        conduit.NewDefaultConduitFactory(),
				SporkId:               builder.SporkID,
				UnicastMessageTimeout: underlay.DefaultUnicastTimeout,
				IdentityTranslator:    builder.IDTranslator,
				AlspCfg: &alspmgr.MisbehaviorReportManagerConfig{
					Logger:                  builder.Logger,
					SpamRecordCacheSize:     builder.FlowConfig.NetworkConfig.AlspConfig.SpamRecordCacheSize,
					SpamReportQueueSize:     builder.FlowConfig.NetworkConfig.AlspConfig.SpamReportQueueSize,
					DisablePenalty:          builder.FlowConfig.NetworkConfig.AlspConfig.DisablePenalty,
					HeartBeatInterval:       builder.FlowConfig.NetworkConfig.AlspConfig.HearBeatInterval,
					AlspMetrics:             builder.Metrics.Network,
					HeroCacheMetricsFactory: builder.HeroCacheMetricsFactory(),
					NetworkType:             network.PublicNetwork,
				},
				SlashingViolationConsumerFactory: func(adapter network.ConduitAdapter) network.ViolationsConsumer {
					return slashing.NewSlashingViolationsConsumer(builder.Logger, builder.Metrics.Network, adapter)
				},
			}, underlay.WithMessageValidators(publicNetworkMsgValidators(node.Logger, node.IdentityProvider, node.NodeID)...))
			if err != nil {
				return nil, fmt.Errorf("could not initialize network: %w", err)
			}

			builder.NetworkUnderlay = net
			builder.EngineRegistry = converter.NewNetwork(net, channels.SyncCommittee, channels.PublicSyncCommittee)

			builder.Logger.Info().Msgf("network will run on address: %s", builder.BindAddr)

			idEvents := gadgets.NewIdentityDeltas(builder.NetworkUnderlay.UpdateNodeAddresses)
			builder.ProtocolEvents.AddConsumer(idEvents)

			return builder.EngineRegistry, nil
		})
}

// enqueueConnectWithStakedAN enqueues the upstream connector component which connects the libp2p host of the observer
// service with the AN.
// Currently, there is an issue with LibP2P stopping advertisements of subscribed topics if no peers are connected
// (https://github.com/libp2p/go-libp2p-pubsub/issues/442). This means that an observer could end up not being
// discovered by other observers if it subscribes to a topic before connecting to the AN. Hence, the need
// of an explicit connect to the AN before the node attempts to subscribe to topics.
func (builder *ObserverServiceBuilder) enqueueConnectWithStakedAN() {
	builder.Component("upstream connector", func(_ *cmd.NodeConfig) (module.ReadyDoneAware, error) {
		return consensus_follower.NewUpstreamConnector(builder.bootstrapIdentities, builder.LibP2PNode, builder.Logger), nil
	})
}

func (builder *ObserverServiceBuilder) enqueueRPCServer() {
	builder.Module("transaction metrics", func(node *cmd.NodeConfig) error {
		var err error
		builder.TransactionTimings, err = stdmap.NewTransactionTimings(1500 * 300) // assume 1500 TPS * 300 seconds
		if err != nil {
			return err
		}

		builder.TransactionMetrics = metrics.NewTransactionCollector(
			node.Logger,
			builder.TransactionTimings,
			builder.logTxTimeToFinalized,
			builder.logTxTimeToExecuted,
			builder.logTxTimeToFinalizedExecuted,
		)
		return nil
	})
	builder.Module("rest metrics", func(node *cmd.NodeConfig) error {
		m, err := metrics.NewRestCollector(routes.URLToRoute, node.MetricsRegisterer)
		if err != nil {
			return err
		}
		builder.RestMetrics = m
		return nil
	})
	builder.Module("access metrics", func(node *cmd.NodeConfig) error {
		builder.AccessMetrics = metrics.NewAccessCollector(
			metrics.WithTransactionMetrics(builder.TransactionMetrics),
			metrics.WithBackendScriptsMetrics(builder.TransactionMetrics),
			metrics.WithRestMetrics(builder.RestMetrics),
		)
		return nil
	})
	builder.Module("server certificate", func(node *cmd.NodeConfig) error {
		// generate the server certificate that will be served by the GRPC server
		x509Certificate, err := grpcutils.X509Certificate(node.NetworkKey)
		if err != nil {
			return err
		}
		tlsConfig := grpcutils.DefaultServerTLSConfig(x509Certificate)
		builder.rpcConf.TransportCredentials = credentials.NewTLS(tlsConfig)
		return nil
	})
	builder.Module("creating grpc servers", func(node *cmd.NodeConfig) error {
		builder.secureGrpcServer = grpcserver.NewGrpcServerBuilder(node.Logger,
			builder.rpcConf.SecureGRPCListenAddr,
			builder.rpcConf.MaxMsgSize,
			builder.rpcMetricsEnabled,
			builder.apiRatelimits,
			builder.apiBurstlimits,
			grpcserver.WithTransportCredentials(builder.rpcConf.TransportCredentials)).Build()

		builder.stateStreamGrpcServer = grpcserver.NewGrpcServerBuilder(
			node.Logger,
			builder.stateStreamConf.ListenAddr,
			builder.stateStreamConf.MaxExecutionDataMsgSize,
			builder.rpcMetricsEnabled,
			builder.apiRatelimits,
			builder.apiBurstlimits,
			grpcserver.WithStreamInterceptor()).Build()

		if builder.rpcConf.UnsecureGRPCListenAddr != builder.stateStreamConf.ListenAddr {
			builder.unsecureGrpcServer = grpcserver.NewGrpcServerBuilder(node.Logger,
				builder.rpcConf.UnsecureGRPCListenAddr,
				builder.rpcConf.MaxMsgSize,
				builder.rpcMetricsEnabled,
				builder.apiRatelimits,
				builder.apiBurstlimits).Build()
		} else {
			builder.unsecureGrpcServer = builder.stateStreamGrpcServer
		}

		return nil
	})
	builder.Module("async register store", func(node *cmd.NodeConfig) error {
		builder.RegistersAsyncStore = execution.NewRegistersAsyncStore()
		return nil
	})
	builder.Module("events storage", func(node *cmd.NodeConfig) error {
		builder.Storage.Events = bstorage.NewEvents(node.Metrics.Cache, node.DB)
		return nil
	})
	builder.Module("reporter", func(node *cmd.NodeConfig) error {
		builder.Reporter = index.NewReporter()
		return nil
	})
	builder.Module("events index", func(node *cmd.NodeConfig) error {
		builder.EventsIndex = index.NewEventsIndex(builder.Reporter, builder.Storage.Events)
		return nil
	})
	builder.Module("transaction result index", func(node *cmd.NodeConfig) error {
		builder.TxResultsIndex = index.NewTransactionResultsIndex(builder.Reporter, builder.Storage.LightTransactionResults)
		return nil
	})
	builder.Module("script executor", func(node *cmd.NodeConfig) error {
		builder.ScriptExecutor = backend.NewScriptExecutor(builder.Logger, builder.scriptExecMinBlock, builder.scriptExecMaxBlock)
		return nil
	})

	versionControlDependable := module.NewProxiedReadyDoneAware()
	builder.IndexerDependencies.Add(versionControlDependable)
	stopControlDependable := module.NewProxiedReadyDoneAware()
	builder.IndexerDependencies.Add(stopControlDependable)

	builder.Component("version control", func(node *cmd.NodeConfig) (module.ReadyDoneAware, error) {
		if !builder.versionControlEnabled {
			noop := &module.NoopReadyDoneAware{}
			versionControlDependable.Init(noop)
			return noop, nil
		}

		nodeVersion, err := build.Semver()
		if err != nil {
			return nil, fmt.Errorf("could not load node version for version control. "+
				"version (%s) is not semver compliant: %w. Make sure a valid semantic version is provided in the VERSION environment variable", build.Version(), err)
		}

		versionControl, err := version.NewVersionControl(
			builder.Logger,
			node.Storage.VersionBeacons,
			nodeVersion,
			builder.SealedRootBlock.Header.Height,
			builder.LastFinalizedHeader.Height,
		)
		if err != nil {
			return nil, fmt.Errorf("could not create version control: %w", err)
		}

		// VersionControl needs to consume BlockFinalized events.
		node.ProtocolEvents.AddConsumer(versionControl)

		builder.VersionControl = versionControl
		versionControlDependable.Init(builder.VersionControl)

		return versionControl, nil
	})
	builder.Component("stop control", func(node *cmd.NodeConfig) (module.ReadyDoneAware, error) {
		if !builder.stopControlEnabled {
			noop := &module.NoopReadyDoneAware{}
			stopControlDependable.Init(noop)
			return noop, nil
		}

		stopControl := stop.NewStopControl(
			builder.Logger,
		)

		builder.VersionControl.AddVersionUpdatesConsumer(stopControl.OnVersionUpdate)

		builder.StopControl = stopControl
		stopControlDependable.Init(builder.StopControl)

		return stopControl, nil
	})

	builder.Component("RPC engine", func(node *cmd.NodeConfig) (module.ReadyDoneAware, error) {
		accessMetrics := builder.AccessMetrics
		config := builder.rpcConf
		backendConfig := config.BackendConfig
		cacheSize := int(backendConfig.ConnectionPoolSize)

		var connBackendCache *rpcConnection.Cache
		var err error
		if cacheSize > 0 {
			connBackendCache, err = rpcConnection.NewCache(node.Logger, accessMetrics, cacheSize)
			if err != nil {
				return nil, fmt.Errorf("could not initialize connection cache: %w", err)
			}
		}

		connFactory := &rpcConnection.ConnectionFactoryImpl{
			CollectionGRPCPort:        0,
			ExecutionGRPCPort:         0,
			CollectionNodeGRPCTimeout: builder.apiTimeout,
			ExecutionNodeGRPCTimeout:  builder.apiTimeout,
			AccessMetrics:             accessMetrics,
			Log:                       node.Logger,
			Manager: rpcConnection.NewManager(
				node.Logger,
				accessMetrics,
				connBackendCache,
				config.MaxMsgSize,
				backendConfig.CircuitBreakerConfig,
				config.CompressorName,
			),
		}

		broadcaster := engine.NewBroadcaster()
		// create BlockTracker that will track for new blocks (finalized and sealed) and
		// handles block-related operations.
		blockTracker, err := subscription.NewBlockTracker(
			node.State,
			builder.FinalizedRootBlock.Header.Height,
			node.Storage.Headers,
			broadcaster,
		)
		if err != nil {
			return nil, fmt.Errorf("failed to initialize block tracker: %w", err)
		}

<<<<<<< HEAD
		preferredENIdentifiers, err := commonrpc.IdentifierList(backendConfig.PreferredExecutionNodeIDs)
		if err != nil {
			return nil, fmt.Errorf("failed to convert node id string to Flow Identifier for preferred EN map: %w", err)
		}

		fixedENIdentifiers, err := commonrpc.IdentifierList(backendConfig.FixedExecutionNodeIDs)
		if err != nil {
			return nil, fmt.Errorf("failed to convert node id string to Flow Identifier for fixed EN map: %w", err)
		}

		execNodeIdentitiesProvider := commonrpc.NewExecutionNodeIdentitiesProvider(
			node.Logger,
			node.State,
			node.Storage.Receipts,
			preferredENIdentifiers,
			fixedENIdentifiers,
		)

=======
		// If execution data syncing and indexing is disabled, pass nil indexReporter
		var indexReporter state_synchronization.IndexReporter
		if builder.executionDataSyncEnabled && builder.executionDataIndexingEnabled {
			indexReporter = builder.Reporter
		}

>>>>>>> 21cfe5ae
		backendParams := backend.Params{
			State:                node.State,
			Blocks:               node.Storage.Blocks,
			Headers:              node.Storage.Headers,
			Collections:          node.Storage.Collections,
			Transactions:         node.Storage.Transactions,
			ExecutionReceipts:    node.Storage.Receipts,
			ExecutionResults:     node.Storage.Results,
			ChainID:              node.RootChainID,
			AccessMetrics:        accessMetrics,
			ConnFactory:          connFactory,
			RetryEnabled:         false,
			MaxHeightRange:       backendConfig.MaxHeightRange,
			Log:                  node.Logger,
			SnapshotHistoryLimit: backend.DefaultSnapshotHistoryLimit,
			Communicator:         backend.NewNodeCommunicator(backendConfig.CircuitBreakerConfig.Enabled),
			BlockTracker:         blockTracker,
			SubscriptionHandler: subscription.NewSubscriptionHandler(
				builder.Logger,
				broadcaster,
				builder.stateStreamConf.ClientSendTimeout,
				builder.stateStreamConf.ResponseLimit,
				builder.stateStreamConf.ClientSendBufferSize,
			),
<<<<<<< HEAD
			VersionControl:             builder.VersionControl,
			ExecNodeIdentitiesProvider: execNodeIdentitiesProvider,
=======
			IndexReporter:  indexReporter,
			VersionControl: builder.VersionControl,
>>>>>>> 21cfe5ae
		}

		if builder.localServiceAPIEnabled {
			backendParams.ScriptExecutionMode = backend.IndexQueryModeLocalOnly
			backendParams.EventQueryMode = backend.IndexQueryModeLocalOnly
			backendParams.TxResultsIndex = builder.TxResultsIndex
			backendParams.EventsIndex = builder.EventsIndex
			backendParams.ScriptExecutor = builder.ScriptExecutor
		}

		accessBackend, err := backend.New(backendParams)
		if err != nil {
			return nil, fmt.Errorf("could not initialize backend: %w", err)
		}

		observerCollector := metrics.NewObserverCollector()
		restHandler, err := restapiproxy.NewRestProxyHandler(
			accessBackend,
			builder.upstreamIdentities,
			connFactory,
			builder.Logger,
			observerCollector,
			node.RootChainID.Chain())
		if err != nil {
			return nil, err
		}

		engineBuilder, err := rpc.NewBuilder(
			node.Logger,
			node.State,
			config,
			node.RootChainID,
			accessMetrics,
			builder.rpcMetricsEnabled,
			builder.Me,
			accessBackend,
			restHandler,
			builder.secureGrpcServer,
			builder.unsecureGrpcServer,
			builder.stateStreamBackend,
			builder.stateStreamConf,
			indexReporter,
		)
		if err != nil {
			return nil, err
		}

		// upstream access node forwarder
		forwarder, err := apiproxy.NewFlowAccessAPIForwarder(builder.upstreamIdentities, connFactory)
		if err != nil {
			return nil, err
		}

		rpcHandler := apiproxy.NewFlowAccessAPIRouter(apiproxy.Params{
			Log:      builder.Logger,
			Metrics:  observerCollector,
			Upstream: forwarder,
			Local:    engineBuilder.DefaultHandler(hotsignature.NewBlockSignerDecoder(builder.Committee)),
			UseIndex: builder.localServiceAPIEnabled,
		})

		// build the rpc engine
		builder.RpcEng, err = engineBuilder.
			WithRpcHandler(rpcHandler).
			WithLegacy().
			Build()
		if err != nil {
			return nil, err
		}
		builder.FollowerDistributor.AddOnBlockFinalizedConsumer(builder.RpcEng.OnFinalizedBlock)
		return builder.RpcEng, nil
	})

	// build secure grpc server
	builder.Component("secure grpc server", func(node *cmd.NodeConfig) (module.ReadyDoneAware, error) {
		return builder.secureGrpcServer, nil
	})

	builder.Component("state stream unsecure grpc server", func(node *cmd.NodeConfig) (module.ReadyDoneAware, error) {
		return builder.stateStreamGrpcServer, nil
	})

	if builder.rpcConf.UnsecureGRPCListenAddr != builder.stateStreamConf.ListenAddr {
		builder.Component("unsecure grpc server", func(node *cmd.NodeConfig) (module.ReadyDoneAware, error) {
			return builder.unsecureGrpcServer, nil
		})
	}
}

func loadNetworkingKey(path string) (crypto.PrivateKey, error) {
	data, err := io.ReadFile(path)
	if err != nil {
		return nil, fmt.Errorf("could not read networking key (path=%s): %w", path, err)
	}

	keyBytes, err := hex.DecodeString(strings.Trim(string(data), "\n "))
	if err != nil {
		return nil, fmt.Errorf("could not hex decode networking key (path=%s): %w", path, err)
	}

	networkingKey, err := crypto.DecodePrivateKey(crypto.ECDSASecp256k1, keyBytes)
	if err != nil {
		return nil, fmt.Errorf("could not decode networking key (path=%s): %w", path, err)
	}

	return networkingKey, nil
}<|MERGE_RESOLUTION|>--- conflicted
+++ resolved
@@ -1938,7 +1938,12 @@
 			return nil, fmt.Errorf("failed to initialize block tracker: %w", err)
 		}
 
-<<<<<<< HEAD
+		// If execution data syncing and indexing is disabled, pass nil indexReporter
+		var indexReporter state_synchronization.IndexReporter
+		if builder.executionDataSyncEnabled && builder.executionDataIndexingEnabled {
+			indexReporter = builder.Reporter
+		}
+
 		preferredENIdentifiers, err := commonrpc.IdentifierList(backendConfig.PreferredExecutionNodeIDs)
 		if err != nil {
 			return nil, fmt.Errorf("failed to convert node id string to Flow Identifier for preferred EN map: %w", err)
@@ -1957,14 +1962,6 @@
 			fixedENIdentifiers,
 		)
 
-=======
-		// If execution data syncing and indexing is disabled, pass nil indexReporter
-		var indexReporter state_synchronization.IndexReporter
-		if builder.executionDataSyncEnabled && builder.executionDataIndexingEnabled {
-			indexReporter = builder.Reporter
-		}
-
->>>>>>> 21cfe5ae
 		backendParams := backend.Params{
 			State:                node.State,
 			Blocks:               node.Storage.Blocks,
@@ -1989,13 +1986,9 @@
 				builder.stateStreamConf.ResponseLimit,
 				builder.stateStreamConf.ClientSendBufferSize,
 			),
-<<<<<<< HEAD
+			IndexReporter:              indexReporter,
 			VersionControl:             builder.VersionControl,
 			ExecNodeIdentitiesProvider: execNodeIdentitiesProvider,
-=======
-			IndexReporter:  indexReporter,
-			VersionControl: builder.VersionControl,
->>>>>>> 21cfe5ae
 		}
 
 		if builder.localServiceAPIEnabled {
