--- conflicted
+++ resolved
@@ -2,11 +2,7 @@
 
 The consensus node is responsible for deciding on the subjective ordering of the transactions that will be executed by the execution nodes. They do so by running a consensus algorithm for the blockchain, whereas each block payload contains an ordered list of collection guarantees received from collection node clusters.
 
-<<<<<<< HEAD
-More specifically, consensus covers the following:
-=======
 Consensus nodes are also responsible for maintaining the protocol state, which encompasses epochs with their respective set of node identities, as well as the adjudication of all slashing challenges which maintain the economic incentives that serve as the foundation of the bigger Flow system.
->>>>>>> 462d97a2
 
 This document provides a high-level overview of the consensus node architecture. Each section includes links to the appropriate packages, which may contain more detailed documentation.
 
