// (c) 2019 Dapper Labs - ALL RIGHTS RESERVED

package main

import (
	"github.com/dapperlabs/flow-go/cmd"
	"github.com/dapperlabs/flow-go/engine/consensus/ingestion"
	"github.com/dapperlabs/flow-go/engine/consensus/matching"
	"github.com/dapperlabs/flow-go/engine/consensus/propagation"
	"github.com/dapperlabs/flow-go/engine/consensus/provider"
	"github.com/dapperlabs/flow-go/engine/simulation/coldstuff"
	"github.com/dapperlabs/flow-go/module"
	builder "github.com/dapperlabs/flow-go/module/builder/consensus"
	finalizer "github.com/dapperlabs/flow-go/module/finalizer/consensus"
	"github.com/dapperlabs/flow-go/module/mempool"
	"github.com/dapperlabs/flow-go/module/mempool/stdmap"
	storage "github.com/dapperlabs/flow-go/storage/badger"
)

func main() {

	var (
		err        error
		guarantees mempool.Guarantees
		receipts   mempool.Receipts
		approvals  mempool.Approvals
		seals      mempool.Seals
		prop       *propagation.Engine
		prov       *provider.Engine
	)

	cmd.FlowNode("consensus").
		Create(func(node *cmd.FlowNodeBuilder) {
			node.Logger.Info().Msg("initializing guarantee mempool")
			guarantees, err = stdmap.NewGuarantees()
			node.MustNot(err).Msg("could not initialize guarantee mempool")
		}).
		Create(func(node *cmd.FlowNodeBuilder) {
			node.Logger.Info().Msg("initializing receipt mempool")
			receipts, err = stdmap.NewReceipts()
			node.MustNot(err).Msg("could not initialize receipt mempool")
		}).
		Create(func(node *cmd.FlowNodeBuilder) {
			node.Logger.Info().Msg("initializing approval mempool")
			approvals, err = stdmap.NewApprovals()
			node.MustNot(err).Msg("could not initialize approval mempool")
		}).
		Create(func(node *cmd.FlowNodeBuilder) {
			node.Logger.Info().Msg("initializing seal mempool")
			seals, err = stdmap.NewSeals()
			node.MustNot(err).Msg("could not initialize seal mempool")
		}).
		Component("matching engine", func(node *cmd.FlowNodeBuilder) module.ReadyDoneAware {
			node.Logger.Info().Msg("initializing result matching engine")
			results := storage.NewResults(node.DB)
			match, err := matching.New(node.Logger, node.Network, node.State, node.Me, results, receipts, approvals, seals)
			node.MustNot(err).Msg("could not initialize matching engine")
			return match
		}).
		Component("provider engine", func(node *cmd.FlowNodeBuilder) module.ReadyDoneAware {
			node.Logger.Info().Msg("initializing block provider engine")
			prov, err = provider.New(node.Logger, node.Network, node.State, node.Me)
			node.MustNot(err).Msg("could not initialize provider engine")
			return prov
		}).
		Component("propagation engine", func(node *cmd.FlowNodeBuilder) module.ReadyDoneAware {
			node.Logger.Info().Msg("initializing guarantee propagation engine")
			prop, err = propagation.New(node.Logger, node.Network, node.State, node.Me, guarantees)
			node.MustNot(err).Msg("could not initialize propagation engine")
			return prop
		}).
		Component("coldstuff engine", func(node *cmd.FlowNodeBuilder) module.ReadyDoneAware {
			node.Logger.Info().Msg("initializing coldstuff engine")
			headersDB := storage.NewHeaders(node.DB)
<<<<<<< HEAD
			guaranteesDB := storage.NewGuarantees(node.DB)
			sealsDB := storage.NewSeals(node.DB)
			build := consensus.NewBuilder(node.DB, node.State, guarantees, seals)
			clean := cleaner.New(guaranteesDB, sealsDB, guarantees, seals)
			cold, err := coldstuff.New(node.Logger, node.Network, prop, headersDB, node.State, node.Me, build, clean)
			node.MustNot(err).Msg("could not initialize coldstuff engine")
			return cold
=======
			payloadsDB := storage.NewPayloads(node.DB)
			build := builder.NewBuilder(node.DB, guarantees, seals)
			final := finalizer.NewFinalizer(node.DB, guarantees, seals)
			sub, err := subzero.New(node.Logger, prov, headersDB, payloadsDB, node.State, node.Me, build, final)
			node.MustNot(err).Msg("could not initialize subzero engine")
			return sub
>>>>>>> c6bc238f
		}).
		Component("ingestion engine", func(node *cmd.FlowNodeBuilder) module.ReadyDoneAware {
			ing, err := ingestion.New(node.Logger, node.Network, prop, node.State, node.Me)
			node.MustNot(err).Msg("could not initialize guarantee ingestion engine")
			return ing
		}).
		Run()
}<|MERGE_RESOLUTION|>--- conflicted
+++ resolved
@@ -72,22 +72,11 @@
 		Component("coldstuff engine", func(node *cmd.FlowNodeBuilder) module.ReadyDoneAware {
 			node.Logger.Info().Msg("initializing coldstuff engine")
 			headersDB := storage.NewHeaders(node.DB)
-<<<<<<< HEAD
-			guaranteesDB := storage.NewGuarantees(node.DB)
-			sealsDB := storage.NewSeals(node.DB)
-			build := consensus.NewBuilder(node.DB, node.State, guarantees, seals)
-			clean := cleaner.New(guaranteesDB, sealsDB, guarantees, seals)
-			cold, err := coldstuff.New(node.Logger, node.Network, prop, headersDB, node.State, node.Me, build, clean)
+			build := builder.NewBuilder(node.DB, guarantees, seals)
+			final := finalizer.NewFinalizer(node.DB, guarantees, seals)
+			cold, err := coldstuff.New(node.Logger, node.Network, prop, headersDB, node.State, node.Me, build, final)
 			node.MustNot(err).Msg("could not initialize coldstuff engine")
 			return cold
-=======
-			payloadsDB := storage.NewPayloads(node.DB)
-			build := builder.NewBuilder(node.DB, guarantees, seals)
-			final := finalizer.NewFinalizer(node.DB, guarantees, seals)
-			sub, err := subzero.New(node.Logger, prov, headersDB, payloadsDB, node.State, node.Me, build, final)
-			node.MustNot(err).Msg("could not initialize subzero engine")
-			return sub
->>>>>>> c6bc238f
 		}).
 		Component("ingestion engine", func(node *cmd.FlowNodeBuilder) module.ReadyDoneAware {
 			ing, err := ingestion.New(node.Logger, node.Network, prop, node.State, node.Me)
