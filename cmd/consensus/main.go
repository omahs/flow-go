--- conflicted
+++ resolved
@@ -332,16 +332,11 @@
 				return fmt.Errorf("could not load beacon key file: %w", err)
 			}
 
-<<<<<<< HEAD
-			rootEpoch, err := node.State.AtBlockID(node.FinalizedRootBlock.ID()).Epochs().Current()
-=======
-			rootEpoch := rootSnapshot.Epochs().Current()
-			rootEpochCounter, err := rootEpoch.Counter()
->>>>>>> 806075ea
+			rootEpoch, err := rootSnapshot.Epochs().Current()
 			if err != nil {
 				return fmt.Errorf("could not get root epoch: %w", err)
 			}
-			epochCounter := rootEpoch.Counter()
+			rootEpochCounter := rootEpoch.Counter()
 
 			// confirm the beacon key file matches the canonical public keys
 			rootDKG, err := rootEpoch.DKG()
