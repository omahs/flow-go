--- conflicted
+++ resolved
@@ -166,13 +166,9 @@
 	registerCacheType                    string
 	registerCacheSize                    uint
 	programCacheSize                     uint
-<<<<<<< HEAD
+	checkPayerBalance                    bool
 	versionControlEnabled                bool
 	stopControlEnabled                   bool
-=======
-	checkPayerBalance                    bool
-	versionControlEnabled                bool
->>>>>>> 634de897
 }
 
 type PublicNetworkConfig struct {
@@ -272,13 +268,9 @@
 		registerCacheType:                    pStorage.CacheTypeTwoQueue.String(),
 		registerCacheSize:                    0,
 		programCacheSize:                     0,
-<<<<<<< HEAD
+		checkPayerBalance:                    false,
 		versionControlEnabled:                true,
 		stopControlEnabled:                   true,
-=======
-		checkPayerBalance:                    false,
-		versionControlEnabled:                true,
->>>>>>> 634de897
 	}
 }
 
@@ -327,10 +319,7 @@
 	ExecutionDataDatastore     *badger.Datastore
 	ExecutionDataTracker       tracker.Storage
 	versionControl             *version.VersionControl
-<<<<<<< HEAD
 	stopControl                *stop.StopControl
-=======
->>>>>>> 634de897
 
 	// The sync engine participants provider is the libp2p peer store for the access node
 	// which is not available until after the network has started.
@@ -1250,13 +1239,10 @@
 			"version-control-enabled",
 			defaultConfig.versionControlEnabled,
 			"whether to enable the version control feature. Default value is true")
-<<<<<<< HEAD
 		flags.BoolVar(&builder.stopControlEnabled,
 			"stop-control-enabled",
 			defaultConfig.stopControlEnabled,
 			"whether to enable the stop control feature. Default value is true")
-=======
->>>>>>> 634de897
 		// ExecutionDataRequester config
 		flags.BoolVar(&builder.executionDataSyncEnabled,
 			"execution-data-sync-enabled",
