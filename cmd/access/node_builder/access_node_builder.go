--- conflicted
+++ resolved
@@ -162,7 +162,7 @@
 				PreferredExecutionNodeIDs: nil,
 				FixedExecutionNodeIDs:     nil,
 				ArchiveAddressList:        nil,
-				CircuitBreakerConfig: backend.CircuitBreakerConfig{
+				CircuitBreakerConfig: rpcConnection.CircuitBreakerConfig{
 					Enabled:        false,
 					RestoreTimeout: 60 * time.Second,
 					MaxFailures:    5,
@@ -938,11 +938,7 @@
 				builder.rpcConf.CollectionAddr,
 				grpc.WithDefaultCallOptions(grpc.MaxCallRecvMsgSize(int(builder.rpcConf.MaxMsgSize))),
 				grpc.WithTransportCredentials(insecure.NewCredentials()),
-<<<<<<< HEAD
-				backend.WithClientTimeoutOption(builder.rpcConf.BackendConfig.CollectionClientTimeout))
-=======
 				rpcConnection.WithClientTimeoutOption(builder.rpcConf.BackendConfig.CollectionClientTimeout))
->>>>>>> 0607ed28
 			if err != nil {
 				return err
 			}
@@ -1089,6 +1085,7 @@
 					node.Logger,
 					accessMetrics,
 					config.MaxMsgSize,
+					backendConfig.CircuitBreakerConfig,
 				),
 			}
 
