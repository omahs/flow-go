--- conflicted
+++ resolved
@@ -1932,7 +1932,11 @@
 				return nil, fmt.Errorf("transaction result query mode 'compare' is not supported")
 			}
 
-<<<<<<< HEAD
+			checkPayerBalanceMode, err := accessNode.ParsePayerBalanceMode(builder.checkPayerBalanceMode)
+			if err != nil {
+				return nil, fmt.Errorf("could not parse payer balance mode: %w", err)
+			}
+
 			preferredENIdentifiers, err := commonrpc.IdentifierList(backendConfig.PreferredExecutionNodeIDs)
 			if err != nil {
 				return nil, fmt.Errorf("failed to convert node id string to Flow Identifier for preferred EN map: %w", err)
@@ -1973,43 +1977,9 @@
 				TxResultCacheSize:     builder.TxResultCacheSize,
 				ScriptExecutor:        builder.ScriptExecutor,
 				ScriptExecutionMode:   scriptExecMode,
-				CheckPayerBalance:     builder.checkPayerBalance,
+				CheckPayerBalanceMode: checkPayerBalanceMode,
 				EventQueryMode:        eventQueryMode,
 				BlockTracker:          blockTracker,
-=======
-			checkPayerBalanceMode, err := accessNode.ParsePayerBalanceMode(builder.checkPayerBalanceMode)
-			if err != nil {
-				return nil, fmt.Errorf("could not parse payer balance mode: %w", err)
-			}
-
-			builder.nodeBackend, err = backend.New(backend.Params{
-				State:                     node.State,
-				CollectionRPC:             builder.CollectionRPC,
-				HistoricalAccessNodes:     builder.HistoricalAccessRPCs,
-				Blocks:                    node.Storage.Blocks,
-				Headers:                   node.Storage.Headers,
-				Collections:               node.Storage.Collections,
-				Transactions:              node.Storage.Transactions,
-				ExecutionReceipts:         node.Storage.Receipts,
-				ExecutionResults:          node.Storage.Results,
-				TxResultErrorMessages:     node.Storage.TransactionResultErrorMessages,
-				ChainID:                   node.RootChainID,
-				AccessMetrics:             builder.AccessMetrics,
-				ConnFactory:               connFactory,
-				RetryEnabled:              builder.retryEnabled,
-				MaxHeightRange:            backendConfig.MaxHeightRange,
-				PreferredExecutionNodeIDs: backendConfig.PreferredExecutionNodeIDs,
-				FixedExecutionNodeIDs:     backendConfig.FixedExecutionNodeIDs,
-				Log:                       node.Logger,
-				SnapshotHistoryLimit:      backend.DefaultSnapshotHistoryLimit,
-				Communicator:              backend.NewNodeCommunicator(backendConfig.CircuitBreakerConfig.Enabled),
-				TxResultCacheSize:         builder.TxResultCacheSize,
-				ScriptExecutor:            builder.ScriptExecutor,
-				ScriptExecutionMode:       scriptExecMode,
-				CheckPayerBalanceMode:     checkPayerBalanceMode,
-				EventQueryMode:            eventQueryMode,
-				BlockTracker:              blockTracker,
->>>>>>> 7393e09f
 				SubscriptionHandler: subscription.NewSubscriptionHandler(
 					builder.Logger,
 					broadcaster,
