package node_builder

import (
	"context"
	"errors"
	"fmt"
	"os"
	"path/filepath"
	"strings"
	"time"

	badger "github.com/ipfs/go-ds-badger2"
	"github.com/libp2p/go-libp2p/core/host"
	"github.com/libp2p/go-libp2p/core/routing"
	"github.com/onflow/go-bitswap"
	"github.com/rs/zerolog"
	"github.com/spf13/pflag"
	"google.golang.org/grpc"
	"google.golang.org/grpc/credentials"

	"github.com/onflow/flow/protobuf/go/flow/access"

	"github.com/onflow/flow-go/admin/commands"
	storageCommands "github.com/onflow/flow-go/admin/commands/storage"
	"github.com/onflow/flow-go/cmd"
	"github.com/onflow/flow-go/consensus"
	"github.com/onflow/flow-go/consensus/hotstuff"
	"github.com/onflow/flow-go/consensus/hotstuff/committees"
	consensuspubsub "github.com/onflow/flow-go/consensus/hotstuff/notifications/pubsub"
	"github.com/onflow/flow-go/consensus/hotstuff/signature"
	"github.com/onflow/flow-go/consensus/hotstuff/verification"
	recovery "github.com/onflow/flow-go/consensus/recovery/protocol"
	"github.com/onflow/flow-go/crypto"
	"github.com/onflow/flow-go/engine/access/ingestion"
	pingeng "github.com/onflow/flow-go/engine/access/ping"
	"github.com/onflow/flow-go/engine/access/rpc"
	"github.com/onflow/flow-go/engine/access/rpc/backend"
	"github.com/onflow/flow-go/engine/common/follower"
	followereng "github.com/onflow/flow-go/engine/common/follower"
	"github.com/onflow/flow-go/engine/common/requester"
	synceng "github.com/onflow/flow-go/engine/common/synchronization"
	"github.com/onflow/flow-go/model/flow"
	"github.com/onflow/flow-go/model/flow/filter"
	"github.com/onflow/flow-go/module"
	"github.com/onflow/flow-go/module/buffer"
	"github.com/onflow/flow-go/module/chainsync"
	"github.com/onflow/flow-go/module/compliance"
	"github.com/onflow/flow-go/module/executiondatasync/execution_data"
	finalizer "github.com/onflow/flow-go/module/finalizer/consensus"
	"github.com/onflow/flow-go/module/id"
	"github.com/onflow/flow-go/module/mempool/stdmap"
	"github.com/onflow/flow-go/module/metrics"
	"github.com/onflow/flow-go/module/metrics/unstaked"
	"github.com/onflow/flow-go/module/state_synchronization"
	edrequester "github.com/onflow/flow-go/module/state_synchronization/requester"
	"github.com/onflow/flow-go/network"
	netcache "github.com/onflow/flow-go/network/cache"
	"github.com/onflow/flow-go/network/channels"
	cborcodec "github.com/onflow/flow-go/network/codec/cbor"
	"github.com/onflow/flow-go/network/p2p"
	"github.com/onflow/flow-go/network/p2p/blob"
	"github.com/onflow/flow-go/network/p2p/cache"
	"github.com/onflow/flow-go/network/p2p/connection"
	"github.com/onflow/flow-go/network/p2p/dht"
	"github.com/onflow/flow-go/network/p2p/middleware"
	"github.com/onflow/flow-go/network/p2p/p2pbuilder"
	"github.com/onflow/flow-go/network/p2p/subscription"
	"github.com/onflow/flow-go/network/p2p/translator"
	"github.com/onflow/flow-go/network/p2p/unicast"
	relaynet "github.com/onflow/flow-go/network/relay"
	"github.com/onflow/flow-go/network/slashing"
	"github.com/onflow/flow-go/network/topology"
	"github.com/onflow/flow-go/network/validator"
	"github.com/onflow/flow-go/state/protocol"
	badgerState "github.com/onflow/flow-go/state/protocol/badger"
	"github.com/onflow/flow-go/state/protocol/blocktimer"
	"github.com/onflow/flow-go/storage"
	bstorage "github.com/onflow/flow-go/storage/badger"
	"github.com/onflow/flow-go/utils/grpcutils"
)

// AccessNodeBuilder extends cmd.NodeBuilder and declares additional functions needed to bootstrap an Access node.
// The private network allows the staked nodes to communicate among themselves, while the public network allows the
// Observers and an Access node to communicate.
//
//                                 public network                           private network
//  +------------------------+
//  | Observer             1 |<--------------------------|
//  +------------------------+                           v
//  +------------------------+                         +--------------------+                 +------------------------+
//  | Observer             2 |<----------------------->| Staked Access Node |<--------------->| All other staked Nodes |
//  +------------------------+                         +--------------------+                 +------------------------+
//  +------------------------+                           ^
//  | Observer             3 |<--------------------------|
//  +------------------------+

// AccessNodeConfig defines all the user defined parameters required to bootstrap an access node
// For a node running as a standalone process, the config fields will be populated from the command line params,
// while for a node running as a library, the config fields are expected to be initialized by the caller.
type AccessNodeConfig struct {
	supportsObserver             bool // True if this is an Access node that supports observers and consensus follower engines
	collectionGRPCPort           uint
	executionGRPCPort            uint
	pingEnabled                  bool
	nodeInfoFile                 string
	apiRatelimits                map[string]int
	apiBurstlimits               map[string]int
	rpcConf                      rpc.Config
	ExecutionNodeAddress         string // deprecated
	HistoricalAccessRPCs         []access.AccessAPIClient
	logTxTimeToFinalized         bool
	logTxTimeToExecuted          bool
	logTxTimeToFinalizedExecuted bool
	retryEnabled                 bool
	rpcMetricsEnabled            bool
	executionDataSyncEnabled     bool
	executionDataDir             string
	executionDataStartHeight     uint64
	executionDataConfig          edrequester.ExecutionDataConfig
<<<<<<< HEAD
	baseOptions                  []cmd.Option
	FlowNodeBuilder              *cmd.FlowNodeBuilder
	PublicNetworkConfig          PublicNetworkConfig
=======

	PublicNetworkConfig PublicNetworkConfig
>>>>>>> 8e6c6f6b
}

type PublicNetworkConfig struct {
	// NetworkKey crypto.PublicKey // TODO: do we need a different key for the public network?
	BindAddress string
	Network     network.Network
	Metrics     module.NetworkMetrics
}

// DefaultAccessNodeConfig defines all the default values for the AccessNodeConfig
func DefaultAccessNodeConfig() *AccessNodeConfig {
	homedir, _ := os.UserHomeDir()
	config := &AccessNodeConfig{
		supportsObserver:   false,
		collectionGRPCPort: 9000,
		executionGRPCPort:  9000,
		rpcConf: rpc.Config{
			UnsecureGRPCListenAddr:    "0.0.0.0:9000",
			SecureGRPCListenAddr:      "0.0.0.0:9001",
			HTTPListenAddr:            "0.0.0.0:8000",
			RESTListenAddr:            "",
			CollectionAddr:            "",
			HistoricalAccessAddrs:     "",
			CollectionClientTimeout:   3 * time.Second,
			ExecutionClientTimeout:    3 * time.Second,
			ConnectionPoolSize:        backend.DefaultConnectionPoolSize,
			MaxHeightRange:            backend.DefaultMaxHeightRange,
			PreferredExecutionNodeIDs: nil,
			FixedExecutionNodeIDs:     nil,
		},
		ExecutionNodeAddress:         "localhost:9000",
		logTxTimeToFinalized:         false,
		logTxTimeToExecuted:          false,
		logTxTimeToFinalizedExecuted: false,
		pingEnabled:                  false,
		retryEnabled:                 false,
		rpcMetricsEnabled:            false,
		nodeInfoFile:                 "",
		apiRatelimits:                nil,
		apiBurstlimits:               nil,
		PublicNetworkConfig: PublicNetworkConfig{
			BindAddress: cmd.NotSet,
			Metrics:     metrics.NewNoopCollector(),
		},
		executionDataSyncEnabled: false,
		executionDataDir:         filepath.Join(homedir, ".flow", "execution_data"),
		executionDataStartHeight: 0,
		executionDataConfig: edrequester.ExecutionDataConfig{
			InitialBlockHeight: 0,
			MaxSearchAhead:     edrequester.DefaultMaxSearchAhead,
			FetchTimeout:       edrequester.DefaultFetchTimeout,
			MaxFetchTimeout:    edrequester.DefaultMaxFetchTimeout,
			RetryDelay:         edrequester.DefaultRetryDelay,
			MaxRetryDelay:      edrequester.DefaultMaxRetryDelay,
		},
	}

	config.FlowNodeBuilder = cmd.FlowNode(flow.RoleAccess.String(), config.baseOptions...)

	return config
}

// FlowAccessNodeBuilder provides the common functionality needed to bootstrap a Flow access node
// It is composed of the FlowNodeBuilder, the AccessNodeConfig and contains all the components and modules needed for the
// access nodes
type FlowAccessNodeBuilder struct {
	*cmd.FlowNodeBuilder
	*AccessNodeConfig

	// components
	LibP2PNode                 p2p.LibP2PNode
	FollowerState              protocol.MutableState
	SyncCore                   *chainsync.Core
	RpcEng                     *rpc.Engine
	FinalizationDistributor    *consensuspubsub.FinalizationDistributor
	FinalizedHeader            *synceng.FinalizedHeaderCache
	CollectionRPC              access.AccessAPIClient
	TransactionTimings         *stdmap.TransactionTimings
	CollectionsToMarkFinalized *stdmap.Times
	CollectionsToMarkExecuted  *stdmap.Times
	BlocksToMarkExecuted       *stdmap.Times
	TransactionMetrics         module.TransactionMetrics
	AccessMetrics              module.AccessMetrics
	PingMetrics                module.PingMetrics
	Committee                  hotstuff.Committee
	Finalized                  *flow.Header
	Pending                    []*flow.Header
	FollowerCore               module.HotStuffFollower
	ExecutionDataDownloader    execution_data.Downloader
	ExecutionDataRequester     state_synchronization.ExecutionDataRequester

	// The sync engine participants provider is the libp2p peer store for the access node
	// which is not available until after the network has started.
	// Hence, a factory function that needs to be called just before creating the sync engine
	SyncEngineParticipantsProviderFactory func() module.IdentifierProvider

	// engines
	IngestEng   *ingestion.Engine
	RequestEng  *requester.Engine
	FollowerEng *followereng.Engine
	SyncEng     *synceng.Engine
}

func (builder *FlowAccessNodeBuilder) buildFollowerState() *FlowAccessNodeBuilder {
	builder.Module("mutable follower state", func(node *cmd.NodeConfig) error {
		// For now, we only support state implementations from package badger.
		// If we ever support different implementations, the following can be replaced by a type-aware factory
		state, ok := node.State.(*badgerState.State)
		if !ok {
			return fmt.Errorf("only implementations of type badger.State are currently supported but read-only state has type %T", node.State)
		}

		followerState, err := badgerState.NewFollowerState(
			state,
			node.Storage.Index,
			node.Storage.Payloads,
			node.Tracer,
			node.ProtocolEvents,
			blocktimer.DefaultBlockTimer,
		)
		builder.FollowerState = followerState

		return err
	})

	return builder
}

func (builder *FlowAccessNodeBuilder) buildSyncCore() *FlowAccessNodeBuilder {
	builder.Module("sync core", func(node *cmd.NodeConfig) error {
		syncCore, err := chainsync.New(node.Logger, node.SyncCoreConfig, metrics.NewChainSyncCollector())
		builder.SyncCore = syncCore

		return err
	})

	return builder
}

func (builder *FlowAccessNodeBuilder) buildCommittee() *FlowAccessNodeBuilder {
	builder.Module("committee", func(node *cmd.NodeConfig) error {
		// initialize consensus committee's membership state
		// This committee state is for the HotStuff follower, which follows the MAIN CONSENSUS Committee
		// Note: node.Me.NodeID() is not part of the consensus committee
		committee, err := committees.NewConsensusCommittee(node.State, node.Me.NodeID())
		builder.Committee = committee

		return err
	})

	return builder
}

func (builder *FlowAccessNodeBuilder) buildLatestHeader() *FlowAccessNodeBuilder {
	builder.Module("latest header", func(node *cmd.NodeConfig) error {
		finalized, pending, err := recovery.FindLatest(node.State, node.Storage.Headers)
		builder.Finalized, builder.Pending = finalized, pending

		return err
	})

	return builder
}

func (builder *FlowAccessNodeBuilder) buildFollowerCore() *FlowAccessNodeBuilder {
	builder.Component("follower core", func(node *cmd.NodeConfig) (module.ReadyDoneAware, error) {
		// create a finalizer that will handle updating the protocol
		// state when the follower detects newly finalized blocks
		final := finalizer.NewFinalizer(node.DB, node.Storage.Headers, builder.FollowerState, node.Tracer)

		packer := signature.NewConsensusSigDataPacker(builder.Committee)
		// initialize the verifier for the protocol consensus
		verifier := verification.NewCombinedVerifier(builder.Committee, packer)

		followerCore, err := consensus.NewFollower(
			node.Logger,
			builder.Committee,
			node.Storage.Headers,
			final,
			verifier,
			builder.FinalizationDistributor,
			node.RootBlock.Header,
			node.RootQC,
			builder.Finalized,
			builder.Pending,
		)
		if err != nil {
			return nil, fmt.Errorf("could not initialize follower core: %w", err)
		}
		builder.FollowerCore = followerCore

		return builder.FollowerCore, nil
	})

	return builder
}

func (builder *FlowAccessNodeBuilder) buildFollowerEngine() *FlowAccessNodeBuilder {
	builder.Component("follower engine", func(node *cmd.NodeConfig) (module.ReadyDoneAware, error) {
		// initialize cleaner for DB
		cleaner := bstorage.NewCleaner(node.Logger, node.DB, builder.Metrics.CleanCollector, flow.DefaultValueLogGCFrequency)
		conCache := buffer.NewPendingBlocks()

		followerEng, err := follower.New(
			node.Logger,
			node.Network,
			node.Me,
			node.Metrics.Engine,
			node.Metrics.Mempool,
			cleaner,
			node.Storage.Headers,
			node.Storage.Payloads,
			builder.FollowerState,
			conCache,
			builder.FollowerCore,
			builder.SyncCore,
			node.Tracer,
			follower.WithComplianceOptions(compliance.WithSkipNewProposalsThreshold(builder.ComplianceConfig.SkipNewProposalsThreshold)),
		)
		if err != nil {
			return nil, fmt.Errorf("could not create follower engine: %w", err)
		}
		builder.FollowerEng = followerEng

		return builder.FollowerEng, nil
	})

	return builder
}

func (builder *FlowAccessNodeBuilder) buildFinalizedHeader() *FlowAccessNodeBuilder {
	builder.Component("finalized snapshot", func(node *cmd.NodeConfig) (module.ReadyDoneAware, error) {
		finalizedHeader, err := synceng.NewFinalizedHeaderCache(node.Logger, node.State, builder.FinalizationDistributor)
		if err != nil {
			return nil, fmt.Errorf("could not create finalized snapshot cache: %w", err)
		}
		builder.FinalizedHeader = finalizedHeader

		return builder.FinalizedHeader, nil
	})

	return builder
}

func (builder *FlowAccessNodeBuilder) buildSyncEngine() *FlowAccessNodeBuilder {
	builder.Component("sync engine", func(node *cmd.NodeConfig) (module.ReadyDoneAware, error) {
		sync, err := synceng.New(
			node.Logger,
			node.Metrics.Engine,
			node.Network,
			node.Me,
			node.Storage.Blocks,
			builder.FollowerEng,
			builder.SyncCore,
			builder.FinalizedHeader,
			builder.SyncEngineParticipantsProviderFactory(),
		)
		if err != nil {
			return nil, fmt.Errorf("could not create synchronization engine: %w", err)
		}
		builder.SyncEng = sync

		return builder.SyncEng, nil
	})

	return builder
}

func (builder *FlowAccessNodeBuilder) BuildConsensusFollower() *FlowAccessNodeBuilder {
	builder.
		buildFollowerState().
		buildSyncCore().
		buildCommittee().
		buildLatestHeader().
		buildFollowerCore().
		buildFollowerEngine().
		buildFinalizedHeader().
		buildSyncEngine()

	return builder
}

func (builder *FlowAccessNodeBuilder) BuildExecutionDataRequester() *FlowAccessNodeBuilder {
	var ds *badger.Datastore
	var bs network.BlobService
	var processedBlockHeight storage.ConsumerProgress
	var processedNotifications storage.ConsumerProgress
	var bsDependable *module.ProxiedReadyDoneAware

	builder.
		Module("execution data datastore and blobstore", func(node *cmd.NodeConfig) error {
			datastoreDir := filepath.Join(builder.executionDataDir, "blobstore")
			err := os.MkdirAll(datastoreDir, 0700)
			if err != nil {
				return err
			}

			ds, err = badger.NewDatastore(datastoreDir, &badger.DefaultOptions)
			if err != nil {
				return err
			}

			builder.ShutdownFunc(func() error {
				if err := ds.Close(); err != nil {
					return fmt.Errorf("could not close execution data datastore: %w", err)
				}
				return nil
			})

			return nil
		}).
		Module("processed block height consumer progress", func(node *cmd.NodeConfig) error {
			// uses the datastore's DB
			processedBlockHeight = bstorage.NewConsumerProgress(ds.DB, module.ConsumeProgressExecutionDataRequesterBlockHeight)
			return nil
		}).
		Module("processed notifications consumer progress", func(node *cmd.NodeConfig) error {
			// uses the datastore's DB
			processedNotifications = bstorage.NewConsumerProgress(ds.DB, module.ConsumeProgressExecutionDataRequesterNotification)
			return nil
		}).
		Module("blobservice peer manager dependencies", func(node *cmd.NodeConfig) error {
			bsDependable = module.NewProxiedReadyDoneAware()
			builder.PeerManagerDependencies.Add(bsDependable)
			return nil
		}).
		Component("execution data service", func(node *cmd.NodeConfig) (module.ReadyDoneAware, error) {

			opts := []network.BlobServiceOption{
				blob.WithBitswapOptions(
					// Only allow block requests from staked ENs and ANs
					bitswap.WithPeerBlockRequestFilter(
						blob.AuthorizedRequester(nil, builder.IdentityProvider, builder.Logger),
					),
					bitswap.WithTracer(
						blob.NewTracer(node.Logger.With().Str("blob_service", channels.ExecutionDataService.String()).Logger()),
					),
				),
			}

			var err error
			bs, err = node.Network.RegisterBlobService(channels.ExecutionDataService, ds, opts...)
			if err != nil {
				return nil, fmt.Errorf("could not register blob service: %w", err)
			}

			// add blobservice into ReadyDoneAware dependency passed to peer manager
			// this starts the blob service and configures peer manager to wait for the blobservice
			// to be ready before starting
			bsDependable.Init(bs)

			builder.ExecutionDataDownloader = execution_data.NewDownloader(bs)

			return builder.ExecutionDataDownloader, nil
		}).
		Component("execution data requester", func(node *cmd.NodeConfig) (module.ReadyDoneAware, error) {
			// Validation of the start block height needs to be done after loading state
			if builder.executionDataStartHeight > 0 {
				if builder.executionDataStartHeight <= builder.RootBlock.Header.Height {
					return nil, fmt.Errorf(
						"execution data start block height (%d) must be greater than the root block height (%d)",
						builder.executionDataStartHeight, builder.RootBlock.Header.Height)
				}

				latestSeal, err := builder.State.Sealed().Head()
				if err != nil {
					return nil, fmt.Errorf("failed to get latest sealed height")
				}

				// Note: since the root block of a spork is also sealed in the root protocol state, the
				// latest sealed height is always equal to the root block height. That means that at the
				// very beginning of a spork, this check will always fail. Operators should not specify
				// an InitialBlockHeight when starting from the beginning of a spork.
				if builder.executionDataStartHeight > latestSeal.Height {
					return nil, fmt.Errorf(
						"execution data start block height (%d) must be less than or equal to the latest sealed block height (%d)",
						builder.executionDataStartHeight, latestSeal.Height)
				}

				// executionDataStartHeight is provided as the first block to sync, but the
				// requester expects the initial last processed height, which is the first height - 1
				builder.executionDataConfig.InitialBlockHeight = builder.executionDataStartHeight - 1
			} else {
				builder.executionDataConfig.InitialBlockHeight = builder.RootBlock.Header.Height
			}

			builder.ExecutionDataRequester = edrequester.New(
				builder.Logger,
				metrics.NewExecutionDataRequesterCollector(),
				builder.ExecutionDataDownloader,
				processedBlockHeight,
				processedNotifications,
				builder.State,
				builder.Storage.Headers,
				builder.Storage.Results,
				builder.Storage.Seals,
				builder.executionDataConfig,
			)

			builder.FinalizationDistributor.AddOnBlockFinalizedConsumer(builder.ExecutionDataRequester.OnBlockFinalized)

			return builder.ExecutionDataRequester, nil
		})

	return builder
}

<<<<<<< HEAD
type Option func(*AccessNodeConfig)

func WithFlowNodeBuilder(builder *cmd.FlowNodeBuilder) func(config *AccessNodeConfig) {
	return func(config *AccessNodeConfig) {
		config.FlowNodeBuilder = builder
	}
}

func FlowAccessNode(opts ...Option) *FlowAccessNodeBuilder {
	config := DefaultAccessNodeConfig()
	for _, opt := range opts {
		opt(config)
	}

	return &FlowAccessNodeBuilder{
		AccessNodeConfig:        config,
		FlowNodeBuilder:         config.FlowNodeBuilder,
=======
func FlowAccessNode(nodeBuilder *cmd.FlowNodeBuilder) *FlowAccessNodeBuilder {
	return &FlowAccessNodeBuilder{
		AccessNodeConfig:        DefaultAccessNodeConfig(),
		FlowNodeBuilder:         nodeBuilder,
>>>>>>> 8e6c6f6b
		FinalizationDistributor: consensuspubsub.NewFinalizationDistributor(),
	}
}

func (builder *FlowAccessNodeBuilder) ParseFlags() error {

	builder.BaseFlags()

	builder.extraFlags()

	return builder.ParseAndPrintFlags()
}

func (builder *FlowAccessNodeBuilder) extraFlags() {
	builder.ExtraFlags(func(flags *pflag.FlagSet) {
		defaultConfig := DefaultAccessNodeConfig()

		flags.UintVar(&builder.collectionGRPCPort, "collection-ingress-port", defaultConfig.collectionGRPCPort, "the grpc ingress port for all collection nodes")
		flags.UintVar(&builder.executionGRPCPort, "execution-ingress-port", defaultConfig.executionGRPCPort, "the grpc ingress port for all execution nodes")
		flags.StringVarP(&builder.rpcConf.UnsecureGRPCListenAddr, "rpc-addr", "r", defaultConfig.rpcConf.UnsecureGRPCListenAddr, "the address the unsecured gRPC server listens on")
		flags.StringVar(&builder.rpcConf.SecureGRPCListenAddr, "secure-rpc-addr", defaultConfig.rpcConf.SecureGRPCListenAddr, "the address the secure gRPC server listens on")
		flags.StringVarP(&builder.rpcConf.HTTPListenAddr, "http-addr", "h", defaultConfig.rpcConf.HTTPListenAddr, "the address the http proxy server listens on")
		flags.StringVar(&builder.rpcConf.RESTListenAddr, "rest-addr", defaultConfig.rpcConf.RESTListenAddr, "the address the REST server listens on (if empty the REST server will not be started)")
		flags.StringVarP(&builder.rpcConf.CollectionAddr, "static-collection-ingress-addr", "", defaultConfig.rpcConf.CollectionAddr, "the address (of the collection node) to send transactions to")
		flags.StringVarP(&builder.ExecutionNodeAddress, "script-addr", "s", defaultConfig.ExecutionNodeAddress, "the address (of the execution node) forward the script to")
		flags.StringVarP(&builder.rpcConf.HistoricalAccessAddrs, "historical-access-addr", "", defaultConfig.rpcConf.HistoricalAccessAddrs, "comma separated rpc addresses for historical access nodes")
		flags.DurationVar(&builder.rpcConf.CollectionClientTimeout, "collection-client-timeout", defaultConfig.rpcConf.CollectionClientTimeout, "grpc client timeout for a collection node")
		flags.DurationVar(&builder.rpcConf.ExecutionClientTimeout, "execution-client-timeout", defaultConfig.rpcConf.ExecutionClientTimeout, "grpc client timeout for an execution node")
		flags.UintVar(&builder.rpcConf.ConnectionPoolSize, "connection-pool-size", defaultConfig.rpcConf.ConnectionPoolSize, "maximum number of connections allowed in the connection pool, size of 0 disables the connection pooling, and anything less than the default size will be overridden to use the default size")
		flags.UintVar(&builder.rpcConf.MaxHeightRange, "rpc-max-height-range", defaultConfig.rpcConf.MaxHeightRange, "maximum size for height range requests")
		flags.StringSliceVar(&builder.rpcConf.PreferredExecutionNodeIDs, "preferred-execution-node-ids", defaultConfig.rpcConf.PreferredExecutionNodeIDs, "comma separated list of execution nodes ids to choose from when making an upstream call e.g. b4a4dbdcd443d...,fb386a6a... etc.")
		flags.StringSliceVar(&builder.rpcConf.FixedExecutionNodeIDs, "fixed-execution-node-ids", defaultConfig.rpcConf.FixedExecutionNodeIDs, "comma separated list of execution nodes ids to choose from when making an upstream call if no matching preferred execution id is found e.g. b4a4dbdcd443d...,fb386a6a... etc.")
		flags.BoolVar(&builder.logTxTimeToFinalized, "log-tx-time-to-finalized", defaultConfig.logTxTimeToFinalized, "log transaction time to finalized")
		flags.BoolVar(&builder.logTxTimeToExecuted, "log-tx-time-to-executed", defaultConfig.logTxTimeToExecuted, "log transaction time to executed")
		flags.BoolVar(&builder.logTxTimeToFinalizedExecuted, "log-tx-time-to-finalized-executed", defaultConfig.logTxTimeToFinalizedExecuted, "log transaction time to finalized and executed")
		flags.BoolVar(&builder.pingEnabled, "ping-enabled", defaultConfig.pingEnabled, "whether to enable the ping process that pings all other peers and report the connectivity to metrics")
		flags.BoolVar(&builder.retryEnabled, "retry-enabled", defaultConfig.retryEnabled, "whether to enable the retry mechanism at the access node level")
		flags.BoolVar(&builder.rpcMetricsEnabled, "rpc-metrics-enabled", defaultConfig.rpcMetricsEnabled, "whether to enable the rpc metrics")
		flags.StringVarP(&builder.nodeInfoFile, "node-info-file", "", defaultConfig.nodeInfoFile, "full path to a json file which provides more details about nodes when reporting its reachability metrics")
		flags.StringToIntVar(&builder.apiRatelimits, "api-rate-limits", defaultConfig.apiRatelimits, "per second rate limits for Access API methods e.g. Ping=300,GetTransaction=500 etc.")
		flags.StringToIntVar(&builder.apiBurstlimits, "api-burst-limits", defaultConfig.apiBurstlimits, "burst limits for Access API methods e.g. Ping=100,GetTransaction=100 etc.")
		flags.BoolVar(&builder.supportsObserver, "supports-observer", defaultConfig.supportsObserver, "true if this staked access node supports observer or follower connections")
		flags.StringVar(&builder.PublicNetworkConfig.BindAddress, "public-network-address", defaultConfig.PublicNetworkConfig.BindAddress, "staked access node's public network bind address")

		// ExecutionDataRequester config
		flags.BoolVar(&builder.executionDataSyncEnabled, "execution-data-sync-enabled", defaultConfig.executionDataSyncEnabled, "whether to enable the execution data sync protocol")
		flags.StringVar(&builder.executionDataDir, "execution-data-dir", defaultConfig.executionDataDir, "directory to use for Execution Data database")
		flags.Uint64Var(&builder.executionDataStartHeight, "execution-data-start-height", defaultConfig.executionDataStartHeight, "height of first block to sync execution data from when starting with an empty Execution Data database")
		flags.Uint64Var(&builder.executionDataConfig.MaxSearchAhead, "execution-data-max-search-ahead", defaultConfig.executionDataConfig.MaxSearchAhead, "max number of heights to search ahead of the lowest outstanding execution data height")
		flags.DurationVar(&builder.executionDataConfig.FetchTimeout, "execution-data-fetch-timeout", defaultConfig.executionDataConfig.FetchTimeout, "initial timeout to use when fetching execution data from the network. timeout increases using an incremental backoff until execution-data-max-fetch-timeout. e.g. 30s")
		flags.DurationVar(&builder.executionDataConfig.MaxFetchTimeout, "execution-data-max-fetch-timeout", defaultConfig.executionDataConfig.MaxFetchTimeout, "maximum timeout to use when fetching execution data from the network e.g. 300s")
		flags.DurationVar(&builder.executionDataConfig.RetryDelay, "execution-data-retry-delay", defaultConfig.executionDataConfig.RetryDelay, "initial delay for exponential backoff when fetching execution data fails e.g. 10s")
		flags.DurationVar(&builder.executionDataConfig.MaxRetryDelay, "execution-data-max-retry-delay", defaultConfig.executionDataConfig.MaxRetryDelay, "maximum delay for exponential backoff when fetching execution data fails e.g. 5m")
	}).ValidateFlags(func() error {
		if builder.supportsObserver && (builder.PublicNetworkConfig.BindAddress == cmd.NotSet || builder.PublicNetworkConfig.BindAddress == "") {
			return errors.New("public-network-address must be set if supports-observer is true")
		}
		if builder.executionDataSyncEnabled {
			if builder.executionDataConfig.FetchTimeout <= 0 {
				return errors.New("execution-data-fetch-timeout must be greater than 0")
			}
			if builder.executionDataConfig.MaxFetchTimeout < builder.executionDataConfig.FetchTimeout {
				return errors.New("execution-data-max-fetch-timeout must be greater than execution-data-fetch-timeout")
			}
			if builder.executionDataConfig.RetryDelay <= 0 {
				return errors.New("execution-data-retry-delay must be greater than 0")
			}
			if builder.executionDataConfig.MaxRetryDelay < builder.executionDataConfig.RetryDelay {
				return errors.New("execution-data-max-retry-delay must be greater than or equal to execution-data-retry-delay")
			}
			if builder.executionDataConfig.MaxSearchAhead == 0 {
				return errors.New("execution-data-max-search-ahead must be greater than 0")
			}
		}

		return nil
	})
}

// initNetwork creates the network.Network implementation with the given metrics, middleware, initial list of network
// participants and topology used to choose peers from the list of participants. The list of participants can later be
// updated by calling network.SetIDs.
func (builder *FlowAccessNodeBuilder) initNetwork(nodeID module.Local,
	networkMetrics module.NetworkMetrics,
	middleware network.Middleware,
	topology network.Topology,
	receiveCache *netcache.ReceiveCache,
) (*p2p.Network, error) {

	// creates network instance
	net, err := p2p.NewNetwork(&p2p.NetworkParameters{
		Logger:              builder.Logger,
		Codec:               cborcodec.NewCodec(),
		Me:                  nodeID,
		MiddlewareFactory:   func() (network.Middleware, error) { return builder.Middleware, nil },
		Topology:            topology,
		SubscriptionManager: subscription.NewChannelSubscriptionManager(middleware),
		Metrics:             networkMetrics,
		IdentityProvider:    builder.IdentityProvider,
		ReceiveCache:        receiveCache,
	})
	if err != nil {
		return nil, fmt.Errorf("could not initialize network: %w", err)
	}

	return net, nil
}

func publicNetworkMsgValidators(log zerolog.Logger, idProvider module.IdentityProvider, selfID flow.Identifier) []network.MessageValidator {
	return []network.MessageValidator{
		// filter out messages sent by this node itself
		validator.ValidateNotSender(selfID),
		validator.NewAnyValidator(
			// message should be either from a valid staked node
			validator.NewOriginValidator(
				id.NewIdentityFilterIdentifierProvider(filter.IsValidCurrentEpochParticipant, idProvider),
			),
			// or the message should be specifically targeted for this node
			validator.ValidateTarget(log, selfID),
		),
	}
}

func (builder *FlowAccessNodeBuilder) InitIDProviders() {
	builder.Module("id providers", func(node *cmd.NodeConfig) error {
		idCache, err := cache.NewProtocolStateIDCache(node.Logger, node.State, node.ProtocolEvents)
		if err != nil {
			return fmt.Errorf("could not initialize ProtocolStateIDCache: %w", err)
		}
		builder.IDTranslator = translator.NewHierarchicalIDTranslator(idCache, translator.NewPublicNetworkIDTranslator())

		// The following wrapper allows to black-list byzantine nodes via an admin command:
		// the wrapper overrides the 'Ejected' flag of blocked nodes to true
		builder.IdentityProvider, err = cache.NewNodeBlocklistWrapper(idCache, node.DB)
		if err != nil {
			return fmt.Errorf("could not initialize NodeBlocklistWrapper: %w", err)
		}

		builder.SyncEngineParticipantsProviderFactory = func() module.IdentifierProvider {
			return id.NewIdentityFilterIdentifierProvider(
				filter.And(
					filter.HasRole(flow.RoleConsensus),
					filter.Not(filter.HasNodeID(node.Me.NodeID())),
					p2p.NotEjectedFilter,
				),
				builder.IdentityProvider,
			)
		}
		return nil
	})
}

func (builder *FlowAccessNodeBuilder) Initialize() error {
	builder.InitIDProviders()

	builder.EnqueueResolver()

	// enqueue the regular network
	builder.EnqueueNetworkInit()

	builder.AdminCommand("get-transactions", func(conf *cmd.NodeConfig) commands.AdminCommand {
		return storageCommands.NewGetTransactionsCommand(conf.State, conf.Storage.Payloads, conf.Storage.Collections)
	})

	// if this is an access node that supports public followers, enqueue the public network
	if builder.supportsObserver {
		builder.enqueuePublicNetworkInit()
		builder.enqueueRelayNetwork()
	}

	builder.EnqueuePingService()

	builder.EnqueueMetricsServerInit()

	if err := builder.RegisterBadgerMetrics(); err != nil {
		return err
	}

	builder.EnqueueTracer()
	builder.PreInit(cmd.DynamicStartPreInit)
	return nil
}

func (builder *FlowAccessNodeBuilder) enqueueRelayNetwork() {
	builder.Component("relay network", func(node *cmd.NodeConfig) (module.ReadyDoneAware, error) {
		relayNet := relaynet.NewRelayNetwork(
			node.Network,
			builder.AccessNodeConfig.PublicNetworkConfig.Network,
			node.Logger,
			map[channels.Channel]channels.Channel{
				channels.ReceiveBlocks: channels.PublicReceiveBlocks,
			},
		)
		node.Network = relayNet
		return relayNet, nil
	})
}

func (builder *FlowAccessNodeBuilder) Build() (cmd.Node, error) {
	builder.
		BuildConsensusFollower().
		Module("collection node client", func(node *cmd.NodeConfig) error {
			// collection node address is optional (if not specified, collection nodes will be chosen at random)
			if strings.TrimSpace(builder.rpcConf.CollectionAddr) == "" {
				node.Logger.Info().Msg("using a dynamic collection node address")
				return nil
			}

			node.Logger.Info().
				Str("collection_node", builder.rpcConf.CollectionAddr).
				Msg("using the static collection node address")

			collectionRPCConn, err := grpc.Dial(
				builder.rpcConf.CollectionAddr,
				grpc.WithDefaultCallOptions(grpc.MaxCallRecvMsgSize(grpcutils.DefaultMaxMsgSize)),
				grpc.WithInsecure(), //nolint:staticcheck
				backend.WithClientUnaryInterceptor(builder.rpcConf.CollectionClientTimeout))
			if err != nil {
				return err
			}
			builder.CollectionRPC = access.NewAccessAPIClient(collectionRPCConn)
			return nil
		}).
		Module("historical access node clients", func(node *cmd.NodeConfig) error {
			addrs := strings.Split(builder.rpcConf.HistoricalAccessAddrs, ",")
			for _, addr := range addrs {
				if strings.TrimSpace(addr) == "" {
					continue
				}
				node.Logger.Info().Str("access_nodes", addr).Msg("historical access node addresses")

				historicalAccessRPCConn, err := grpc.Dial(
					addr,
					grpc.WithDefaultCallOptions(grpc.MaxCallRecvMsgSize(grpcutils.DefaultMaxMsgSize)),
					grpc.WithInsecure()) //nolint:staticcheck
				if err != nil {
					return err
				}
				builder.HistoricalAccessRPCs = append(builder.HistoricalAccessRPCs, access.NewAccessAPIClient(historicalAccessRPCConn))
			}
			return nil
		}).
		Module("transaction timing mempools", func(node *cmd.NodeConfig) error {
			var err error
			builder.TransactionTimings, err = stdmap.NewTransactionTimings(1500 * 300) // assume 1500 TPS * 300 seconds
			if err != nil {
				return err
			}

			builder.CollectionsToMarkFinalized, err = stdmap.NewTimes(50 * 300) // assume 50 collection nodes * 300 seconds
			if err != nil {
				return err
			}

			builder.CollectionsToMarkExecuted, err = stdmap.NewTimes(50 * 300) // assume 50 collection nodes * 300 seconds
			if err != nil {
				return err
			}

			builder.BlocksToMarkExecuted, err = stdmap.NewTimes(1 * 300) // assume 1 block per second * 300 seconds
			return err
		}).
		Module("transaction metrics", func(node *cmd.NodeConfig) error {
			builder.TransactionMetrics = metrics.NewTransactionCollector(builder.TransactionTimings, node.Logger, builder.logTxTimeToFinalized,
				builder.logTxTimeToExecuted, builder.logTxTimeToFinalizedExecuted)
			return nil
		}).
		Module("access metrics", func(node *cmd.NodeConfig) error {
			builder.AccessMetrics = metrics.NewAccessCollector()
			return nil
		}).
		Module("ping metrics", func(node *cmd.NodeConfig) error {
			builder.PingMetrics = metrics.NewPingCollector()
			return nil
		}).
		Module("server certificate", func(node *cmd.NodeConfig) error {
			// generate the server certificate that will be served by the GRPC server
			x509Certificate, err := grpcutils.X509Certificate(node.NetworkKey)
			if err != nil {
				return err
			}
			tlsConfig := grpcutils.DefaultServerTLSConfig(x509Certificate)
			builder.rpcConf.TransportCredentials = credentials.NewTLS(tlsConfig)
			return nil
		}).
		Component("RPC engine", func(node *cmd.NodeConfig) (module.ReadyDoneAware, error) {
			engineBuilder, err := rpc.NewBuilder(
				node.Logger,
				node.State,
				builder.rpcConf,
				builder.CollectionRPC,
				builder.HistoricalAccessRPCs,
				node.Storage.Blocks,
				node.Storage.Headers,
				node.Storage.Collections,
				node.Storage.Transactions,
				node.Storage.Receipts,
				node.Storage.Results,
				node.RootChainID,
				builder.TransactionMetrics,
				builder.AccessMetrics,
				builder.collectionGRPCPort,
				builder.executionGRPCPort,
				builder.retryEnabled,
				builder.rpcMetricsEnabled,
				builder.apiRatelimits,
				builder.apiBurstlimits,
			)
			if err != nil {
				return nil, err
			}

			builder.RpcEng, err = engineBuilder.
				WithLegacy().
				WithBlockSignerDecoder(signature.NewBlockSignerDecoder(builder.Committee)).
				Build()
			if err != nil {
				return nil, err
			}

			return builder.RpcEng, nil
		}).
		Component("ingestion engine", func(node *cmd.NodeConfig) (module.ReadyDoneAware, error) {
			var err error

			builder.RequestEng, err = requester.New(
				node.Logger,
				node.Metrics.Engine,
				node.Network,
				node.Me,
				node.State,
				channels.RequestCollections,
				filter.HasRole(flow.RoleCollection),
				func() flow.Entity { return &flow.Collection{} },
			)
			if err != nil {
				return nil, fmt.Errorf("could not create requester engine: %w", err)
			}

			builder.IngestEng, err = ingestion.New(
				node.Logger,
				node.Network,
				node.State,
				node.Me,
				builder.RequestEng,
				node.Storage.Blocks,
				node.Storage.Headers,
				node.Storage.Collections,
				node.Storage.Transactions,
				node.Storage.Results,
				node.Storage.Receipts,
				builder.TransactionMetrics,
				builder.CollectionsToMarkFinalized,
				builder.CollectionsToMarkExecuted,
				builder.BlocksToMarkExecuted,
				builder.RpcEng,
			)
			if err != nil {
				return nil, err
			}
			builder.RequestEng.WithHandle(builder.IngestEng.OnCollection)
			builder.FinalizationDistributor.AddConsumer(builder.IngestEng)

			return builder.IngestEng, nil
		}).
		Component("requester engine", func(node *cmd.NodeConfig) (module.ReadyDoneAware, error) {
			// We initialize the requester engine inside the ingestion engine due to the mutual dependency. However, in
			// order for it to properly start and shut down, we should still return it as its own engine here, so it can
			// be handled by the scaffold.
			return builder.RequestEng, nil
		})

	if builder.supportsObserver {
		builder.Component("public sync request handler", func(node *cmd.NodeConfig) (module.ReadyDoneAware, error) {
			syncRequestHandler, err := synceng.NewRequestHandlerEngine(
				node.Logger.With().Bool("public", true).Logger(),
				unstaked.NewUnstakedEngineCollector(node.Metrics.Engine),
				builder.AccessNodeConfig.PublicNetworkConfig.Network,
				node.Me,
				node.Storage.Blocks,
				builder.SyncCore,
				builder.FinalizedHeader,
			)

			if err != nil {
				return nil, fmt.Errorf("could not create public sync request handler: %w", err)
			}

			return syncRequestHandler, nil
		})
	}

	if builder.executionDataSyncEnabled {
		builder.BuildExecutionDataRequester()
	}

	builder.Component("ping engine", func(node *cmd.NodeConfig) (module.ReadyDoneAware, error) {
		ping, err := pingeng.New(
			node.Logger,
			node.IdentityProvider,
			node.IDTranslator,
			node.Me,
			builder.PingMetrics,
			builder.pingEnabled,
			builder.nodeInfoFile,
			node.PingService,
		)

		if err != nil {
			return nil, fmt.Errorf("could not create ping engine: %w", err)
		}

		return ping, nil
	})

	return builder.FlowNodeBuilder.Build()
}

// enqueuePublicNetworkInit enqueues the public network component initialized for the staked node
func (builder *FlowAccessNodeBuilder) enqueuePublicNetworkInit() {
	var libp2pNode p2p.LibP2PNode
	builder.
		Component("public libp2p node", func(node *cmd.NodeConfig) (module.ReadyDoneAware, error) {

			libP2PFactory := builder.initLibP2PFactory(builder.NodeConfig.NetworkKey)

			var err error
			libp2pNode, err = libP2PFactory()
			if err != nil {
				return nil, fmt.Errorf("could not create public libp2p node: %w", err)
			}

			return libp2pNode, nil
		}).
		Component("public network", func(node *cmd.NodeConfig) (module.ReadyDoneAware, error) {
			builder.PublicNetworkConfig.Metrics = metrics.NewNetworkCollector(metrics.WithNetworkPrefix("public"))

			msgValidators := publicNetworkMsgValidators(node.Logger.With().Bool("public", true).Logger(), node.IdentityProvider, builder.NodeID)

			middleware := builder.initMiddleware(builder.NodeID, builder.PublicNetworkConfig.Metrics, libp2pNode, msgValidators...)

			// topology returns empty list since peers are not known upfront
			top := topology.EmptyTopology{}

			var heroCacheCollector module.HeroCacheMetrics = metrics.NewNoopCollector()
			if builder.HeroCacheMetricsEnable {
				heroCacheCollector = metrics.PublicNetworkReceiveCacheMetricsFactory(builder.MetricsRegisterer)
			}
			receiveCache := netcache.NewHeroReceiveCache(builder.NetworkReceivedMessageCacheSize,
				builder.Logger,
				heroCacheCollector)

			err := node.Metrics.Mempool.Register(metrics.ResourcePublicNetworkingReceiveCache, receiveCache.Size)
			if err != nil {
				return nil, fmt.Errorf("could not register networking receive cache metric: %w", err)
			}

			net, err := builder.initNetwork(builder.Me, builder.PublicNetworkConfig.Metrics, middleware, top, receiveCache)
			if err != nil {
				return nil, err
			}

			builder.AccessNodeConfig.PublicNetworkConfig.Network = net

			node.Logger.Info().Msgf("network will run on address: %s", builder.PublicNetworkConfig.BindAddress)
			return net, nil
		}).
		Component("public peer manager", func(node *cmd.NodeConfig) (module.ReadyDoneAware, error) {
			return libp2pNode.PeerManagerComponent(), nil
		})
}

// initLibP2PFactory creates the LibP2P factory function for the given node ID and network key.
// The factory function is later passed into the initMiddleware function to eventually instantiate the p2p.LibP2PNode instance
// The LibP2P host is created with the following options:
//   - DHT as server
//   - The address from the node config or the specified bind address as the listen address
//   - The passed in private key as the libp2p key
//   - No connection gater
//   - Default Flow libp2p pubsub options
func (builder *FlowAccessNodeBuilder) initLibP2PFactory(networkKey crypto.PrivateKey) p2pbuilder.LibP2PFactoryFunc {
	return func() (p2p.LibP2PNode, error) {
		connManager := connection.NewConnManager(builder.Logger, builder.PublicNetworkConfig.Metrics)

		libp2pNode, err := p2pbuilder.NewNodeBuilder(
			builder.Logger,
			builder.Metrics.Network,
			builder.PublicNetworkConfig.BindAddress,
			networkKey,
			builder.SporkID).
			SetBasicResolver(builder.Resolver).
			SetSubscriptionFilter(
				subscription.NewRoleBasedFilter(
					flow.RoleAccess, builder.IdentityProvider,
				),
			).
			SetConnectionManager(connManager).
			SetRoutingSystem(func(ctx context.Context, h host.Host) (routing.Routing, error) {
				return dht.NewDHT(
					ctx,
					h,
					unicast.FlowPublicDHTProtocolID(builder.SporkID),
					builder.Logger,
					builder.PublicNetworkConfig.Metrics,
					dht.AsServer(),
				)
			}).
			// disable connection pruning for the access node which supports the observer
			SetPeerManagerOptions(connection.ConnectionPruningDisabled, builder.PeerUpdateInterval).
			Build()

		if err != nil {
			return nil, fmt.Errorf("could not build libp2p node for staked access node: %w", err)
		}

		builder.LibP2PNode = libp2pNode

		return builder.LibP2PNode, nil
	}
}

// initMiddleware creates the network.Middleware implementation with the libp2p factory function, metrics, peer update
// interval, and validators. The network.Middleware is then passed into the initNetwork function.
func (builder *FlowAccessNodeBuilder) initMiddleware(nodeID flow.Identifier,
	networkMetrics module.NetworkMetrics,
	libp2pNode p2p.LibP2PNode,
	validators ...network.MessageValidator) network.Middleware {

	logger := builder.Logger.With().Bool("staked", false).Logger()

	slashingViolationsConsumer := slashing.NewSlashingViolationsConsumer(logger, builder.Metrics.Network)

	builder.Middleware = middleware.NewMiddleware(
		logger,
		libp2pNode,
		nodeID,
		networkMetrics,
		builder.Metrics.Bitswap,
		builder.SporkID,
		middleware.DefaultUnicastTimeout,
		builder.IDTranslator,
		builder.CodecFactory(),
		slashingViolationsConsumer,
		middleware.WithMessageValidators(validators...),
		// use default identifier provider
	)

	return builder.Middleware
}<|MERGE_RESOLUTION|>--- conflicted
+++ resolved
@@ -117,14 +117,7 @@
 	executionDataDir             string
 	executionDataStartHeight     uint64
 	executionDataConfig          edrequester.ExecutionDataConfig
-<<<<<<< HEAD
-	baseOptions                  []cmd.Option
-	FlowNodeBuilder              *cmd.FlowNodeBuilder
 	PublicNetworkConfig          PublicNetworkConfig
-=======
-
-	PublicNetworkConfig PublicNetworkConfig
->>>>>>> 8e6c6f6b
 }
 
 type PublicNetworkConfig struct {
@@ -137,7 +130,7 @@
 // DefaultAccessNodeConfig defines all the default values for the AccessNodeConfig
 func DefaultAccessNodeConfig() *AccessNodeConfig {
 	homedir, _ := os.UserHomeDir()
-	config := &AccessNodeConfig{
+	return &AccessNodeConfig{
 		supportsObserver:   false,
 		collectionGRPCPort: 9000,
 		executionGRPCPort:  9000,
@@ -181,10 +174,6 @@
 			MaxRetryDelay:      edrequester.DefaultMaxRetryDelay,
 		},
 	}
-
-	config.FlowNodeBuilder = cmd.FlowNode(flow.RoleAccess.String(), config.baseOptions...)
-
-	return config
 }
 
 // FlowAccessNodeBuilder provides the common functionality needed to bootstrap a Flow access node
@@ -532,30 +521,10 @@
 	return builder
 }
 
-<<<<<<< HEAD
-type Option func(*AccessNodeConfig)
-
-func WithFlowNodeBuilder(builder *cmd.FlowNodeBuilder) func(config *AccessNodeConfig) {
-	return func(config *AccessNodeConfig) {
-		config.FlowNodeBuilder = builder
-	}
-}
-
-func FlowAccessNode(opts ...Option) *FlowAccessNodeBuilder {
-	config := DefaultAccessNodeConfig()
-	for _, opt := range opts {
-		opt(config)
-	}
-
-	return &FlowAccessNodeBuilder{
-		AccessNodeConfig:        config,
-		FlowNodeBuilder:         config.FlowNodeBuilder,
-=======
 func FlowAccessNode(nodeBuilder *cmd.FlowNodeBuilder) *FlowAccessNodeBuilder {
 	return &FlowAccessNodeBuilder{
 		AccessNodeConfig:        DefaultAccessNodeConfig(),
 		FlowNodeBuilder:         nodeBuilder,
->>>>>>> 8e6c6f6b
 		FinalizationDistributor: consensuspubsub.NewFinalizationDistributor(),
 	}
 }
