package node_builder

import (
	"context"
	"errors"
	"fmt"
	"os"
	"path/filepath"
	"strings"
	"time"

	badger "github.com/ipfs/go-ds-badger2"
	"github.com/libp2p/go-libp2p/core/host"
	"github.com/libp2p/go-libp2p/core/routing"
	"github.com/rs/zerolog"
	"github.com/spf13/pflag"
	"google.golang.org/grpc"
	"google.golang.org/grpc/credentials"
	"google.golang.org/grpc/credentials/insecure"

	"github.com/onflow/flow/protobuf/go/flow/access"
	"github.com/onflow/go-bitswap"

	"github.com/onflow/flow-go/admin/commands"
	stateSyncCommands "github.com/onflow/flow-go/admin/commands/state_synchronization"
	storageCommands "github.com/onflow/flow-go/admin/commands/storage"
	"github.com/onflow/flow-go/cmd"
	"github.com/onflow/flow-go/consensus"
	"github.com/onflow/flow-go/consensus/hotstuff"
	"github.com/onflow/flow-go/consensus/hotstuff/committees"
	"github.com/onflow/flow-go/consensus/hotstuff/notifications"
	consensuspubsub "github.com/onflow/flow-go/consensus/hotstuff/notifications/pubsub"
	"github.com/onflow/flow-go/consensus/hotstuff/signature"
	hotstuffvalidator "github.com/onflow/flow-go/consensus/hotstuff/validator"
	"github.com/onflow/flow-go/consensus/hotstuff/verification"
	recovery "github.com/onflow/flow-go/consensus/recovery/protocol"
	"github.com/onflow/flow-go/crypto"
	"github.com/onflow/flow-go/engine/access/ingestion"
	pingeng "github.com/onflow/flow-go/engine/access/ping"
	"github.com/onflow/flow-go/engine/access/rpc"
	"github.com/onflow/flow-go/engine/access/rpc/backend"
	"github.com/onflow/flow-go/engine/access/state_stream"
	followereng "github.com/onflow/flow-go/engine/common/follower"
	"github.com/onflow/flow-go/engine/common/requester"
	synceng "github.com/onflow/flow-go/engine/common/synchronization"
	"github.com/onflow/flow-go/model/flow"
	"github.com/onflow/flow-go/model/flow/filter"
	"github.com/onflow/flow-go/module"
	"github.com/onflow/flow-go/module/blobs"
	"github.com/onflow/flow-go/module/chainsync"
	modulecompliance "github.com/onflow/flow-go/module/compliance"
	"github.com/onflow/flow-go/module/executiondatasync/execution_data"
	finalizer "github.com/onflow/flow-go/module/finalizer/consensus"
	"github.com/onflow/flow-go/module/id"
	"github.com/onflow/flow-go/module/mempool/stdmap"
	"github.com/onflow/flow-go/module/metrics"
	"github.com/onflow/flow-go/module/metrics/unstaked"
	"github.com/onflow/flow-go/module/state_synchronization"
	edrequester "github.com/onflow/flow-go/module/state_synchronization/requester"
	"github.com/onflow/flow-go/network"
	alspmgr "github.com/onflow/flow-go/network/alsp/manager"
	netcache "github.com/onflow/flow-go/network/cache"
	"github.com/onflow/flow-go/network/channels"
	cborcodec "github.com/onflow/flow-go/network/codec/cbor"
	"github.com/onflow/flow-go/network/p2p"
	"github.com/onflow/flow-go/network/p2p/blob"
	"github.com/onflow/flow-go/network/p2p/cache"
	"github.com/onflow/flow-go/network/p2p/conduit"
	"github.com/onflow/flow-go/network/p2p/connection"
	"github.com/onflow/flow-go/network/p2p/dht"
	"github.com/onflow/flow-go/network/p2p/middleware"
	"github.com/onflow/flow-go/network/p2p/p2pbuilder"
	p2pconfig "github.com/onflow/flow-go/network/p2p/p2pbuilder/config"
	"github.com/onflow/flow-go/network/p2p/p2pbuilder/inspector"
	"github.com/onflow/flow-go/network/p2p/subscription"
	"github.com/onflow/flow-go/network/p2p/tracer"
	"github.com/onflow/flow-go/network/p2p/translator"
	"github.com/onflow/flow-go/network/p2p/unicast/protocols"
	relaynet "github.com/onflow/flow-go/network/relay"
	"github.com/onflow/flow-go/network/slashing"
	"github.com/onflow/flow-go/network/topology"
	"github.com/onflow/flow-go/network/validator"
	"github.com/onflow/flow-go/state/protocol"
	badgerState "github.com/onflow/flow-go/state/protocol/badger"
	"github.com/onflow/flow-go/state/protocol/blocktimer"
	"github.com/onflow/flow-go/storage"
	bstorage "github.com/onflow/flow-go/storage/badger"
	"github.com/onflow/flow-go/utils/grpcutils"
)

// AccessNodeBuilder extends cmd.NodeBuilder and declares additional functions needed to bootstrap an Access node.
// The private network allows the staked nodes to communicate among themselves, while the public network allows the
// Observers and an Access node to communicate.
//
//                                 public network                           private network
//  +------------------------+
//  | Observer             1 |<--------------------------|
//  +------------------------+                           v
//  +------------------------+                         +--------------------+                 +------------------------+
//  | Observer             2 |<----------------------->| Staked Access Node |<--------------->| All other staked Nodes |
//  +------------------------+                         +--------------------+                 +------------------------+
//  +------------------------+                           ^
//  | Observer             3 |<--------------------------|
//  +------------------------+

// AccessNodeConfig defines all the user defined parameters required to bootstrap an access node
// For a node running as a standalone process, the config fields will be populated from the command line params,
// while for a node running as a library, the config fields are expected to be initialized by the caller.
type AccessNodeConfig struct {
	supportsObserver             bool // True if this is an Access node that supports observers and consensus follower engines
	collectionGRPCPort           uint
	executionGRPCPort            uint
	pingEnabled                  bool
	nodeInfoFile                 string
	apiRatelimits                map[string]int
	apiBurstlimits               map[string]int
	rpcConf                      rpc.Config
	stateStreamConf              state_stream.Config
	stateStreamFilterConf        map[string]int
	ExecutionNodeAddress         string // deprecated
	HistoricalAccessRPCs         []access.AccessAPIClient
	logTxTimeToFinalized         bool
	logTxTimeToExecuted          bool
	logTxTimeToFinalizedExecuted bool
	retryEnabled                 bool
	rpcMetricsEnabled            bool
	executionDataSyncEnabled     bool
	executionDataDir             string
	executionDataStartHeight     uint64
	executionDataConfig          edrequester.ExecutionDataConfig
	PublicNetworkConfig          PublicNetworkConfig
}

type PublicNetworkConfig struct {
	// NetworkKey crypto.PublicKey // TODO: do we need a different key for the public network?
	BindAddress string
	Network     network.Network
	Metrics     module.NetworkMetrics
}

// DefaultAccessNodeConfig defines all the default values for the AccessNodeConfig
func DefaultAccessNodeConfig() *AccessNodeConfig {
	homedir, _ := os.UserHomeDir()
	return &AccessNodeConfig{
		supportsObserver:   false,
		collectionGRPCPort: 9000,
		executionGRPCPort:  9000,
		rpcConf: rpc.Config{
			UnsecureGRPCListenAddr:    "0.0.0.0:9000",
			SecureGRPCListenAddr:      "0.0.0.0:9001",
			HTTPListenAddr:            "0.0.0.0:8000",
			RESTListenAddr:            "",
			CollectionAddr:            "",
			HistoricalAccessAddrs:     "",
			CollectionClientTimeout:   3 * time.Second,
			ExecutionClientTimeout:    3 * time.Second,
			ConnectionPoolSize:        backend.DefaultConnectionPoolSize,
			MaxHeightRange:            backend.DefaultMaxHeightRange,
			PreferredExecutionNodeIDs: nil,
			FixedExecutionNodeIDs:     nil,
			ArchiveAddressList:        nil,
			MaxMsgSize:                grpcutils.DefaultMaxMsgSize,
		},
		stateStreamConf: state_stream.Config{
			MaxExecutionDataMsgSize: grpcutils.DefaultMaxMsgSize,
			ExecutionDataCacheSize:  state_stream.DefaultCacheSize,
			ClientSendTimeout:       state_stream.DefaultSendTimeout,
			ClientSendBufferSize:    state_stream.DefaultSendBufferSize,
			MaxGlobalStreams:        state_stream.DefaultMaxGlobalStreams,
			EventFilterConfig:       state_stream.DefaultEventFilterConfig,
		},
		stateStreamFilterConf:        nil,
		ExecutionNodeAddress:         "localhost:9000",
		logTxTimeToFinalized:         false,
		logTxTimeToExecuted:          false,
		logTxTimeToFinalizedExecuted: false,
		pingEnabled:                  false,
		retryEnabled:                 false,
		rpcMetricsEnabled:            false,
		nodeInfoFile:                 "",
		apiRatelimits:                nil,
		apiBurstlimits:               nil,
		PublicNetworkConfig: PublicNetworkConfig{
			BindAddress: cmd.NotSet,
			Metrics:     metrics.NewNoopCollector(),
		},
		executionDataSyncEnabled: true,
		executionDataDir:         filepath.Join(homedir, ".flow", "execution_data"),
		executionDataStartHeight: 0,
		executionDataConfig: edrequester.ExecutionDataConfig{
			InitialBlockHeight: 0,
			MaxSearchAhead:     edrequester.DefaultMaxSearchAhead,
			FetchTimeout:       edrequester.DefaultFetchTimeout,
			MaxFetchTimeout:    edrequester.DefaultMaxFetchTimeout,
			RetryDelay:         edrequester.DefaultRetryDelay,
			MaxRetryDelay:      edrequester.DefaultMaxRetryDelay,
		},
	}
}

// FlowAccessNodeBuilder provides the common functionality needed to bootstrap a Flow access node
// It is composed of the FlowNodeBuilder, the AccessNodeConfig and contains all the components and modules needed for the
// access nodes
type FlowAccessNodeBuilder struct {
	*cmd.FlowNodeBuilder
	*AccessNodeConfig

	// components
	FollowerState              protocol.FollowerState
	SyncCore                   *chainsync.Core
	RpcEng                     *rpc.Engine
	FollowerDistributor        *consensuspubsub.FollowerDistributor
	CollectionRPC              access.AccessAPIClient
	TransactionTimings         *stdmap.TransactionTimings
	CollectionsToMarkFinalized *stdmap.Times
	CollectionsToMarkExecuted  *stdmap.Times
	BlocksToMarkExecuted       *stdmap.Times
	TransactionMetrics         module.TransactionMetrics
	AccessMetrics              module.AccessMetrics
	PingMetrics                module.PingMetrics
	Committee                  hotstuff.DynamicCommittee
	Finalized                  *flow.Header
	Pending                    []*flow.Header
	FollowerCore               module.HotStuffFollower
	Validator                  hotstuff.Validator
	ExecutionDataDownloader    execution_data.Downloader
	ExecutionDataRequester     state_synchronization.ExecutionDataRequester
	ExecutionDataStore         execution_data.ExecutionDataStore

	// The sync engine participants provider is the libp2p peer store for the access node
	// which is not available until after the network has started.
	// Hence, a factory function that needs to be called just before creating the sync engine
	SyncEngineParticipantsProviderFactory func() module.IdentifierProvider

	// engines
	IngestEng      *ingestion.Engine
	RequestEng     *requester.Engine
	FollowerEng    *followereng.ComplianceEngine
	SyncEng        *synceng.Engine
	StateStreamEng *state_stream.Engine
}

func (builder *FlowAccessNodeBuilder) buildFollowerState() *FlowAccessNodeBuilder {
	builder.Module("mutable follower state", func(node *cmd.NodeConfig) error {
		// For now, we only support state implementations from package badger.
		// If we ever support different implementations, the following can be replaced by a type-aware factory
		state, ok := node.State.(*badgerState.State)
		if !ok {
			return fmt.Errorf("only implementations of type badger.State are currently supported but read-only state has type %T", node.State)
		}

		followerState, err := badgerState.NewFollowerState(
			node.Logger,
			node.Tracer,
			node.ProtocolEvents,
			state,
			node.Storage.Index,
			node.Storage.Payloads,
			blocktimer.DefaultBlockTimer,
		)
		builder.FollowerState = followerState

		return err
	})

	return builder
}

func (builder *FlowAccessNodeBuilder) buildSyncCore() *FlowAccessNodeBuilder {
	builder.Module("sync core", func(node *cmd.NodeConfig) error {
		syncCore, err := chainsync.New(node.Logger, node.SyncCoreConfig, metrics.NewChainSyncCollector(node.RootChainID), node.RootChainID)
		builder.SyncCore = syncCore

		return err
	})

	return builder
}

func (builder *FlowAccessNodeBuilder) buildCommittee() *FlowAccessNodeBuilder {
	builder.Component("committee", func(node *cmd.NodeConfig) (module.ReadyDoneAware, error) {
		// initialize consensus committee's membership state
		// This committee state is for the HotStuff follower, which follows the MAIN CONSENSUS committee
		// Note: node.Me.NodeID() is not part of the consensus committee
		committee, err := committees.NewConsensusCommittee(node.State, node.Me.NodeID())
		node.ProtocolEvents.AddConsumer(committee)
		builder.Committee = committee

		return committee, err
	})

	return builder
}

func (builder *FlowAccessNodeBuilder) buildLatestHeader() *FlowAccessNodeBuilder {
	builder.Module("latest header", func(node *cmd.NodeConfig) error {
		finalized, pending, err := recovery.FindLatest(node.State, node.Storage.Headers)
		builder.Finalized, builder.Pending = finalized, pending

		return err
	})

	return builder
}

func (builder *FlowAccessNodeBuilder) buildFollowerCore() *FlowAccessNodeBuilder {
	builder.Component("follower core", func(node *cmd.NodeConfig) (module.ReadyDoneAware, error) {
		// create a finalizer that will handle updating the protocol
		// state when the follower detects newly finalized blocks
		final := finalizer.NewFinalizer(node.DB, node.Storage.Headers, builder.FollowerState, node.Tracer)

		packer := signature.NewConsensusSigDataPacker(builder.Committee)
		// initialize the verifier for the protocol consensus
		verifier := verification.NewCombinedVerifier(builder.Committee, packer)
		builder.Validator = hotstuffvalidator.New(builder.Committee, verifier)

		followerCore, err := consensus.NewFollower(
			node.Logger,
			node.Storage.Headers,
			final,
			builder.FollowerDistributor,
			node.RootBlock.Header,
			node.RootQC,
			builder.Finalized,
			builder.Pending,
		)
		if err != nil {
			return nil, fmt.Errorf("could not initialize follower core: %w", err)
		}
		builder.FollowerCore = followerCore

		return builder.FollowerCore, nil
	})

	return builder
}

func (builder *FlowAccessNodeBuilder) buildFollowerEngine() *FlowAccessNodeBuilder {
	builder.Component("follower engine", func(node *cmd.NodeConfig) (module.ReadyDoneAware, error) {
		var heroCacheCollector module.HeroCacheMetrics = metrics.NewNoopCollector()
		if node.HeroCacheMetricsEnable {
			heroCacheCollector = metrics.FollowerCacheMetrics(node.MetricsRegisterer)
		}

		core, err := followereng.NewComplianceCore(
			node.Logger,
			node.Metrics.Mempool,
			heroCacheCollector,
			builder.FollowerDistributor,
			builder.FollowerState,
			builder.FollowerCore,
			builder.Validator,
			builder.SyncCore,
			node.Tracer,
		)
		if err != nil {
			return nil, fmt.Errorf("could not create follower core: %w", err)
		}

		builder.FollowerEng, err = followereng.NewComplianceLayer(
			node.Logger,
			node.Network,
			node.Me,
			node.Metrics.Engine,
			node.Storage.Headers,
			builder.Finalized,
			core,
			followereng.WithComplianceConfigOpt(modulecompliance.WithSkipNewProposalsThreshold(node.ComplianceConfig.SkipNewProposalsThreshold)),
		)
		if err != nil {
			return nil, fmt.Errorf("could not create follower engine: %w", err)
		}

		return builder.FollowerEng, nil
	})

	return builder
}

func (builder *FlowAccessNodeBuilder) buildSyncEngine() *FlowAccessNodeBuilder {
	builder.Component("sync engine", func(node *cmd.NodeConfig) (module.ReadyDoneAware, error) {
		sync, err := synceng.New(
			node.Logger,
			node.Metrics.Engine,
			node.Network,
			node.Me,
			node.State,
			node.Storage.Blocks,
			builder.FollowerEng,
			builder.SyncCore,
			builder.SyncEngineParticipantsProviderFactory(),
		)
		if err != nil {
			return nil, fmt.Errorf("could not create synchronization engine: %w", err)
		}
		builder.SyncEng = sync
		builder.FollowerDistributor.AddFinalizationConsumer(sync)

		return builder.SyncEng, nil
	})

	return builder
}

func (builder *FlowAccessNodeBuilder) BuildConsensusFollower() *FlowAccessNodeBuilder {
	builder.
		buildFollowerState().
		buildSyncCore().
		buildCommittee().
		buildLatestHeader().
		buildFollowerCore().
		buildFollowerEngine().
		buildSyncEngine()

	return builder
}

func (builder *FlowAccessNodeBuilder) BuildExecutionDataRequester() *FlowAccessNodeBuilder {
	var ds *badger.Datastore
	var bs network.BlobService
	var processedBlockHeight storage.ConsumerProgress
	var processedNotifications storage.ConsumerProgress
	var bsDependable *module.ProxiedReadyDoneAware
	var execDataDistributor *edrequester.ExecutionDataDistributor

	builder.
		AdminCommand("read-execution-data", func(config *cmd.NodeConfig) commands.AdminCommand {
			return stateSyncCommands.NewReadExecutionDataCommand(builder.ExecutionDataStore)
		}).
		Module("execution data datastore and blobstore", func(node *cmd.NodeConfig) error {
			datastoreDir := filepath.Join(builder.executionDataDir, "blobstore")
			err := os.MkdirAll(datastoreDir, 0700)
			if err != nil {
				return err
			}

			ds, err = badger.NewDatastore(datastoreDir, &badger.DefaultOptions)
			if err != nil {
				return err
			}

			builder.ShutdownFunc(func() error {
				if err := ds.Close(); err != nil {
					return fmt.Errorf("could not close execution data datastore: %w", err)
				}
				return nil
			})

			return nil
		}).
		Module("processed block height consumer progress", func(node *cmd.NodeConfig) error {
			// uses the datastore's DB
			processedBlockHeight = bstorage.NewConsumerProgress(ds.DB, module.ConsumeProgressExecutionDataRequesterBlockHeight)
			return nil
		}).
		Module("processed notifications consumer progress", func(node *cmd.NodeConfig) error {
			// uses the datastore's DB
			processedNotifications = bstorage.NewConsumerProgress(ds.DB, module.ConsumeProgressExecutionDataRequesterNotification)
			return nil
		}).
		Module("blobservice peer manager dependencies", func(node *cmd.NodeConfig) error {
			bsDependable = module.NewProxiedReadyDoneAware()
			builder.PeerManagerDependencies.Add(bsDependable)
			return nil
		}).
		Module("execution datastore", func(node *cmd.NodeConfig) error {
			blobstore := blobs.NewBlobstore(ds)
			builder.ExecutionDataStore = execution_data.NewExecutionDataStore(blobstore, execution_data.DefaultSerializer)
			return nil
		}).
		Component("execution data service", func(node *cmd.NodeConfig) (module.ReadyDoneAware, error) {

			opts := []network.BlobServiceOption{
				blob.WithBitswapOptions(
					// Only allow block requests from staked ENs and ANs
					bitswap.WithPeerBlockRequestFilter(
						blob.AuthorizedRequester(nil, builder.IdentityProvider, builder.Logger),
					),
					bitswap.WithTracer(
						blob.NewTracer(node.Logger.With().Str("blob_service", channels.ExecutionDataService.String()).Logger()),
					),
				),
			}

			var err error
			bs, err = node.Network.RegisterBlobService(channels.ExecutionDataService, ds, opts...)
			if err != nil {
				return nil, fmt.Errorf("could not register blob service: %w", err)
			}

			// add blobservice into ReadyDoneAware dependency passed to peer manager
			// this starts the blob service and configures peer manager to wait for the blobservice
			// to be ready before starting
			bsDependable.Init(bs)

			builder.ExecutionDataDownloader = execution_data.NewDownloader(bs)

			return builder.ExecutionDataDownloader, nil
		}).
		Component("execution data requester", func(node *cmd.NodeConfig) (module.ReadyDoneAware, error) {
			// Validation of the start block height needs to be done after loading state
			if builder.executionDataStartHeight > 0 {
				if builder.executionDataStartHeight <= builder.RootBlock.Header.Height {
					return nil, fmt.Errorf(
						"execution data start block height (%d) must be greater than the root block height (%d)",
						builder.executionDataStartHeight, builder.RootBlock.Header.Height)
				}

				latestSeal, err := builder.State.Sealed().Head()
				if err != nil {
					return nil, fmt.Errorf("failed to get latest sealed height")
				}

				// Note: since the root block of a spork is also sealed in the root protocol state, the
				// latest sealed height is always equal to the root block height. That means that at the
				// very beginning of a spork, this check will always fail. Operators should not specify
				// an InitialBlockHeight when starting from the beginning of a spork.
				if builder.executionDataStartHeight > latestSeal.Height {
					return nil, fmt.Errorf(
						"execution data start block height (%d) must be less than or equal to the latest sealed block height (%d)",
						builder.executionDataStartHeight, latestSeal.Height)
				}

				// executionDataStartHeight is provided as the first block to sync, but the
				// requester expects the initial last processed height, which is the first height - 1
				builder.executionDataConfig.InitialBlockHeight = builder.executionDataStartHeight - 1
			} else {
				builder.executionDataConfig.InitialBlockHeight = builder.RootBlock.Header.Height
			}

			execDataDistributor = edrequester.NewExecutionDataDistributor()

			builder.ExecutionDataRequester = edrequester.New(
				builder.Logger,
				metrics.NewExecutionDataRequesterCollector(),
				builder.ExecutionDataDownloader,
				processedBlockHeight,
				processedNotifications,
				builder.State,
				builder.Storage.Headers,
				builder.Storage.Results,
				builder.Storage.Seals,
				builder.executionDataConfig,
			)

			builder.FollowerDistributor.AddOnBlockFinalizedConsumer(builder.ExecutionDataRequester.OnBlockFinalized)
			builder.ExecutionDataRequester.AddOnExecutionDataReceivedConsumer(execDataDistributor.OnExecutionDataReceived)

			return builder.ExecutionDataRequester, nil
		})

	if builder.stateStreamConf.ListenAddr != "" {
		builder.Component("exec state stream engine", func(node *cmd.NodeConfig) (module.ReadyDoneAware, error) {
			for key, value := range builder.stateStreamFilterConf {
				switch key {
				case "EventTypes":
					builder.stateStreamConf.MaxEventTypes = value
				case "Addresses":
					builder.stateStreamConf.MaxAddresses = value
				case "Contracts":
					builder.stateStreamConf.MaxContracts = value
				}
			}
			builder.stateStreamConf.RpcMetricsEnabled = builder.rpcMetricsEnabled

			var heroCacheCollector module.HeroCacheMetrics = metrics.NewNoopCollector()
			if builder.HeroCacheMetricsEnable {
				heroCacheCollector = metrics.AccessNodeExecutionDataCacheMetrics(builder.MetricsRegisterer)
			}

			stateStreamEng, err := state_stream.NewEng(
				node.Logger,
				builder.stateStreamConf,
				builder.ExecutionDataStore,
				node.State,
				node.Storage.Headers,
				node.Storage.Seals,
				node.Storage.Results,
				node.RootChainID,
				builder.apiRatelimits,
				builder.apiBurstlimits,
				heroCacheCollector,
			)
			if err != nil {
				return nil, fmt.Errorf("could not create state stream engine: %w", err)
			}
			builder.StateStreamEng = stateStreamEng

			execDataDistributor.AddOnExecutionDataReceivedConsumer(builder.StateStreamEng.OnExecutionData)

			return builder.StateStreamEng, nil
		})
	}

	return builder
}

func FlowAccessNode(nodeBuilder *cmd.FlowNodeBuilder) *FlowAccessNodeBuilder {
	dist := consensuspubsub.NewFollowerDistributor()
	dist.AddProposalViolationConsumer(notifications.NewSlashingViolationsConsumer(nodeBuilder.Logger))
	return &FlowAccessNodeBuilder{
		AccessNodeConfig:    DefaultAccessNodeConfig(),
		FlowNodeBuilder:     nodeBuilder,
		FollowerDistributor: dist,
	}
}

func (builder *FlowAccessNodeBuilder) ParseFlags() error {

	builder.BaseFlags()

	builder.extraFlags()

	return builder.ParseAndPrintFlags()
}

func (builder *FlowAccessNodeBuilder) extraFlags() {
	builder.ExtraFlags(func(flags *pflag.FlagSet) {
		defaultConfig := DefaultAccessNodeConfig()

		flags.UintVar(&builder.collectionGRPCPort, "collection-ingress-port", defaultConfig.collectionGRPCPort, "the grpc ingress port for all collection nodes")
		flags.UintVar(&builder.executionGRPCPort, "execution-ingress-port", defaultConfig.executionGRPCPort, "the grpc ingress port for all execution nodes")
		flags.StringVarP(&builder.rpcConf.UnsecureGRPCListenAddr, "rpc-addr", "r", defaultConfig.rpcConf.UnsecureGRPCListenAddr, "the address the unsecured gRPC server listens on")
		flags.StringVar(&builder.rpcConf.SecureGRPCListenAddr, "secure-rpc-addr", defaultConfig.rpcConf.SecureGRPCListenAddr, "the address the secure gRPC server listens on")
		flags.StringVar(&builder.stateStreamConf.ListenAddr, "state-stream-addr", defaultConfig.stateStreamConf.ListenAddr, "the address the state stream server listens on (if empty the server will not be started)")
		flags.StringVarP(&builder.rpcConf.HTTPListenAddr, "http-addr", "h", defaultConfig.rpcConf.HTTPListenAddr, "the address the http proxy server listens on")
		flags.StringVar(&builder.rpcConf.RESTListenAddr, "rest-addr", defaultConfig.rpcConf.RESTListenAddr, "the address the REST server listens on (if empty the REST server will not be started)")
		flags.StringVarP(&builder.rpcConf.CollectionAddr, "static-collection-ingress-addr", "", defaultConfig.rpcConf.CollectionAddr, "the address (of the collection node) to send transactions to")
		flags.StringVarP(&builder.ExecutionNodeAddress, "script-addr", "s", defaultConfig.ExecutionNodeAddress, "the address (of the execution node) forward the script to")
		flags.StringSliceVar(&builder.rpcConf.ArchiveAddressList, "archive-address-list", defaultConfig.rpcConf.ArchiveAddressList, "the list of address of the archive node to forward the script queries to")
		flags.StringVarP(&builder.rpcConf.HistoricalAccessAddrs, "historical-access-addr", "", defaultConfig.rpcConf.HistoricalAccessAddrs, "comma separated rpc addresses for historical access nodes")
		flags.DurationVar(&builder.rpcConf.CollectionClientTimeout, "collection-client-timeout", defaultConfig.rpcConf.CollectionClientTimeout, "grpc client timeout for a collection node")
		flags.DurationVar(&builder.rpcConf.ExecutionClientTimeout, "execution-client-timeout", defaultConfig.rpcConf.ExecutionClientTimeout, "grpc client timeout for an execution node")
		flags.UintVar(&builder.rpcConf.ConnectionPoolSize, "connection-pool-size", defaultConfig.rpcConf.ConnectionPoolSize, "maximum number of connections allowed in the connection pool, size of 0 disables the connection pooling, and anything less than the default size will be overridden to use the default size")
		flags.UintVar(&builder.rpcConf.MaxMsgSize, "rpc-max-message-size", grpcutils.DefaultMaxMsgSize, "the maximum message size in bytes for messages sent or received over grpc")
		flags.UintVar(&builder.rpcConf.MaxHeightRange, "rpc-max-height-range", defaultConfig.rpcConf.MaxHeightRange, "maximum size for height range requests")
		flags.StringSliceVar(&builder.rpcConf.PreferredExecutionNodeIDs, "preferred-execution-node-ids", defaultConfig.rpcConf.PreferredExecutionNodeIDs, "comma separated list of execution nodes ids to choose from when making an upstream call e.g. b4a4dbdcd443d...,fb386a6a... etc.")
		flags.StringSliceVar(&builder.rpcConf.FixedExecutionNodeIDs, "fixed-execution-node-ids", defaultConfig.rpcConf.FixedExecutionNodeIDs, "comma separated list of execution nodes ids to choose from when making an upstream call if no matching preferred execution id is found e.g. b4a4dbdcd443d...,fb386a6a... etc.")
		flags.BoolVar(&builder.logTxTimeToFinalized, "log-tx-time-to-finalized", defaultConfig.logTxTimeToFinalized, "log transaction time to finalized")
		flags.BoolVar(&builder.logTxTimeToExecuted, "log-tx-time-to-executed", defaultConfig.logTxTimeToExecuted, "log transaction time to executed")
		flags.BoolVar(&builder.logTxTimeToFinalizedExecuted, "log-tx-time-to-finalized-executed", defaultConfig.logTxTimeToFinalizedExecuted, "log transaction time to finalized and executed")
		flags.BoolVar(&builder.pingEnabled, "ping-enabled", defaultConfig.pingEnabled, "whether to enable the ping process that pings all other peers and report the connectivity to metrics")
		flags.BoolVar(&builder.retryEnabled, "retry-enabled", defaultConfig.retryEnabled, "whether to enable the retry mechanism at the access node level")
		flags.BoolVar(&builder.rpcMetricsEnabled, "rpc-metrics-enabled", defaultConfig.rpcMetricsEnabled, "whether to enable the rpc metrics")
		flags.StringVarP(&builder.nodeInfoFile, "node-info-file", "", defaultConfig.nodeInfoFile, "full path to a json file which provides more details about nodes when reporting its reachability metrics")
		flags.StringToIntVar(&builder.apiRatelimits, "api-rate-limits", defaultConfig.apiRatelimits, "per second rate limits for Access API methods e.g. Ping=300,GetTransaction=500 etc.")
		flags.StringToIntVar(&builder.apiBurstlimits, "api-burst-limits", defaultConfig.apiBurstlimits, "burst limits for Access API methods e.g. Ping=100,GetTransaction=100 etc.")
		flags.BoolVar(&builder.supportsObserver, "supports-observer", defaultConfig.supportsObserver, "true if this staked access node supports observer or follower connections")
		flags.StringVar(&builder.PublicNetworkConfig.BindAddress, "public-network-address", defaultConfig.PublicNetworkConfig.BindAddress, "staked access node's public network bind address")

		// ExecutionDataRequester config
		flags.BoolVar(&builder.executionDataSyncEnabled, "execution-data-sync-enabled", defaultConfig.executionDataSyncEnabled, "whether to enable the execution data sync protocol")
		flags.StringVar(&builder.executionDataDir, "execution-data-dir", defaultConfig.executionDataDir, "directory to use for Execution Data database")
		flags.Uint64Var(&builder.executionDataStartHeight, "execution-data-start-height", defaultConfig.executionDataStartHeight, "height of first block to sync execution data from when starting with an empty Execution Data database")
		flags.Uint64Var(&builder.executionDataConfig.MaxSearchAhead, "execution-data-max-search-ahead", defaultConfig.executionDataConfig.MaxSearchAhead, "max number of heights to search ahead of the lowest outstanding execution data height")
		flags.DurationVar(&builder.executionDataConfig.FetchTimeout, "execution-data-fetch-timeout", defaultConfig.executionDataConfig.FetchTimeout, "initial timeout to use when fetching execution data from the network. timeout increases using an incremental backoff until execution-data-max-fetch-timeout. e.g. 30s")
		flags.DurationVar(&builder.executionDataConfig.MaxFetchTimeout, "execution-data-max-fetch-timeout", defaultConfig.executionDataConfig.MaxFetchTimeout, "maximum timeout to use when fetching execution data from the network e.g. 300s")
		flags.DurationVar(&builder.executionDataConfig.RetryDelay, "execution-data-retry-delay", defaultConfig.executionDataConfig.RetryDelay, "initial delay for exponential backoff when fetching execution data fails e.g. 10s")
		flags.DurationVar(&builder.executionDataConfig.MaxRetryDelay, "execution-data-max-retry-delay", defaultConfig.executionDataConfig.MaxRetryDelay, "maximum delay for exponential backoff when fetching execution data fails e.g. 5m")

		// Execution State Streaming API
		flags.Uint32Var(&builder.stateStreamConf.ExecutionDataCacheSize, "execution-data-cache-size", defaultConfig.stateStreamConf.ExecutionDataCacheSize, "block execution data cache size")
		flags.Uint32Var(&builder.stateStreamConf.MaxGlobalStreams, "state-stream-global-max-streams", defaultConfig.stateStreamConf.MaxGlobalStreams, "global maximum number of concurrent streams")
		flags.UintVar(&builder.stateStreamConf.MaxExecutionDataMsgSize, "state-stream-max-message-size", defaultConfig.stateStreamConf.MaxExecutionDataMsgSize, "maximum size for a gRPC message containing block execution data")
		flags.DurationVar(&builder.stateStreamConf.ClientSendTimeout, "state-stream-send-timeout", defaultConfig.stateStreamConf.ClientSendTimeout, "maximum wait before timing out while sending a response to a streaming client e.g. 30s")
		flags.UintVar(&builder.stateStreamConf.ClientSendBufferSize, "state-stream-send-buffer-size", defaultConfig.stateStreamConf.ClientSendBufferSize, "maximum number of responses to buffer within a stream")
		flags.StringToIntVar(&builder.stateStreamFilterConf, "state-stream-event-filter-limits", defaultConfig.stateStreamFilterConf, "event filter limits for ExecutionData SubscribeEvents API e.g. EventTypes=100,Addresses=100,Contracts=100 etc.")
	}).ValidateFlags(func() error {
		if builder.supportsObserver && (builder.PublicNetworkConfig.BindAddress == cmd.NotSet || builder.PublicNetworkConfig.BindAddress == "") {
			return errors.New("public-network-address must be set if supports-observer is true")
		}
		if builder.executionDataSyncEnabled {
			if builder.executionDataConfig.FetchTimeout <= 0 {
				return errors.New("execution-data-fetch-timeout must be greater than 0")
			}
			if builder.executionDataConfig.MaxFetchTimeout < builder.executionDataConfig.FetchTimeout {
				return errors.New("execution-data-max-fetch-timeout must be greater than execution-data-fetch-timeout")
			}
			if builder.executionDataConfig.RetryDelay <= 0 {
				return errors.New("execution-data-retry-delay must be greater than 0")
			}
			if builder.executionDataConfig.MaxRetryDelay < builder.executionDataConfig.RetryDelay {
				return errors.New("execution-data-max-retry-delay must be greater than or equal to execution-data-retry-delay")
			}
			if builder.executionDataConfig.MaxSearchAhead == 0 {
				return errors.New("execution-data-max-search-ahead must be greater than 0")
			}
		}
		if builder.stateStreamConf.ListenAddr != "" {
			if builder.stateStreamConf.ExecutionDataCacheSize == 0 {
				return errors.New("execution-data-cache-size must be greater than 0")
			}
			if builder.stateStreamConf.ClientSendBufferSize == 0 {
				return errors.New("state-stream-send-buffer-size must be greater than 0")
			}
			if len(builder.stateStreamFilterConf) > 3 {
				return errors.New("state-stream-event-filter-limits must have at most 3 keys (EventTypes, Addresses, Contracts)")
			}
			for key, value := range builder.stateStreamFilterConf {
				switch key {
				case "EventTypes", "Addresses", "Contracts":
					if value <= 0 {
						return fmt.Errorf("state-stream-event-filter-limits %s must be greater than 0", key)
					}
				default:
					return errors.New("state-stream-event-filter-limits may only contain the keys EventTypes, Addresses, Contracts")
				}
			}
		}

		return nil
	})
}

// initNetwork creates the network.Network implementation with the given metrics, middleware, initial list of network
// participants and topology used to choose peers from the list of participants. The list of participants can later be
// updated by calling network.SetIDs.
func (builder *FlowAccessNodeBuilder) initNetwork(nodeID module.Local,
	networkMetrics module.NetworkCoreMetrics,
	middleware network.Middleware,
	topology network.Topology,
	receiveCache *netcache.ReceiveCache,
) (*p2p.Network, error) {

	// creates network instance
	net, err := p2p.NewNetwork(&p2p.NetworkParameters{
		Logger:              builder.Logger,
		Codec:               cborcodec.NewCodec(),
		Me:                  nodeID,
		MiddlewareFactory:   func() (network.Middleware, error) { return builder.Middleware, nil },
		Topology:            topology,
		SubscriptionManager: subscription.NewChannelSubscriptionManager(middleware),
		Metrics:             networkMetrics,
		IdentityProvider:    builder.IdentityProvider,
		ReceiveCache:        receiveCache,
		ConduitFactory: conduit.NewDefaultConduitFactory(&alspmgr.MisbehaviorReportManagerConfig{
			Logger:               builder.Logger,
			SpamRecordsCacheSize: builder.AlspConfig.SpamRecordCacheSize,
			DisablePenalty:       builder.AlspConfig.DisablePenalty,
			AlspMetrics:          builder.Metrics.Network,
			CacheMetrics:         metrics.ApplicationLayerSpamRecordCacheMetricFactory(builder.HeroCacheMetricsFactory(), p2p.PublicNetwork),
		}),
	})
	if err != nil {
		return nil, fmt.Errorf("could not initialize network: %w", err)
	}

	return net, nil
}

func publicNetworkMsgValidators(log zerolog.Logger, idProvider module.IdentityProvider, selfID flow.Identifier) []network.MessageValidator {
	return []network.MessageValidator{
		// filter out messages sent by this node itself
		validator.ValidateNotSender(selfID),
		validator.NewAnyValidator(
			// message should be either from a valid staked node
			validator.NewOriginValidator(
				id.NewIdentityFilterIdentifierProvider(filter.IsValidCurrentEpochParticipant, idProvider),
			),
			// or the message should be specifically targeted for this node
			validator.ValidateTarget(log, selfID),
		),
	}
}

func (builder *FlowAccessNodeBuilder) InitIDProviders() {
	builder.Module("id providers", func(node *cmd.NodeConfig) error {
		idCache, err := cache.NewProtocolStateIDCache(node.Logger, node.State, node.ProtocolEvents)
		if err != nil {
			return fmt.Errorf("could not initialize ProtocolStateIDCache: %w", err)
		}
		builder.IDTranslator = translator.NewHierarchicalIDTranslator(idCache, translator.NewPublicNetworkIDTranslator())

		builder.NodeDisallowListDistributor = cmd.BuildDisallowListNotificationDisseminator(builder.DisallowListNotificationCacheSize, builder.MetricsRegisterer, builder.Logger, builder.MetricsEnabled)

		// The following wrapper allows to disallow-list byzantine nodes via an admin command:
		// the wrapper overrides the 'Ejected' flag of disallow-listed nodes to true
		disallowListWrapper, err := cache.NewNodeBlocklistWrapper(idCache, node.DB, builder.NodeDisallowListDistributor)
		if err != nil {
			return fmt.Errorf("could not initialize NodeBlockListWrapper: %w", err)
		}
		builder.IdentityProvider = disallowListWrapper

		// register the wrapper for dynamic configuration via admin command
		err = node.ConfigManager.RegisterIdentifierListConfig("network-id-provider-blocklist",
			disallowListWrapper.GetBlocklist, disallowListWrapper.Update)
		if err != nil {
			return fmt.Errorf("failed to register blocklist with config manager: %w", err)
		}

		builder.SyncEngineParticipantsProviderFactory = func() module.IdentifierProvider {
			return id.NewIdentityFilterIdentifierProvider(
				filter.And(
					filter.HasRole(flow.RoleConsensus),
					filter.Not(filter.HasNodeID(node.Me.NodeID())),
					p2p.NotEjectedFilter,
				),
				builder.IdentityProvider,
			)
		}
		return nil
	})

	builder.Component("disallow list notification distributor", func(node *cmd.NodeConfig) (module.ReadyDoneAware, error) {
		// distributor is returned as a component to be started and stopped.
		return builder.NodeDisallowListDistributor, nil
	})
}

func (builder *FlowAccessNodeBuilder) Initialize() error {
	builder.InitIDProviders()

	builder.EnqueueResolver()

	// enqueue the regular network
	builder.EnqueueNetworkInit()

	builder.AdminCommand("get-transactions", func(conf *cmd.NodeConfig) commands.AdminCommand {
		return storageCommands.NewGetTransactionsCommand(conf.State, conf.Storage.Payloads, conf.Storage.Collections)
	})

	// if this is an access node that supports public followers, enqueue the public network
	if builder.supportsObserver {
		builder.enqueuePublicNetworkInit()
		builder.enqueueRelayNetwork()
	}

	builder.EnqueuePingService()

	builder.EnqueueMetricsServerInit()

	if err := builder.RegisterBadgerMetrics(); err != nil {
		return err
	}

	builder.EnqueueTracer()
	builder.PreInit(cmd.DynamicStartPreInit)
	builder.ValidateRootSnapshot(badgerState.ValidRootSnapshotContainsEntityExpiryRange)

	return nil
}

func (builder *FlowAccessNodeBuilder) enqueueRelayNetwork() {
	builder.Component("relay network", func(node *cmd.NodeConfig) (module.ReadyDoneAware, error) {
		relayNet := relaynet.NewRelayNetwork(
			node.Network,
			builder.AccessNodeConfig.PublicNetworkConfig.Network,
			node.Logger,
			map[channels.Channel]channels.Channel{
				channels.ReceiveBlocks: channels.PublicReceiveBlocks,
			},
		)
		node.Network = relayNet
		return relayNet, nil
	})
}

func (builder *FlowAccessNodeBuilder) Build() (cmd.Node, error) {
	builder.
		BuildConsensusFollower().
		Module("collection node client", func(node *cmd.NodeConfig) error {
			// collection node address is optional (if not specified, collection nodes will be chosen at random)
			if strings.TrimSpace(builder.rpcConf.CollectionAddr) == "" {
				node.Logger.Info().Msg("using a dynamic collection node address")
				return nil
			}

			node.Logger.Info().
				Str("collection_node", builder.rpcConf.CollectionAddr).
				Msg("using the static collection node address")

			collectionRPCConn, err := grpc.Dial(
				builder.rpcConf.CollectionAddr,
				grpc.WithDefaultCallOptions(grpc.MaxCallRecvMsgSize(int(builder.rpcConf.MaxMsgSize))),
				grpc.WithTransportCredentials(insecure.NewCredentials()),
				backend.WithClientUnaryInterceptor(builder.rpcConf.CollectionClientTimeout))
			if err != nil {
				return err
			}
			builder.CollectionRPC = access.NewAccessAPIClient(collectionRPCConn)
			return nil
		}).
		Module("historical access node clients", func(node *cmd.NodeConfig) error {
			addrs := strings.Split(builder.rpcConf.HistoricalAccessAddrs, ",")
			for _, addr := range addrs {
				if strings.TrimSpace(addr) == "" {
					continue
				}
				node.Logger.Info().Str("access_nodes", addr).Msg("historical access node addresses")

				historicalAccessRPCConn, err := grpc.Dial(
					addr,
					grpc.WithDefaultCallOptions(grpc.MaxCallRecvMsgSize(int(builder.rpcConf.MaxMsgSize))),
					grpc.WithTransportCredentials(insecure.NewCredentials()))
				if err != nil {
					return err
				}
				builder.HistoricalAccessRPCs = append(builder.HistoricalAccessRPCs, access.NewAccessAPIClient(historicalAccessRPCConn))
			}
			return nil
		}).
		Module("transaction timing mempools", func(node *cmd.NodeConfig) error {
			var err error
			builder.TransactionTimings, err = stdmap.NewTransactionTimings(1500 * 300) // assume 1500 TPS * 300 seconds
			if err != nil {
				return err
			}

			builder.CollectionsToMarkFinalized, err = stdmap.NewTimes(50 * 300) // assume 50 collection nodes * 300 seconds
			if err != nil {
				return err
			}

			builder.CollectionsToMarkExecuted, err = stdmap.NewTimes(50 * 300) // assume 50 collection nodes * 300 seconds
			if err != nil {
				return err
			}

			builder.BlocksToMarkExecuted, err = stdmap.NewTimes(1 * 300) // assume 1 block per second * 300 seconds
			return err
		}).
		Module("transaction metrics", func(node *cmd.NodeConfig) error {
			builder.TransactionMetrics = metrics.NewTransactionCollector(builder.TransactionTimings, node.Logger, builder.logTxTimeToFinalized,
				builder.logTxTimeToExecuted, builder.logTxTimeToFinalizedExecuted)
			return nil
		}).
		Module("access metrics", func(node *cmd.NodeConfig) error {
			builder.AccessMetrics = metrics.NewAccessCollector()
			return nil
		}).
		Module("ping metrics", func(node *cmd.NodeConfig) error {
			builder.PingMetrics = metrics.NewPingCollector()
			return nil
		}).
		Module("server certificate", func(node *cmd.NodeConfig) error {
			// generate the server certificate that will be served by the GRPC server
			x509Certificate, err := grpcutils.X509Certificate(node.NetworkKey)
			if err != nil {
				return err
			}
			tlsConfig := grpcutils.DefaultServerTLSConfig(x509Certificate)
			builder.rpcConf.TransportCredentials = credentials.NewTLS(tlsConfig)
			return nil
		}).
		Component("RPC engine", func(node *cmd.NodeConfig) (module.ReadyDoneAware, error) {
			engineBuilder, err := rpc.NewBuilder(
				node.Logger,
				node.State,
				builder.rpcConf,
				builder.CollectionRPC,
				builder.HistoricalAccessRPCs,
				node.Storage.Blocks,
				node.Storage.Headers,
				node.Storage.Collections,
				node.Storage.Transactions,
				node.Storage.Receipts,
				node.Storage.Results,
				node.RootChainID,
				builder.TransactionMetrics,
				builder.AccessMetrics,
				builder.collectionGRPCPort,
				builder.executionGRPCPort,
				builder.retryEnabled,
				builder.rpcMetricsEnabled,
				builder.apiRatelimits,
				builder.apiBurstlimits,
				builder.Me,
			)
			if err != nil {
				return nil, err
			}

			builder.RpcEng, err = engineBuilder.
				WithLegacy().
				WithBlockSignerDecoder(signature.NewBlockSignerDecoder(builder.Committee)).
				Build()
			if err != nil {
				return nil, err
			}
			builder.FollowerDistributor.AddOnBlockFinalizedConsumer(builder.RpcEng.OnFinalizedBlock)

			return builder.RpcEng, nil
		}).
		Component("ingestion engine", func(node *cmd.NodeConfig) (module.ReadyDoneAware, error) {
			var err error

			builder.RequestEng, err = requester.New(
				node.Logger,
				node.Metrics.Engine,
				node.Network,
				node.Me,
				node.State,
				channels.RequestCollections,
				filter.HasRole(flow.RoleCollection),
				func() flow.Entity { return &flow.Collection{} },
			)
			if err != nil {
				return nil, fmt.Errorf("could not create requester engine: %w", err)
			}

			builder.IngestEng, err = ingestion.New(
				node.Logger,
				node.Network,
				node.State,
				node.Me,
				builder.RequestEng,
				node.Storage.Blocks,
				node.Storage.Headers,
				node.Storage.Collections,
				node.Storage.Transactions,
				node.Storage.Results,
				node.Storage.Receipts,
				builder.TransactionMetrics,
				builder.CollectionsToMarkFinalized,
				builder.CollectionsToMarkExecuted,
				builder.BlocksToMarkExecuted,
			)
			if err != nil {
				return nil, err
			}
			builder.RequestEng.WithHandle(builder.IngestEng.OnCollection)
			builder.FollowerDistributor.AddOnBlockFinalizedConsumer(builder.IngestEng.OnFinalizedBlock)

			return builder.IngestEng, nil
		}).
		Component("requester engine", func(node *cmd.NodeConfig) (module.ReadyDoneAware, error) {
			// We initialize the requester engine inside the ingestion engine due to the mutual dependency. However, in
			// order for it to properly start and shut down, we should still return it as its own engine here, so it can
			// be handled by the scaffold.
			return builder.RequestEng, nil
		})

	if builder.supportsObserver {
		builder.Component("public sync request handler", func(node *cmd.NodeConfig) (module.ReadyDoneAware, error) {
			syncRequestHandler, err := synceng.NewRequestHandlerEngine(
				node.Logger.With().Bool("public", true).Logger(),
				unstaked.NewUnstakedEngineCollector(node.Metrics.Engine),
				builder.AccessNodeConfig.PublicNetworkConfig.Network,
				node.Me,
				node.State,
				node.Storage.Blocks,
				builder.SyncCore,
			)
			if err != nil {
				return nil, fmt.Errorf("could not create public sync request handler: %w", err)
			}
			builder.FollowerDistributor.AddFinalizationConsumer(syncRequestHandler)

			return syncRequestHandler, nil
		})
	}

	if builder.executionDataSyncEnabled {
		builder.BuildExecutionDataRequester()
	}

	builder.Component("ping engine", func(node *cmd.NodeConfig) (module.ReadyDoneAware, error) {
		ping, err := pingeng.New(
			node.Logger,
			node.IdentityProvider,
			node.IDTranslator,
			node.Me,
			builder.PingMetrics,
			builder.pingEnabled,
			builder.nodeInfoFile,
			node.PingService,
		)

		if err != nil {
			return nil, fmt.Errorf("could not create ping engine: %w", err)
		}

		return ping, nil
	})

	return builder.FlowNodeBuilder.Build()
}

// enqueuePublicNetworkInit enqueues the public network component initialized for the staked node
func (builder *FlowAccessNodeBuilder) enqueuePublicNetworkInit() {
	var publicLibp2pNode p2p.LibP2PNode
	builder.
		Module("public network metrics", func(node *cmd.NodeConfig) error {
			builder.PublicNetworkConfig.Metrics = metrics.NewNetworkCollector(builder.Logger, metrics.WithNetworkPrefix("public"))
			return nil
		}).
		Component("public libp2p node", func(node *cmd.NodeConfig) (module.ReadyDoneAware, error) {
			var err error
			publicLibp2pNode, err = builder.initPublicLibp2pNode(
				builder.NodeConfig.NetworkKey,
				builder.PublicNetworkConfig.BindAddress,
				builder.PublicNetworkConfig.Metrics)
			if err != nil {
				return nil, fmt.Errorf("could not create public libp2p node: %w", err)
			}

			return publicLibp2pNode, nil
		}).
		Component("public network", func(node *cmd.NodeConfig) (module.ReadyDoneAware, error) {
			msgValidators := publicNetworkMsgValidators(node.Logger.With().Bool("public", true).Logger(), node.IdentityProvider, builder.NodeID)

			middleware := builder.initMiddleware(builder.NodeID, builder.PublicNetworkConfig.Metrics, publicLibp2pNode, msgValidators...)

			// topology returns empty list since peers are not known upfront
			top := topology.EmptyTopology{}
			receiveCache := netcache.NewHeroReceiveCache(builder.NetworkReceivedMessageCacheSize,
				builder.Logger,
				metrics.NetworkReceiveCacheMetricsFactory(builder.HeroCacheMetricsFactory(), p2p.PublicNetwork))

			err := node.Metrics.Mempool.Register(metrics.PrependPublicPrefix(metrics.ResourceNetworkingReceiveCache), receiveCache.Size)
			if err != nil {
				return nil, fmt.Errorf("could not register networking receive cache metric: %w", err)
			}

			net, err := builder.initNetwork(builder.Me, builder.PublicNetworkConfig.Metrics, middleware, top, receiveCache)
			if err != nil {
				return nil, err
			}

			builder.AccessNodeConfig.PublicNetworkConfig.Network = net

			node.Logger.Info().Msgf("network will run on address: %s", builder.PublicNetworkConfig.BindAddress)
			return net, nil
		}).
		Component("public peer manager", func(node *cmd.NodeConfig) (module.ReadyDoneAware, error) {
			return publicLibp2pNode.PeerManagerComponent(), nil
		})
}

// initPublicLibp2pNode initializes the public libp2p node for the public (unstaked) network.
// The LibP2P host is created with the following options:
//   - DHT as server
//   - The address from the node config or the specified bind address as the listen address
//   - The passed in private key as the libp2p key
//   - No connection gater
//   - Default Flow libp2p pubsub options
<<<<<<< HEAD
func (builder *FlowAccessNodeBuilder) initPublicLibP2PFactory(networkKey crypto.PrivateKey, bindAddress string, networkMetrics module.LibP2PMetrics) p2p.LibP2PFactoryFunc {
	return func() (p2p.LibP2PNode, error) {
		connManager, err := connection.NewConnManager(builder.Logger, networkMetrics, builder.ConnectionManagerConfig)
		if err != nil {
			return nil, fmt.Errorf("could not create connection manager: %w", err)
		}

		meshTracer := tracer.NewGossipSubMeshTracer(
			builder.Logger,
			networkMetrics,
			builder.IdentityProvider,
			builder.GossipSubConfig.LocalMeshLogInterval)

		// setup RPC inspectors
		rpcInspectorBuilder := inspector.NewGossipSubInspectorBuilder(builder.Logger, builder.SporkID, builder.GossipSubConfig.RpcInspector, builder.IdentityProvider, builder.Metrics.Network)
		rpcInspectorSuite, err := rpcInspectorBuilder.
			SetPublicNetwork(p2p.PublicNetwork).
			SetMetrics(&p2pconfig.MetricsConfig{
				HeroCacheFactory: builder.HeroCacheMetricsFactory(),
				Metrics:          builder.Metrics.Network,
			}).Build()
		if err != nil {
			return nil, fmt.Errorf("failed to create gossipsub rpc inspectors for access node: %w", err)
		}
=======
//
// Args:
//   - networkKey: The private key to use for the libp2p node
//
// - bindAddress: The address to bind the libp2p node to.
// - networkMetrics: The metrics collector for the network
// Returns:
// - The libp2p node instance for the public network.
// - Any error encountered during initialization. Any error should be considered fatal.
func (builder *FlowAccessNodeBuilder) initPublicLibp2pNode(networkKey crypto.PrivateKey, bindAddress string, networkMetrics module.LibP2PMetrics) (p2p.LibP2PNode, error) {
	connManager, err := connection.NewConnManager(builder.Logger, networkMetrics, builder.ConnectionManagerConfig)
	if err != nil {
		return nil, fmt.Errorf("could not create connection manager: %w", err)
	}
>>>>>>> 3232c6c5

	meshTracer := tracer.NewGossipSubMeshTracer(
		builder.Logger,
		networkMetrics,
		builder.IdentityProvider,
		builder.GossipSubConfig.LocalMeshLogInterval)

	// setup RPC inspectors
	rpcInspectorBuilder := inspector.NewGossipSubInspectorBuilder(builder.Logger, builder.SporkID, builder.GossipSubConfig.RpcInspector)
	rpcInspectorSuite, err := rpcInspectorBuilder.
		SetPublicNetwork(p2p.PublicNetwork).
		SetMetrics(&p2pconfig.MetricsConfig{
			HeroCacheFactory: builder.HeroCacheMetricsFactory(),
			Metrics:          builder.Metrics.Network,
		}).Build()
	if err != nil {
		return nil, fmt.Errorf("failed to create gossipsub rpc inspectors for access node: %w", err)
	}

	libp2pNode, err := p2pbuilder.NewNodeBuilder(
		builder.Logger,
		networkMetrics,
		bindAddress,
		networkKey,
		builder.SporkID,
		builder.LibP2PResourceManagerConfig).
		SetBasicResolver(builder.Resolver).
		SetSubscriptionFilter(
			subscription.NewRoleBasedFilter(
				flow.RoleAccess, builder.IdentityProvider,
			),
		).
		SetConnectionManager(connManager).
		SetRoutingSystem(func(ctx context.Context, h host.Host) (routing.Routing, error) {
			return dht.NewDHT(
				ctx,
				h,
				protocols.FlowPublicDHTProtocolID(builder.SporkID),
				builder.Logger,
				networkMetrics,
				dht.AsServer(),
			)
		}).
		// disable connection pruning for the access node which supports the observer
		SetPeerManagerOptions(connection.PruningDisabled, builder.PeerUpdateInterval).
		SetStreamCreationRetryInterval(builder.UnicastCreateStreamRetryDelay).
		SetGossipSubTracer(meshTracer).
		SetGossipSubScoreTracerInterval(builder.GossipSubConfig.ScoreTracerInterval).
		SetGossipSubRpcInspectorSuite(rpcInspectorSuite).
		Build()

	if err != nil {
		return nil, fmt.Errorf("could not build libp2p node for staked access node: %w", err)
	}

	return libp2pNode, nil
}

// initMiddleware creates the network.Middleware implementation with the libp2p factory function, metrics, peer update
// interval, and validators. The network.Middleware is then passed into the initNetwork function.
func (builder *FlowAccessNodeBuilder) initMiddleware(nodeID flow.Identifier,
	networkMetrics module.NetworkSecurityMetrics,
	libp2pNode p2p.LibP2PNode,
	validators ...network.MessageValidator,
) network.Middleware {
	logger := builder.Logger.With().Bool("staked", false).Logger()
	slashingViolationsConsumer := slashing.NewSlashingViolationsConsumer(logger, networkMetrics)
	mw := middleware.NewMiddleware(
		logger,
		libp2pNode,
		nodeID,
		builder.Metrics.Bitswap,
		builder.SporkID,
		middleware.DefaultUnicastTimeout,
		builder.IDTranslator,
		builder.CodecFactory(),
		slashingViolationsConsumer,
		middleware.WithMessageValidators(validators...), // use default identifier provider
	)
	builder.NodeDisallowListDistributor.AddConsumer(mw)
	builder.Middleware = mw
	return builder.Middleware
}<|MERGE_RESOLUTION|>--- conflicted
+++ resolved
@@ -1134,32 +1134,6 @@
 //   - The passed in private key as the libp2p key
 //   - No connection gater
 //   - Default Flow libp2p pubsub options
-<<<<<<< HEAD
-func (builder *FlowAccessNodeBuilder) initPublicLibP2PFactory(networkKey crypto.PrivateKey, bindAddress string, networkMetrics module.LibP2PMetrics) p2p.LibP2PFactoryFunc {
-	return func() (p2p.LibP2PNode, error) {
-		connManager, err := connection.NewConnManager(builder.Logger, networkMetrics, builder.ConnectionManagerConfig)
-		if err != nil {
-			return nil, fmt.Errorf("could not create connection manager: %w", err)
-		}
-
-		meshTracer := tracer.NewGossipSubMeshTracer(
-			builder.Logger,
-			networkMetrics,
-			builder.IdentityProvider,
-			builder.GossipSubConfig.LocalMeshLogInterval)
-
-		// setup RPC inspectors
-		rpcInspectorBuilder := inspector.NewGossipSubInspectorBuilder(builder.Logger, builder.SporkID, builder.GossipSubConfig.RpcInspector, builder.IdentityProvider, builder.Metrics.Network)
-		rpcInspectorSuite, err := rpcInspectorBuilder.
-			SetPublicNetwork(p2p.PublicNetwork).
-			SetMetrics(&p2pconfig.MetricsConfig{
-				HeroCacheFactory: builder.HeroCacheMetricsFactory(),
-				Metrics:          builder.Metrics.Network,
-			}).Build()
-		if err != nil {
-			return nil, fmt.Errorf("failed to create gossipsub rpc inspectors for access node: %w", err)
-		}
-=======
 //
 // Args:
 //   - networkKey: The private key to use for the libp2p node
@@ -1174,7 +1148,6 @@
 	if err != nil {
 		return nil, fmt.Errorf("could not create connection manager: %w", err)
 	}
->>>>>>> 3232c6c5
 
 	meshTracer := tracer.NewGossipSubMeshTracer(
 		builder.Logger,
@@ -1183,7 +1156,7 @@
 		builder.GossipSubConfig.LocalMeshLogInterval)
 
 	// setup RPC inspectors
-	rpcInspectorBuilder := inspector.NewGossipSubInspectorBuilder(builder.Logger, builder.SporkID, builder.GossipSubConfig.RpcInspector)
+	rpcInspectorBuilder := inspector.NewGossipSubInspectorBuilder(builder.Logger, builder.SporkID, builder.GossipSubConfig.RpcInspector, builder.IdentityProvider, builder.Metrics.Network)
 	rpcInspectorSuite, err := rpcInspectorBuilder.
 		SetPublicNetwork(p2p.PublicNetwork).
 		SetMetrics(&p2pconfig.MetricsConfig{
