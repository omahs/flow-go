package node_builder

import (
	"context"
	"errors"
	"fmt"
	"math"
	"os"
	"path"
	"path/filepath"
	"strings"
	"time"

	"github.com/cockroachdb/pebble"
	"github.com/dgraph-io/badger/v2"
	"github.com/ipfs/boxo/bitswap"
	"github.com/ipfs/go-cid"
	"github.com/ipfs/go-datastore"
	badgerds "github.com/ipfs/go-ds-badger2"
	"github.com/libp2p/go-libp2p/core/host"
	"github.com/libp2p/go-libp2p/core/routing"
	"github.com/onflow/crypto"
	"github.com/onflow/flow/protobuf/go/flow/access"
	"github.com/rs/zerolog"
	"github.com/spf13/pflag"
	"google.golang.org/grpc"
	"google.golang.org/grpc/credentials"
	"google.golang.org/grpc/credentials/insecure"

	accessNode "github.com/onflow/flow-go/access"
	"github.com/onflow/flow-go/admin/commands"
	stateSyncCommands "github.com/onflow/flow-go/admin/commands/state_synchronization"
	storageCommands "github.com/onflow/flow-go/admin/commands/storage"
	"github.com/onflow/flow-go/cmd"
	"github.com/onflow/flow-go/cmd/build"
	"github.com/onflow/flow-go/consensus"
	"github.com/onflow/flow-go/consensus/hotstuff"
	"github.com/onflow/flow-go/consensus/hotstuff/committees"
	"github.com/onflow/flow-go/consensus/hotstuff/notifications"
	consensuspubsub "github.com/onflow/flow-go/consensus/hotstuff/notifications/pubsub"
	"github.com/onflow/flow-go/consensus/hotstuff/signature"
	hotstuffvalidator "github.com/onflow/flow-go/consensus/hotstuff/validator"
	"github.com/onflow/flow-go/consensus/hotstuff/verification"
	recovery "github.com/onflow/flow-go/consensus/recovery/protocol"
	"github.com/onflow/flow-go/engine"
	"github.com/onflow/flow-go/engine/access/index"
	"github.com/onflow/flow-go/engine/access/ingestion"
	pingeng "github.com/onflow/flow-go/engine/access/ping"
	"github.com/onflow/flow-go/engine/access/rest"
	"github.com/onflow/flow-go/engine/access/rest/routes"
	"github.com/onflow/flow-go/engine/access/rpc"
	"github.com/onflow/flow-go/engine/access/rpc/backend"
	rpcConnection "github.com/onflow/flow-go/engine/access/rpc/connection"
	"github.com/onflow/flow-go/engine/access/state_stream"
	statestreambackend "github.com/onflow/flow-go/engine/access/state_stream/backend"
	"github.com/onflow/flow-go/engine/access/subscription"
	followereng "github.com/onflow/flow-go/engine/common/follower"
	"github.com/onflow/flow-go/engine/common/requester"
	commonrpc "github.com/onflow/flow-go/engine/common/rpc"
	"github.com/onflow/flow-go/engine/common/stop"
	synceng "github.com/onflow/flow-go/engine/common/synchronization"
	"github.com/onflow/flow-go/engine/common/version"
	"github.com/onflow/flow-go/engine/execution/computation/query"
	"github.com/onflow/flow-go/fvm/storage/derived"
	"github.com/onflow/flow-go/ledger"
	"github.com/onflow/flow-go/ledger/complete/wal"
	"github.com/onflow/flow-go/model/bootstrap"
	"github.com/onflow/flow-go/model/flow"
	"github.com/onflow/flow-go/model/flow/filter"
	"github.com/onflow/flow-go/module"
	"github.com/onflow/flow-go/module/blobs"
	"github.com/onflow/flow-go/module/chainsync"
	"github.com/onflow/flow-go/module/counters"
	"github.com/onflow/flow-go/module/execution"
	"github.com/onflow/flow-go/module/executiondatasync/execution_data"
	execdatacache "github.com/onflow/flow-go/module/executiondatasync/execution_data/cache"
	"github.com/onflow/flow-go/module/executiondatasync/pruner"
	edstorage "github.com/onflow/flow-go/module/executiondatasync/storage"
	"github.com/onflow/flow-go/module/executiondatasync/tracker"
	finalizer "github.com/onflow/flow-go/module/finalizer/consensus"
	"github.com/onflow/flow-go/module/grpcserver"
	"github.com/onflow/flow-go/module/id"
	"github.com/onflow/flow-go/module/mempool/herocache"
	"github.com/onflow/flow-go/module/mempool/stdmap"
	"github.com/onflow/flow-go/module/metrics"
	"github.com/onflow/flow-go/module/metrics/unstaked"
	"github.com/onflow/flow-go/module/state_synchronization"
	"github.com/onflow/flow-go/module/state_synchronization/indexer"
	edrequester "github.com/onflow/flow-go/module/state_synchronization/requester"
	"github.com/onflow/flow-go/network"
	alspmgr "github.com/onflow/flow-go/network/alsp/manager"
	netcache "github.com/onflow/flow-go/network/cache"
	"github.com/onflow/flow-go/network/channels"
	cborcodec "github.com/onflow/flow-go/network/codec/cbor"
	"github.com/onflow/flow-go/network/p2p"
	"github.com/onflow/flow-go/network/p2p/blob"
	p2pbuilder "github.com/onflow/flow-go/network/p2p/builder"
	p2pbuilderconfig "github.com/onflow/flow-go/network/p2p/builder/config"
	"github.com/onflow/flow-go/network/p2p/cache"
	"github.com/onflow/flow-go/network/p2p/conduit"
	"github.com/onflow/flow-go/network/p2p/connection"
	"github.com/onflow/flow-go/network/p2p/dht"
	networkingsubscription "github.com/onflow/flow-go/network/p2p/subscription"
	"github.com/onflow/flow-go/network/p2p/translator"
	"github.com/onflow/flow-go/network/p2p/unicast/protocols"
	relaynet "github.com/onflow/flow-go/network/relay"
	"github.com/onflow/flow-go/network/slashing"
	"github.com/onflow/flow-go/network/topology"
	"github.com/onflow/flow-go/network/underlay"
	"github.com/onflow/flow-go/network/validator"
	"github.com/onflow/flow-go/state/protocol"
	badgerState "github.com/onflow/flow-go/state/protocol/badger"
	"github.com/onflow/flow-go/state/protocol/blocktimer"
	"github.com/onflow/flow-go/storage"
	bstorage "github.com/onflow/flow-go/storage/badger"
	pstorage "github.com/onflow/flow-go/storage/pebble"
	"github.com/onflow/flow-go/utils/grpcutils"
)

// AccessNodeBuilder extends cmd.NodeBuilder and declares additional functions needed to bootstrap an Access node.
// The private network allows the staked nodes to communicate among themselves, while the public network allows the
// Observers and an Access node to communicate.
//
//                                 public network                           private network
//  +------------------------+
//  | Observer             1 |<--------------------------|
//  +------------------------+                           v
//  +------------------------+                         +--------------------+                 +------------------------+
//  | Observer             2 |<----------------------->| Staked Access Node |<--------------->| All other staked Nodes |
//  +------------------------+                         +--------------------+                 +------------------------+
//  +------------------------+                           ^
//  | Observer             3 |<--------------------------|
//  +------------------------+

// AccessNodeConfig defines all the user defined parameters required to bootstrap an access node
// For a node running as a standalone process, the config fields will be populated from the command line params,
// while for a node running as a library, the config fields are expected to be initialized by the caller.
type AccessNodeConfig struct {
	supportsObserver                     bool // True if this is an Access node that supports observers and consensus follower engines
	collectionGRPCPort                   uint
	executionGRPCPort                    uint
	pingEnabled                          bool
	nodeInfoFile                         string
	apiRatelimits                        map[string]int
	apiBurstlimits                       map[string]int
	rpcConf                              rpc.Config
	stateStreamConf                      statestreambackend.Config
	stateStreamFilterConf                map[string]int
	ExecutionNodeAddress                 string // deprecated
	HistoricalAccessRPCs                 []access.AccessAPIClient
	logTxTimeToFinalized                 bool
	logTxTimeToExecuted                  bool
	logTxTimeToFinalizedExecuted         bool
	retryEnabled                         bool
	rpcMetricsEnabled                    bool
	executionDataSyncEnabled             bool
	publicNetworkExecutionDataEnabled    bool
	executionDataDBMode                  string
	executionDataPrunerHeightRangeTarget uint64
	executionDataPrunerThreshold         uint64
	executionDataPruningInterval         time.Duration
	executionDataDir                     string
	executionDataStartHeight             uint64
	executionDataConfig                  edrequester.ExecutionDataConfig
	PublicNetworkConfig                  PublicNetworkConfig
	TxResultCacheSize                    uint
	executionDataIndexingEnabled         bool
	registersDBPath                      string
	checkpointFile                       string
	scriptExecutorConfig                 query.QueryConfig
	scriptExecMinBlock                   uint64
	scriptExecMaxBlock                   uint64
	registerCacheType                    string
	registerCacheSize                    uint
	programCacheSize                     uint
	checkPayerBalanceMode                string
	versionControlEnabled                bool
	storeTxResultErrorMessages           bool
	stopControlEnabled                   bool
}

type PublicNetworkConfig struct {
	// NetworkKey crypto.PublicKey // TODO: do we need a different key for the public network?
	BindAddress string
	Network     network.EngineRegistry
	Metrics     module.NetworkMetrics
}

// DefaultAccessNodeConfig defines all the default values for the AccessNodeConfig
func DefaultAccessNodeConfig() *AccessNodeConfig {
	homedir, _ := os.UserHomeDir()
	return &AccessNodeConfig{
		supportsObserver:   false,
		collectionGRPCPort: 9000,
		executionGRPCPort:  9000,
		rpcConf: rpc.Config{
			UnsecureGRPCListenAddr: "0.0.0.0:9000",
			SecureGRPCListenAddr:   "0.0.0.0:9001",
			HTTPListenAddr:         "0.0.0.0:8000",
			CollectionAddr:         "",
			HistoricalAccessAddrs:  "",
			BackendConfig: backend.Config{
				CollectionClientTimeout:   3 * time.Second,
				ExecutionClientTimeout:    3 * time.Second,
				ConnectionPoolSize:        backend.DefaultConnectionPoolSize,
				MaxHeightRange:            backend.DefaultMaxHeightRange,
				PreferredExecutionNodeIDs: nil,
				FixedExecutionNodeIDs:     nil,
				CircuitBreakerConfig: rpcConnection.CircuitBreakerConfig{
					Enabled:        false,
					RestoreTimeout: 60 * time.Second,
					MaxFailures:    5,
					MaxRequests:    1,
				},
				ScriptExecutionMode: backend.IndexQueryModeExecutionNodesOnly.String(), // default to ENs only for now
				EventQueryMode:      backend.IndexQueryModeExecutionNodesOnly.String(), // default to ENs only for now
				TxResultQueryMode:   backend.IndexQueryModeExecutionNodesOnly.String(), // default to ENs only for now
			},
			RestConfig: rest.Config{
				ListenAddress: "",
				WriteTimeout:  rest.DefaultWriteTimeout,
				ReadTimeout:   rest.DefaultReadTimeout,
				IdleTimeout:   rest.DefaultIdleTimeout,
			},
			MaxMsgSize:     grpcutils.DefaultMaxMsgSize,
			CompressorName: grpcutils.NoCompressor,
		},
		stateStreamConf: statestreambackend.Config{
			MaxExecutionDataMsgSize: grpcutils.DefaultMaxMsgSize,
			ExecutionDataCacheSize:  subscription.DefaultCacheSize,
			ClientSendTimeout:       subscription.DefaultSendTimeout,
			ClientSendBufferSize:    subscription.DefaultSendBufferSize,
			MaxGlobalStreams:        subscription.DefaultMaxGlobalStreams,
			EventFilterConfig:       state_stream.DefaultEventFilterConfig,
			RegisterIDsRequestLimit: state_stream.DefaultRegisterIDsRequestLimit,
			ResponseLimit:           subscription.DefaultResponseLimit,
			HeartbeatInterval:       subscription.DefaultHeartbeatInterval,
		},
		stateStreamFilterConf:        nil,
		ExecutionNodeAddress:         "localhost:9000",
		logTxTimeToFinalized:         false,
		logTxTimeToExecuted:          false,
		logTxTimeToFinalizedExecuted: false,
		pingEnabled:                  false,
		retryEnabled:                 false,
		rpcMetricsEnabled:            false,
		nodeInfoFile:                 "",
		apiRatelimits:                nil,
		apiBurstlimits:               nil,
		TxResultCacheSize:            0,
		PublicNetworkConfig: PublicNetworkConfig{
			BindAddress: cmd.NotSet,
			Metrics:     metrics.NewNoopCollector(),
		},
		executionDataSyncEnabled:          true,
		publicNetworkExecutionDataEnabled: false,
		executionDataDir:                  filepath.Join(homedir, ".flow", "execution_data"),
		executionDataStartHeight:          0,
		executionDataConfig: edrequester.ExecutionDataConfig{
			InitialBlockHeight: 0,
			MaxSearchAhead:     edrequester.DefaultMaxSearchAhead,
			FetchTimeout:       edrequester.DefaultFetchTimeout,
			MaxFetchTimeout:    edrequester.DefaultMaxFetchTimeout,
			RetryDelay:         edrequester.DefaultRetryDelay,
			MaxRetryDelay:      edrequester.DefaultMaxRetryDelay,
		},
		executionDataIndexingEnabled:         false,
		executionDataDBMode:                  execution_data.ExecutionDataDBModeBadger.String(),
		executionDataPrunerHeightRangeTarget: 0,
		executionDataPrunerThreshold:         pruner.DefaultThreshold,
		executionDataPruningInterval:         pruner.DefaultPruningInterval,
		registersDBPath:                      filepath.Join(homedir, ".flow", "execution_state"),
		checkpointFile:                       cmd.NotSet,
		scriptExecutorConfig:                 query.NewDefaultConfig(),
		scriptExecMinBlock:                   0,
		scriptExecMaxBlock:                   math.MaxUint64,
		registerCacheType:                    pstorage.CacheTypeTwoQueue.String(),
		registerCacheSize:                    0,
		programCacheSize:                     0,
		checkPayerBalanceMode:                accessNode.Disabled.String(),
		versionControlEnabled:                true,
		storeTxResultErrorMessages:           false,
		stopControlEnabled:                   false,
	}
}

// FlowAccessNodeBuilder provides the common functionality needed to bootstrap a Flow access node
// It is composed of the FlowNodeBuilder, the AccessNodeConfig and contains all the components and modules needed for the
// access nodes
type FlowAccessNodeBuilder struct {
	*cmd.FlowNodeBuilder
	*AccessNodeConfig

	// components
	FollowerState                protocol.FollowerState
	SyncCore                     *chainsync.Core
	RpcEng                       *rpc.Engine
	FollowerDistributor          *consensuspubsub.FollowerDistributor
	CollectionRPC                access.AccessAPIClient
	TransactionTimings           *stdmap.TransactionTimings
	CollectionsToMarkFinalized   *stdmap.Times
	CollectionsToMarkExecuted    *stdmap.Times
	BlocksToMarkExecuted         *stdmap.Times
	TransactionMetrics           *metrics.TransactionCollector
	TransactionValidationMetrics *metrics.TransactionValidationCollector
	RestMetrics                  *metrics.RestCollector
	AccessMetrics                module.AccessMetrics
	PingMetrics                  module.PingMetrics
	Committee                    hotstuff.DynamicCommittee
	Finalized                    *flow.Header // latest finalized block that the node knows of at startup time
	Pending                      []*flow.Header
	FollowerCore                 module.HotStuffFollower
	Validator                    hotstuff.Validator
	ExecutionDataDownloader      execution_data.Downloader
	PublicBlobService            network.BlobService
	ExecutionDataRequester       state_synchronization.ExecutionDataRequester
	ExecutionDataStore           execution_data.ExecutionDataStore
	ExecutionDataBlobstore       blobs.Blobstore
	ExecutionDataCache           *execdatacache.ExecutionDataCache
	ExecutionIndexer             *indexer.Indexer
	ExecutionIndexerCore         *indexer.IndexerCore
	ScriptExecutor               *backend.ScriptExecutor
	RegistersAsyncStore          *execution.RegistersAsyncStore
	Reporter                     *index.Reporter
	EventsIndex                  *index.EventsIndex
	TxResultsIndex               *index.TransactionResultsIndex
	IndexerDependencies          *cmd.DependencyList
	collectionExecutedMetric     module.CollectionExecutedMetric
	ExecutionDataPruner          *pruner.Pruner
	ExecutionDatastoreManager    edstorage.DatastoreManager
	ExecutionDataTracker         tracker.Storage
	VersionControl               *version.VersionControl
	StopControl                  *stop.StopControl

	// The sync engine participants provider is the libp2p peer store for the access node
	// which is not available until after the network has started.
	// Hence, a factory function that needs to be called just before creating the sync engine
	SyncEngineParticipantsProviderFactory func() module.IdentifierProvider

	// engines
	IngestEng      *ingestion.Engine
	RequestEng     *requester.Engine
	FollowerEng    *followereng.ComplianceEngine
	SyncEng        *synceng.Engine
	StateStreamEng *statestreambackend.Engine

	// grpc servers
	secureGrpcServer      *grpcserver.GrpcServer
	unsecureGrpcServer    *grpcserver.GrpcServer
	stateStreamGrpcServer *grpcserver.GrpcServer

	stateStreamBackend *statestreambackend.StateStreamBackend
	nodeBackend        *backend.Backend

	ExecNodeIdentitiesProvider *commonrpc.ExecutionNodeIdentitiesProvider
}

func (builder *FlowAccessNodeBuilder) buildFollowerState() *FlowAccessNodeBuilder {
	builder.Module("mutable follower state", func(node *cmd.NodeConfig) error {
		// For now, we only support state implementations from package badger.
		// If we ever support different implementations, the following can be replaced by a type-aware factory
		state, ok := node.State.(*badgerState.State)
		if !ok {
			return fmt.Errorf("only implementations of type badger.State are currently supported but read-only state has type %T", node.State)
		}

		followerState, err := badgerState.NewFollowerState(
			node.Logger,
			node.Tracer,
			node.ProtocolEvents,
			state,
			node.Storage.Index,
			node.Storage.Payloads,
			blocktimer.DefaultBlockTimer,
		)
		builder.FollowerState = followerState

		return err
	})

	return builder
}

func (builder *FlowAccessNodeBuilder) buildSyncCore() *FlowAccessNodeBuilder {
	builder.Module("sync core", func(node *cmd.NodeConfig) error {
		syncCore, err := chainsync.New(node.Logger, node.SyncCoreConfig, metrics.NewChainSyncCollector(node.RootChainID), node.RootChainID)
		builder.SyncCore = syncCore

		return err
	})

	return builder
}

func (builder *FlowAccessNodeBuilder) buildCommittee() *FlowAccessNodeBuilder {
	builder.Component("committee", func(node *cmd.NodeConfig) (module.ReadyDoneAware, error) {
		// initialize consensus committee's membership state
		// This committee state is for the HotStuff follower, which follows the MAIN CONSENSUS committee
		// Note: node.Me.NodeID() is not part of the consensus committee
		committee, err := committees.NewConsensusCommittee(node.State, node.Me.NodeID())
		node.ProtocolEvents.AddConsumer(committee)
		builder.Committee = committee

		return committee, err
	})

	return builder
}

func (builder *FlowAccessNodeBuilder) buildLatestHeader() *FlowAccessNodeBuilder {
	builder.Module("latest header", func(node *cmd.NodeConfig) error {
		finalized, pending, err := recovery.FindLatest(node.State, node.Storage.Headers)
		builder.Finalized, builder.Pending = finalized, pending

		return err
	})

	return builder
}

func (builder *FlowAccessNodeBuilder) buildFollowerCore() *FlowAccessNodeBuilder {
	builder.Component("follower core", func(node *cmd.NodeConfig) (module.ReadyDoneAware, error) {
		// create a finalizer that will handle updating the protocol
		// state when the follower detects newly finalized blocks
		final := finalizer.NewFinalizer(node.DB, node.Storage.Headers, builder.FollowerState, node.Tracer)

		packer := signature.NewConsensusSigDataPacker(builder.Committee)
		// initialize the verifier for the protocol consensus
		verifier := verification.NewCombinedVerifier(builder.Committee, packer)
		builder.Validator = hotstuffvalidator.New(builder.Committee, verifier)

		followerCore, err := consensus.NewFollower(
			node.Logger,
			node.Metrics.Mempool,
			node.Storage.Headers,
			final,
			builder.FollowerDistributor,
			node.FinalizedRootBlock.Header,
			node.RootQC,
			builder.Finalized,
			builder.Pending,
		)
		if err != nil {
			return nil, fmt.Errorf("could not initialize follower core: %w", err)
		}
		builder.FollowerCore = followerCore

		return builder.FollowerCore, nil
	})

	return builder
}

func (builder *FlowAccessNodeBuilder) buildFollowerEngine() *FlowAccessNodeBuilder {
	builder.Component("follower engine", func(node *cmd.NodeConfig) (module.ReadyDoneAware, error) {
		var heroCacheCollector module.HeroCacheMetrics = metrics.NewNoopCollector()
		if node.HeroCacheMetricsEnable {
			heroCacheCollector = metrics.FollowerCacheMetrics(node.MetricsRegisterer)
		}

		core, err := followereng.NewComplianceCore(
			node.Logger,
			node.Metrics.Mempool,
			heroCacheCollector,
			builder.FollowerDistributor,
			builder.FollowerState,
			builder.FollowerCore,
			builder.Validator,
			builder.SyncCore,
			node.Tracer,
		)
		if err != nil {
			return nil, fmt.Errorf("could not create follower core: %w", err)
		}

		builder.FollowerEng, err = followereng.NewComplianceLayer(
			node.Logger,
			node.EngineRegistry,
			node.Me,
			node.Metrics.Engine,
			node.Storage.Headers,
			builder.Finalized,
			core,
			node.ComplianceConfig,
		)
		if err != nil {
			return nil, fmt.Errorf("could not create follower engine: %w", err)
		}
		builder.FollowerDistributor.AddOnBlockFinalizedConsumer(builder.FollowerEng.OnFinalizedBlock)

		return builder.FollowerEng, nil
	})

	return builder
}

func (builder *FlowAccessNodeBuilder) buildSyncEngine() *FlowAccessNodeBuilder {
	builder.Component("sync engine", func(node *cmd.NodeConfig) (module.ReadyDoneAware, error) {
		spamConfig, err := synceng.NewSpamDetectionConfig()
		if err != nil {
			return nil, fmt.Errorf("could not initialize spam detection config: %w", err)
		}
		sync, err := synceng.New(
			node.Logger,
			node.Metrics.Engine,
			node.EngineRegistry,
			node.Me,
			node.State,
			node.Storage.Blocks,
			builder.FollowerEng,
			builder.SyncCore,
			builder.SyncEngineParticipantsProviderFactory(),
			spamConfig,
		)
		if err != nil {
			return nil, fmt.Errorf("could not create synchronization engine: %w", err)
		}
		builder.SyncEng = sync
		builder.FollowerDistributor.AddFinalizationConsumer(sync)

		return builder.SyncEng, nil
	})

	return builder
}

func (builder *FlowAccessNodeBuilder) BuildConsensusFollower() *FlowAccessNodeBuilder {
	builder.
		buildFollowerState().
		buildSyncCore().
		buildCommittee().
		buildLatestHeader().
		buildFollowerCore().
		buildFollowerEngine().
		buildSyncEngine()

	return builder
}

func (builder *FlowAccessNodeBuilder) BuildExecutionSyncComponents() *FlowAccessNodeBuilder {
	var ds datastore.Batching
	var bs network.BlobService
	var processedBlockHeight storage.ConsumerProgress
	var processedNotifications storage.ConsumerProgress
	var bsDependable *module.ProxiedReadyDoneAware
	var execDataDistributor *edrequester.ExecutionDataDistributor
	var execDataCacheBackend *herocache.BlockExecutionData
	var executionDataStoreCache *execdatacache.ExecutionDataCache
	var executionDataDBMode execution_data.ExecutionDataDBMode

	// setup dependency chain to ensure indexer starts after the requester
	requesterDependable := module.NewProxiedReadyDoneAware()
	builder.IndexerDependencies.Add(requesterDependable)

	executionDataPrunerEnabled := builder.executionDataPrunerHeightRangeTarget != 0

	builder.
		AdminCommand("read-execution-data", func(config *cmd.NodeConfig) commands.AdminCommand {
			return stateSyncCommands.NewReadExecutionDataCommand(builder.ExecutionDataStore)
		}).
		Module("execution data datastore and blobstore", func(node *cmd.NodeConfig) error {
			datastoreDir := filepath.Join(builder.executionDataDir, "blobstore")
			err := os.MkdirAll(datastoreDir, 0700)
			if err != nil {
				return err
			}

			executionDataDBMode, err = execution_data.ParseExecutionDataDBMode(builder.executionDataDBMode)
			if err != nil {
				return fmt.Errorf("could not parse execution data DB mode: %w", err)
			}

			if executionDataDBMode == execution_data.ExecutionDataDBModePebble {
				builder.ExecutionDatastoreManager, err = edstorage.NewPebbleDatastoreManager(datastoreDir, nil)
				if err != nil {
					return fmt.Errorf("could not create PebbleDatastoreManager for execution data: %w", err)
				}
			} else {
				builder.ExecutionDatastoreManager, err = edstorage.NewBadgerDatastoreManager(datastoreDir, &badgerds.DefaultOptions)
				if err != nil {
					return fmt.Errorf("could not create BadgerDatastoreManager for execution data: %w", err)
				}
			}
			ds = builder.ExecutionDatastoreManager.Datastore()

			builder.ShutdownFunc(func() error {
				if err := builder.ExecutionDatastoreManager.Close(); err != nil {
					return fmt.Errorf("could not close execution data datastore: %w", err)
				}
				return nil
			})

			return nil
		}).
		Module("processed block height consumer progress", func(node *cmd.NodeConfig) error {
			// Note: progress is stored in the datastore's DB since that is where the jobqueue
			// writes execution data to.
			if executionDataDBMode == execution_data.ExecutionDataDBModeBadger {
				processedBlockHeight = bstorage.NewConsumerProgress(builder.ExecutionDatastoreManager.DB().(*badger.DB), module.ConsumeProgressExecutionDataRequesterBlockHeight)
			} else {
				processedBlockHeight = pstorage.NewConsumerProgress(builder.ExecutionDatastoreManager.DB().(*pebble.DB), module.ConsumeProgressExecutionDataRequesterBlockHeight)
			}
			return nil
		}).
		Module("processed notifications consumer progress", func(node *cmd.NodeConfig) error {
			// Note: progress is stored in the datastore's DB since that is where the jobqueue
			// writes execution data to.
			if executionDataDBMode == execution_data.ExecutionDataDBModeBadger {
				processedNotifications = bstorage.NewConsumerProgress(builder.ExecutionDatastoreManager.DB().(*badger.DB), module.ConsumeProgressExecutionDataRequesterNotification)
			} else {
				processedNotifications = pstorage.NewConsumerProgress(builder.ExecutionDatastoreManager.DB().(*pebble.DB), module.ConsumeProgressExecutionDataRequesterNotification)
			}
			return nil
		}).
		Module("blobservice peer manager dependencies", func(node *cmd.NodeConfig) error {
			bsDependable = module.NewProxiedReadyDoneAware()
			builder.PeerManagerDependencies.Add(bsDependable)
			return nil
		}).
		Module("execution datastore", func(node *cmd.NodeConfig) error {
			builder.ExecutionDataBlobstore = blobs.NewBlobstore(ds)
			builder.ExecutionDataStore = execution_data.NewExecutionDataStore(builder.ExecutionDataBlobstore, execution_data.DefaultSerializer)
			return nil
		}).
		Module("execution data cache", func(node *cmd.NodeConfig) error {
			var heroCacheCollector module.HeroCacheMetrics = metrics.NewNoopCollector()
			if builder.HeroCacheMetricsEnable {
				heroCacheCollector = metrics.AccessNodeExecutionDataCacheMetrics(builder.MetricsRegisterer)
			}

			execDataCacheBackend = herocache.NewBlockExecutionData(builder.stateStreamConf.ExecutionDataCacheSize, builder.Logger, heroCacheCollector)

			// Execution Data cache that uses a blobstore as the backend (instead of a downloader)
			// This ensures that it simply returns a not found error if the blob doesn't exist
			// instead of attempting to download it from the network.
			executionDataStoreCache = execdatacache.NewExecutionDataCache(
				builder.ExecutionDataStore,
				builder.Storage.Headers,
				builder.Storage.Seals,
				builder.Storage.Results,
				execDataCacheBackend,
			)

			return nil
		}).
		Component("execution data service", func(node *cmd.NodeConfig) (module.ReadyDoneAware, error) {
			opts := []network.BlobServiceOption{
				blob.WithBitswapOptions(
					// Only allow block requests from staked ENs and ANs
					bitswap.WithPeerBlockRequestFilter(
						blob.AuthorizedRequester(nil, builder.IdentityProvider, builder.Logger),
					),
					bitswap.WithTracer(
						blob.NewTracer(node.Logger.With().Str("blob_service", channels.ExecutionDataService.String()).Logger()),
					),
				),
			}

			if !builder.BitswapReprovideEnabled {
				opts = append(opts, blob.WithReprovideInterval(-1))
			}

			var err error
			bs, err = node.EngineRegistry.RegisterBlobService(channels.ExecutionDataService, ds, opts...)
			if err != nil {
				return nil, fmt.Errorf("could not register blob service: %w", err)
			}

			// add blobservice into ReadyDoneAware dependency passed to peer manager
			// this starts the blob service and configures peer manager to wait for the blobservice
			// to be ready before starting
			bsDependable.Init(bs)

			var downloaderOpts []execution_data.DownloaderOption

			if executionDataPrunerEnabled {
				sealed, err := node.State.Sealed().Head()
				if err != nil {
					return nil, fmt.Errorf("cannot get the sealed block: %w", err)
				}

				trackerDir := filepath.Join(builder.executionDataDir, "tracker")
				builder.ExecutionDataTracker, err = tracker.OpenStorage(
					trackerDir,
					sealed.Height,
					node.Logger,
					tracker.WithPruneCallback(func(c cid.Cid) error {
						// TODO: use a proper context here
						return builder.ExecutionDataBlobstore.DeleteBlob(context.TODO(), c)
					}),
				)
				if err != nil {
					return nil, fmt.Errorf("failed to create execution data tracker: %w", err)
				}

				downloaderOpts = []execution_data.DownloaderOption{
					execution_data.WithExecutionDataTracker(builder.ExecutionDataTracker, node.Storage.Headers),
				}
			}

			builder.ExecutionDataDownloader = execution_data.NewDownloader(bs, downloaderOpts...)
			return builder.ExecutionDataDownloader, nil
		}).
		Component("execution data requester", func(node *cmd.NodeConfig) (module.ReadyDoneAware, error) {
			// Validation of the start block height needs to be done after loading state
			if builder.executionDataStartHeight > 0 {
				if builder.executionDataStartHeight <= builder.FinalizedRootBlock.Header.Height {
					return nil, fmt.Errorf(
						"execution data start block height (%d) must be greater than the root block height (%d)",
						builder.executionDataStartHeight, builder.FinalizedRootBlock.Header.Height)
				}

				latestSeal, err := builder.State.Sealed().Head()
				if err != nil {
					return nil, fmt.Errorf("failed to get latest sealed height")
				}

				// Note: since the root block of a spork is also sealed in the root protocol state, the
				// latest sealed height is always equal to the root block height. That means that at the
				// very beginning of a spork, this check will always fail. Operators should not specify
				// an InitialBlockHeight when starting from the beginning of a spork.
				if builder.executionDataStartHeight > latestSeal.Height {
					return nil, fmt.Errorf(
						"execution data start block height (%d) must be less than or equal to the latest sealed block height (%d)",
						builder.executionDataStartHeight, latestSeal.Height)
				}

				// executionDataStartHeight is provided as the first block to sync, but the
				// requester expects the initial last processed height, which is the first height - 1
				builder.executionDataConfig.InitialBlockHeight = builder.executionDataStartHeight - 1
			} else {
				builder.executionDataConfig.InitialBlockHeight = builder.SealedRootBlock.Header.Height
			}

			execDataDistributor = edrequester.NewExecutionDataDistributor()

			// Execution Data cache with a downloader as the backend. This is used by the requester
			// to download and cache execution data for each block. It shares a cache backend instance
			// with the datastore implementation.
			executionDataCache := execdatacache.NewExecutionDataCache(
				builder.ExecutionDataDownloader,
				builder.Storage.Headers,
				builder.Storage.Seals,
				builder.Storage.Results,
				execDataCacheBackend,
			)

			r, err := edrequester.New(
				builder.Logger,
				metrics.NewExecutionDataRequesterCollector(),
				builder.ExecutionDataDownloader,
				executionDataCache,
				processedBlockHeight,
				processedNotifications,
				builder.State,
				builder.Storage.Headers,
				builder.executionDataConfig,
				execDataDistributor,
			)
			if err != nil {
				return nil, fmt.Errorf("failed to create execution data requester: %w", err)
			}
			builder.ExecutionDataRequester = r

			builder.FollowerDistributor.AddOnBlockFinalizedConsumer(builder.ExecutionDataRequester.OnBlockFinalized)

			// add requester into ReadyDoneAware dependency passed to indexer. This allows the indexer
			// to wait for the requester to be ready before starting.
			requesterDependable.Init(builder.ExecutionDataRequester)

			return builder.ExecutionDataRequester, nil
		}).
		Component("execution data pruner", func(node *cmd.NodeConfig) (module.ReadyDoneAware, error) {
			if !executionDataPrunerEnabled {
				return &module.NoopReadyDoneAware{}, nil
			}

			var prunerMetrics module.ExecutionDataPrunerMetrics = metrics.NewNoopCollector()
			if node.MetricsEnabled {
				prunerMetrics = metrics.NewExecutionDataPrunerCollector()
			}

			var err error
			builder.ExecutionDataPruner, err = pruner.NewPruner(
				node.Logger,
				prunerMetrics,
				builder.ExecutionDataTracker,
				pruner.WithPruneCallback(func(ctx context.Context) error {
					return builder.ExecutionDatastoreManager.CollectGarbage(ctx)
				}),
				pruner.WithHeightRangeTarget(builder.executionDataPrunerHeightRangeTarget),
				pruner.WithThreshold(builder.executionDataPrunerThreshold),
				pruner.WithPruningInterval(builder.executionDataPruningInterval),
			)
			if err != nil {
				return nil, fmt.Errorf("failed to create execution data pruner: %w", err)
			}

			builder.ExecutionDataPruner.RegisterHeightRecorder(builder.ExecutionDataDownloader)

			return builder.ExecutionDataPruner, nil
		})

	if builder.publicNetworkExecutionDataEnabled {
		var publicBsDependable *module.ProxiedReadyDoneAware

		builder.Module("public blobservice peer manager dependencies", func(node *cmd.NodeConfig) error {
			publicBsDependable = module.NewProxiedReadyDoneAware()
			builder.PeerManagerDependencies.Add(publicBsDependable)
			return nil
		})
		builder.Component("public network execution data service", func(node *cmd.NodeConfig) (module.ReadyDoneAware, error) {
			opts := []network.BlobServiceOption{
				blob.WithBitswapOptions(
					bitswap.WithTracer(
						blob.NewTracer(node.Logger.With().Str("public_blob_service", channels.PublicExecutionDataService.String()).Logger()),
					),
				),
				blob.WithParentBlobService(bs),
			}

			net := builder.AccessNodeConfig.PublicNetworkConfig.Network

			var err error
			builder.PublicBlobService, err = net.RegisterBlobService(channels.PublicExecutionDataService, ds, opts...)
			if err != nil {
				return nil, fmt.Errorf("could not register blob service: %w", err)
			}

			// add blobservice into ReadyDoneAware dependency passed to peer manager
			// this starts the blob service and configures peer manager to wait for the blobservice
			// to be ready before starting
			publicBsDependable.Init(builder.PublicBlobService)
			return &module.NoopReadyDoneAware{}, nil
		})
	}

	if builder.executionDataIndexingEnabled {
		var indexedBlockHeight storage.ConsumerProgress

		builder.
			AdminCommand("execute-script", func(config *cmd.NodeConfig) commands.AdminCommand {
				return stateSyncCommands.NewExecuteScriptCommand(builder.ScriptExecutor)
			}).
			Module("indexed block height consumer progress", func(node *cmd.NodeConfig) error {
				// Note: progress is stored in the MAIN db since that is where indexed execution data is stored.
				indexedBlockHeight = bstorage.NewConsumerProgress(builder.DB, module.ConsumeProgressExecutionDataIndexerBlockHeight)
				return nil
			}).
			Module("transaction results storage", func(node *cmd.NodeConfig) error {
				builder.Storage.LightTransactionResults = bstorage.NewLightTransactionResults(node.Metrics.Cache, node.DB, bstorage.DefaultCacheSize)
				return nil
			}).
			DependableComponent("execution data indexer", func(node *cmd.NodeConfig) (module.ReadyDoneAware, error) {
				// Note: using a DependableComponent here to ensure that the indexer does not block
				// other components from starting while bootstrapping the register db since it may
				// take hours to complete.

				pdb, err := pstorage.OpenRegisterPebbleDB(builder.registersDBPath)
				if err != nil {
					return nil, fmt.Errorf("could not open registers db: %w", err)
				}
				builder.ShutdownFunc(func() error {
					return pdb.Close()
				})

				bootstrapped, err := pstorage.IsBootstrapped(pdb)
				if err != nil {
					return nil, fmt.Errorf("could not check if registers db is bootstrapped: %w", err)
				}

				if !bootstrapped {
					checkpointFile := builder.checkpointFile
					if checkpointFile == cmd.NotSet {
						checkpointFile = path.Join(builder.BootstrapDir, bootstrap.PathRootCheckpoint)
					}

					// currently, the checkpoint must be from the root block.
					// read the root hash from the provided checkpoint and verify it matches the
					// state commitment from the root snapshot.
					err := wal.CheckpointHasRootHash(
						node.Logger,
						"", // checkpoint file already full path
						checkpointFile,
						ledger.RootHash(node.RootSeal.FinalState),
					)
					if err != nil {
						return nil, fmt.Errorf("could not verify checkpoint file: %w", err)
					}

					checkpointHeight := builder.SealedRootBlock.Header.Height

					if builder.SealedRootBlock.ID() != builder.RootSeal.BlockID {
						return nil, fmt.Errorf("mismatching sealed root block and root seal: %v != %v",
							builder.SealedRootBlock.ID(), builder.RootSeal.BlockID)
					}

					rootHash := ledger.RootHash(builder.RootSeal.FinalState)
					bootstrap, err := pstorage.NewRegisterBootstrap(pdb, checkpointFile, checkpointHeight, rootHash, builder.Logger)
					if err != nil {
						return nil, fmt.Errorf("could not create registers bootstrap: %w", err)
					}

					// TODO: find a way to hook a context up to this to allow a graceful shutdown
					workerCount := 10
					err = bootstrap.IndexCheckpointFile(context.Background(), workerCount)
					if err != nil {
						return nil, fmt.Errorf("could not load checkpoint file: %w", err)
					}
				}

				registers, err := pstorage.NewRegisters(pdb)
				if err != nil {
					return nil, fmt.Errorf("could not create registers storage: %w", err)
				}

				if builder.registerCacheSize > 0 {
					cacheType, err := pstorage.ParseCacheType(builder.registerCacheType)
					if err != nil {
						return nil, fmt.Errorf("could not parse register cache type: %w", err)
					}
					cacheMetrics := metrics.NewCacheCollector(builder.RootChainID)
					registersCache, err := pstorage.NewRegistersCache(registers, cacheType, builder.registerCacheSize, cacheMetrics)
					if err != nil {
						return nil, fmt.Errorf("could not create registers cache: %w", err)
					}
					builder.Storage.RegisterIndex = registersCache
				} else {
					builder.Storage.RegisterIndex = registers
				}

				indexerDerivedChainData, queryDerivedChainData, err := builder.buildDerivedChainData()
				if err != nil {
					return nil, fmt.Errorf("could not create derived chain data: %w", err)
				}

				indexerCore, err := indexer.New(
					builder.Logger,
					metrics.NewExecutionStateIndexerCollector(),
					builder.DB,
					builder.Storage.RegisterIndex,
					builder.Storage.Headers,
					builder.Storage.Events,
					builder.Storage.Collections,
					builder.Storage.Transactions,
					builder.Storage.LightTransactionResults,
					builder.RootChainID.Chain(),
					indexerDerivedChainData,
					builder.collectionExecutedMetric,
				)
				if err != nil {
					return nil, err
				}
				builder.ExecutionIndexerCore = indexerCore

				// execution state worker uses a jobqueue to process new execution data and indexes it by using the indexer.
				builder.ExecutionIndexer, err = indexer.NewIndexer(
					builder.Logger,
					registers.FirstHeight(),
					registers,
					indexerCore,
					executionDataStoreCache,
					builder.ExecutionDataRequester.HighestConsecutiveHeight,
					indexedBlockHeight,
				)
				if err != nil {
					return nil, err
				}

				if executionDataPrunerEnabled {
					builder.ExecutionDataPruner.RegisterHeightRecorder(builder.ExecutionIndexer)
				}

				// setup requester to notify indexer when new execution data is received
				execDataDistributor.AddOnExecutionDataReceivedConsumer(builder.ExecutionIndexer.OnExecutionData)

				// create script execution module, this depends on the indexer being initialized and the
				// having the register storage bootstrapped
				scripts := execution.NewScripts(
					builder.Logger,
					metrics.NewExecutionCollector(builder.Tracer),
					builder.RootChainID,
					query.NewProtocolStateWrapper(builder.State),
					builder.Storage.Headers,
					builder.ExecutionIndexerCore.RegisterValue,
					builder.scriptExecutorConfig,
					queryDerivedChainData,
					builder.programCacheSize > 0,
				)

				err = builder.ScriptExecutor.Initialize(builder.ExecutionIndexer, scripts, builder.VersionControl)
				if err != nil {
					return nil, err
				}

				err = builder.Reporter.Initialize(builder.ExecutionIndexer)
				if err != nil {
					return nil, err
				}

				err = builder.RegistersAsyncStore.Initialize(registers)
				if err != nil {
					return nil, err
				}

				if builder.stopControlEnabled {
					builder.StopControl.RegisterHeightRecorder(builder.ExecutionIndexer)
				}

				return builder.ExecutionIndexer, nil
			}, builder.IndexerDependencies)
	}

	if builder.stateStreamConf.ListenAddr != "" {
		builder.Component("exec state stream engine", func(node *cmd.NodeConfig) (module.ReadyDoneAware, error) {
			for key, value := range builder.stateStreamFilterConf {
				switch key {
				case "EventTypes":
					builder.stateStreamConf.MaxEventTypes = value
				case "Addresses":
					builder.stateStreamConf.MaxAddresses = value
				case "Contracts":
					builder.stateStreamConf.MaxContracts = value
				case "AccountAddresses":
					builder.stateStreamConf.MaxAccountAddress = value
				}
			}
			builder.stateStreamConf.RpcMetricsEnabled = builder.rpcMetricsEnabled

			highestAvailableHeight, err := builder.ExecutionDataRequester.HighestConsecutiveHeight()
			if err != nil {
				return nil, fmt.Errorf("could not get highest consecutive height: %w", err)
			}
			broadcaster := engine.NewBroadcaster()

			eventQueryMode, err := backend.ParseIndexQueryMode(builder.rpcConf.BackendConfig.EventQueryMode)
			if err != nil {
				return nil, fmt.Errorf("could not parse event query mode: %w", err)
			}

			// use the events index for events if enabled and the node is configured to use it for
			// regular event queries
			useIndex := builder.executionDataIndexingEnabled &&
				eventQueryMode != backend.IndexQueryModeExecutionNodesOnly

			executionDataTracker := subscription.NewExecutionDataTracker(
				builder.Logger,
				node.State,
				builder.executionDataConfig.InitialBlockHeight,
				node.Storage.Headers,
				broadcaster,
				highestAvailableHeight,
				builder.EventsIndex,
				useIndex,
			)

			builder.stateStreamBackend, err = statestreambackend.New(
				node.Logger,
				node.State,
				node.Storage.Headers,
				node.Storage.Seals,
				node.Storage.Results,
				builder.ExecutionDataStore,
				executionDataStoreCache,
				builder.RegistersAsyncStore,
				builder.EventsIndex,
				useIndex,
				int(builder.stateStreamConf.RegisterIDsRequestLimit),
				subscription.NewSubscriptionHandler(
					builder.Logger,
					broadcaster,
					builder.stateStreamConf.ClientSendTimeout,
					builder.stateStreamConf.ResponseLimit,
					builder.stateStreamConf.ClientSendBufferSize,
				),
				executionDataTracker,
			)
			if err != nil {
				return nil, fmt.Errorf("could not create state stream backend: %w", err)
			}

			stateStreamEng, err := statestreambackend.NewEng(
				node.Logger,
				builder.stateStreamConf,
				executionDataStoreCache,
				node.Storage.Headers,
				node.RootChainID,
				builder.stateStreamGrpcServer,
				builder.stateStreamBackend,
			)
			if err != nil {
				return nil, fmt.Errorf("could not create state stream engine: %w", err)
			}
			builder.StateStreamEng = stateStreamEng

			// setup requester to notify ExecutionDataTracker when new execution data is received
			execDataDistributor.AddOnExecutionDataReceivedConsumer(builder.stateStreamBackend.OnExecutionData)

			return builder.StateStreamEng, nil
		})
	}

	return builder
}

// buildDerivedChainData creates the derived chain data for the indexer and the query engine
// If program caching is disabled, the function will return nil for the indexer cache, and a
// derived chain data object for the query engine cache.
func (builder *FlowAccessNodeBuilder) buildDerivedChainData() (
	indexerCache *derived.DerivedChainData,
	queryCache *derived.DerivedChainData,
	err error,
) {
	cacheSize := builder.programCacheSize

	// the underlying cache requires size > 0. no data will be written so 1 is fine.
	if cacheSize == 0 {
		cacheSize = 1
	}

	derivedChainData, err := derived.NewDerivedChainData(cacheSize)
	if err != nil {
		return nil, nil, err
	}

	// writes are done by the indexer. using a nil value effectively disables writes to the cache.
	if builder.programCacheSize == 0 {
		return nil, derivedChainData, nil
	}

	return derivedChainData, derivedChainData, nil
}

func FlowAccessNode(nodeBuilder *cmd.FlowNodeBuilder) *FlowAccessNodeBuilder {
	dist := consensuspubsub.NewFollowerDistributor()
	dist.AddProposalViolationConsumer(notifications.NewSlashingViolationsConsumer(nodeBuilder.Logger))
	return &FlowAccessNodeBuilder{
		AccessNodeConfig:    DefaultAccessNodeConfig(),
		FlowNodeBuilder:     nodeBuilder,
		FollowerDistributor: dist,
		IndexerDependencies: cmd.NewDependencyList(),
	}
}

func (builder *FlowAccessNodeBuilder) ParseFlags() error {
	builder.BaseFlags()

	builder.extraFlags()

	return builder.ParseAndPrintFlags()
}

func (builder *FlowAccessNodeBuilder) extraFlags() {
	builder.ExtraFlags(func(flags *pflag.FlagSet) {
		defaultConfig := DefaultAccessNodeConfig()

		flags.UintVar(&builder.collectionGRPCPort, "collection-ingress-port", defaultConfig.collectionGRPCPort, "the grpc ingress port for all collection nodes")
		flags.UintVar(&builder.executionGRPCPort, "execution-ingress-port", defaultConfig.executionGRPCPort, "the grpc ingress port for all execution nodes")
		flags.StringVarP(&builder.rpcConf.UnsecureGRPCListenAddr,
			"rpc-addr",
			"r",
			defaultConfig.rpcConf.UnsecureGRPCListenAddr,
			"the address the unsecured gRPC server listens on")
		flags.StringVar(&builder.rpcConf.SecureGRPCListenAddr,
			"secure-rpc-addr",
			defaultConfig.rpcConf.SecureGRPCListenAddr,
			"the address the secure gRPC server listens on")
		flags.StringVar(&builder.stateStreamConf.ListenAddr,
			"state-stream-addr",
			defaultConfig.stateStreamConf.ListenAddr,
			"the address the state stream server listens on (if empty the server will not be started)")
		flags.StringVarP(&builder.rpcConf.HTTPListenAddr, "http-addr", "h", defaultConfig.rpcConf.HTTPListenAddr, "the address the http proxy server listens on")
		flags.StringVar(&builder.rpcConf.RestConfig.ListenAddress,
			"rest-addr",
			defaultConfig.rpcConf.RestConfig.ListenAddress,
			"the address the REST server listens on (if empty the REST server will not be started)")
		flags.DurationVar(&builder.rpcConf.RestConfig.WriteTimeout,
			"rest-write-timeout",
			defaultConfig.rpcConf.RestConfig.WriteTimeout,
			"timeout to use when writing REST response")
		flags.DurationVar(&builder.rpcConf.RestConfig.ReadTimeout,
			"rest-read-timeout",
			defaultConfig.rpcConf.RestConfig.ReadTimeout,
			"timeout to use when reading REST request headers")
		flags.DurationVar(&builder.rpcConf.RestConfig.IdleTimeout, "rest-idle-timeout", defaultConfig.rpcConf.RestConfig.IdleTimeout, "idle timeout for REST connections")
		flags.StringVarP(&builder.rpcConf.CollectionAddr,
			"static-collection-ingress-addr",
			"",
			defaultConfig.rpcConf.CollectionAddr,
			"the address (of the collection node) to send transactions to")
		flags.StringVarP(&builder.ExecutionNodeAddress,
			"script-addr",
			"s",
			defaultConfig.ExecutionNodeAddress,
			"the address (of the execution node) forward the script to")
		flags.StringVarP(&builder.rpcConf.HistoricalAccessAddrs,
			"historical-access-addr",
			"",
			defaultConfig.rpcConf.HistoricalAccessAddrs,
			"comma separated rpc addresses for historical access nodes")
		flags.DurationVar(&builder.rpcConf.BackendConfig.CollectionClientTimeout,
			"collection-client-timeout",
			defaultConfig.rpcConf.BackendConfig.CollectionClientTimeout,
			"grpc client timeout for a collection node")
		flags.DurationVar(&builder.rpcConf.BackendConfig.ExecutionClientTimeout,
			"execution-client-timeout",
			defaultConfig.rpcConf.BackendConfig.ExecutionClientTimeout,
			"grpc client timeout for an execution node")
		flags.UintVar(&builder.rpcConf.BackendConfig.ConnectionPoolSize,
			"connection-pool-size",
			defaultConfig.rpcConf.BackendConfig.ConnectionPoolSize,
			"maximum number of connections allowed in the connection pool, size of 0 disables the connection pooling, and anything less than the default size will be overridden to use the default size")
		flags.UintVar(&builder.rpcConf.MaxMsgSize,
			"rpc-max-message-size",
			grpcutils.DefaultMaxMsgSize,
			"the maximum message size in bytes for messages sent or received over grpc")
		flags.UintVar(&builder.rpcConf.BackendConfig.MaxHeightRange,
			"rpc-max-height-range",
			defaultConfig.rpcConf.BackendConfig.MaxHeightRange,
			"maximum size for height range requests")
		flags.StringSliceVar(&builder.rpcConf.BackendConfig.PreferredExecutionNodeIDs,
			"preferred-execution-node-ids",
			defaultConfig.rpcConf.BackendConfig.PreferredExecutionNodeIDs,
			"comma separated list of execution nodes ids to choose from when making an upstream call e.g. b4a4dbdcd443d...,fb386a6a... etc.")
		flags.StringSliceVar(&builder.rpcConf.BackendConfig.FixedExecutionNodeIDs,
			"fixed-execution-node-ids",
			defaultConfig.rpcConf.BackendConfig.FixedExecutionNodeIDs,
			"comma separated list of execution nodes ids to choose from when making an upstream call if no matching preferred execution id is found e.g. b4a4dbdcd443d...,fb386a6a... etc.")
		flags.StringVar(&builder.rpcConf.CompressorName,
			"grpc-compressor",
			defaultConfig.rpcConf.CompressorName,
			"name of grpc compressor that will be used for requests to other nodes. One of (gzip, snappy, deflate)")
		flags.BoolVar(&builder.logTxTimeToFinalized, "log-tx-time-to-finalized", defaultConfig.logTxTimeToFinalized, "log transaction time to finalized")
		flags.BoolVar(&builder.logTxTimeToExecuted, "log-tx-time-to-executed", defaultConfig.logTxTimeToExecuted, "log transaction time to executed")
		flags.BoolVar(&builder.logTxTimeToFinalizedExecuted,
			"log-tx-time-to-finalized-executed",
			defaultConfig.logTxTimeToFinalizedExecuted,
			"log transaction time to finalized and executed")
		flags.BoolVar(&builder.pingEnabled,
			"ping-enabled",
			defaultConfig.pingEnabled,
			"whether to enable the ping process that pings all other peers and report the connectivity to metrics")
		flags.BoolVar(&builder.retryEnabled, "retry-enabled", defaultConfig.retryEnabled, "whether to enable the retry mechanism at the access node level")
		flags.BoolVar(&builder.rpcMetricsEnabled, "rpc-metrics-enabled", defaultConfig.rpcMetricsEnabled, "whether to enable the rpc metrics")
		flags.UintVar(&builder.TxResultCacheSize, "transaction-result-cache-size", defaultConfig.TxResultCacheSize, "transaction result cache size.(Disabled by default i.e 0)")
		flags.StringVarP(&builder.nodeInfoFile,
			"node-info-file",
			"",
			defaultConfig.nodeInfoFile,
			"full path to a json file which provides more details about nodes when reporting its reachability metrics")
		flags.StringToIntVar(&builder.apiRatelimits, "api-rate-limits", defaultConfig.apiRatelimits, "per second rate limits for Access API methods e.g. Ping=300,GetTransaction=500 etc.")
		flags.StringToIntVar(&builder.apiBurstlimits, "api-burst-limits", defaultConfig.apiBurstlimits, "burst limits for Access API methods e.g. Ping=100,GetTransaction=100 etc.")
		flags.BoolVar(&builder.supportsObserver, "supports-observer", defaultConfig.supportsObserver, "true if this staked access node supports observer or follower connections")
		flags.StringVar(&builder.PublicNetworkConfig.BindAddress, "public-network-address", defaultConfig.PublicNetworkConfig.BindAddress, "staked access node's public network bind address")
		flags.BoolVar(&builder.rpcConf.BackendConfig.CircuitBreakerConfig.Enabled,
			"circuit-breaker-enabled",
			defaultConfig.rpcConf.BackendConfig.CircuitBreakerConfig.Enabled,
			"specifies whether the circuit breaker is enabled for collection and execution API clients.")
		flags.DurationVar(&builder.rpcConf.BackendConfig.CircuitBreakerConfig.RestoreTimeout,
			"circuit-breaker-restore-timeout",
			defaultConfig.rpcConf.BackendConfig.CircuitBreakerConfig.RestoreTimeout,
			"duration after which the circuit breaker will restore the connection to the client after closing it due to failures. Default value is 60s")
		flags.Uint32Var(&builder.rpcConf.BackendConfig.CircuitBreakerConfig.MaxFailures,
			"circuit-breaker-max-failures",
			defaultConfig.rpcConf.BackendConfig.CircuitBreakerConfig.MaxFailures,
			"maximum number of failed calls to the client that will cause the circuit breaker to close the connection. Default value is 5")
		flags.Uint32Var(&builder.rpcConf.BackendConfig.CircuitBreakerConfig.MaxRequests,
			"circuit-breaker-max-requests",
			defaultConfig.rpcConf.BackendConfig.CircuitBreakerConfig.MaxRequests,
			"maximum number of requests to check if connection restored after timeout. Default value is 1")
		flags.BoolVar(&builder.versionControlEnabled,
			"version-control-enabled",
			defaultConfig.versionControlEnabled,
			"whether to enable the version control feature. Default value is true")
		flags.BoolVar(&builder.stopControlEnabled,
			"stop-control-enabled",
			defaultConfig.stopControlEnabled,
			"whether to enable the stop control feature. Default value is false")
		// ExecutionDataRequester config
		flags.BoolVar(&builder.executionDataSyncEnabled,
			"execution-data-sync-enabled",
			defaultConfig.executionDataSyncEnabled,
			"whether to enable the execution data sync protocol")
		flags.BoolVar(&builder.publicNetworkExecutionDataEnabled,
			"public-network-execution-data-sync-enabled",
			defaultConfig.publicNetworkExecutionDataEnabled,
			"[experimental] whether to enable the execution data sync protocol on public network")
		flags.StringVar(&builder.executionDataDir, "execution-data-dir", defaultConfig.executionDataDir, "directory to use for Execution Data database")
		flags.Uint64Var(&builder.executionDataStartHeight,
			"execution-data-start-height",
			defaultConfig.executionDataStartHeight,
			"height of first block to sync execution data from when starting with an empty Execution Data database")
		flags.Uint64Var(&builder.executionDataConfig.MaxSearchAhead,
			"execution-data-max-search-ahead",
			defaultConfig.executionDataConfig.MaxSearchAhead,
			"max number of heights to search ahead of the lowest outstanding execution data height")
		flags.DurationVar(&builder.executionDataConfig.FetchTimeout,
			"execution-data-fetch-timeout",
			defaultConfig.executionDataConfig.FetchTimeout,
			"initial timeout to use when fetching execution data from the network. timeout increases using an incremental backoff until execution-data-max-fetch-timeout. e.g. 30s")
		flags.DurationVar(&builder.executionDataConfig.MaxFetchTimeout,
			"execution-data-max-fetch-timeout",
			defaultConfig.executionDataConfig.MaxFetchTimeout,
			"maximum timeout to use when fetching execution data from the network e.g. 300s")
		flags.DurationVar(&builder.executionDataConfig.RetryDelay,
			"execution-data-retry-delay",
			defaultConfig.executionDataConfig.RetryDelay,
			"initial delay for exponential backoff when fetching execution data fails e.g. 10s")
		flags.DurationVar(&builder.executionDataConfig.MaxRetryDelay,
			"execution-data-max-retry-delay",
			defaultConfig.executionDataConfig.MaxRetryDelay,
			"maximum delay for exponential backoff when fetching execution data fails e.g. 5m")
		flags.StringVar(&builder.executionDataDBMode,
			"execution-data-db",
			defaultConfig.executionDataDBMode,
			"[experimental] the DB type for execution datastore. One of [badger, pebble]")
		flags.Uint64Var(&builder.executionDataPrunerHeightRangeTarget,
			"execution-data-height-range-target",
			defaultConfig.executionDataPrunerHeightRangeTarget,
			"number of blocks of Execution Data to keep on disk. older data is pruned")
		flags.Uint64Var(&builder.executionDataPrunerThreshold,
			"execution-data-height-range-threshold",
			defaultConfig.executionDataPrunerThreshold,
			"number of unpruned blocks of Execution Data beyond the height range target to allow before pruning")
		flags.DurationVar(&builder.executionDataPruningInterval,
			"execution-data-pruning-interval",
			defaultConfig.executionDataPruningInterval,
			"duration after which the pruner tries to prune execution data. The default value is 10 minutes")

		// Execution State Streaming API
		flags.Uint32Var(&builder.stateStreamConf.ExecutionDataCacheSize, "execution-data-cache-size", defaultConfig.stateStreamConf.ExecutionDataCacheSize, "block execution data cache size")
		flags.Uint32Var(&builder.stateStreamConf.MaxGlobalStreams, "state-stream-global-max-streams", defaultConfig.stateStreamConf.MaxGlobalStreams, "global maximum number of concurrent streams")
		flags.UintVar(&builder.stateStreamConf.MaxExecutionDataMsgSize,
			"state-stream-max-message-size",
			defaultConfig.stateStreamConf.MaxExecutionDataMsgSize,
			"maximum size for a gRPC message containing block execution data")
		flags.StringToIntVar(&builder.stateStreamFilterConf,
			"state-stream-event-filter-limits",
			defaultConfig.stateStreamFilterConf,
			"event filter limits for ExecutionData SubscribeEvents API e.g. EventTypes=100,Addresses=100,Contracts=100 etc.")
		flags.DurationVar(&builder.stateStreamConf.ClientSendTimeout,
			"state-stream-send-timeout",
			defaultConfig.stateStreamConf.ClientSendTimeout,
			"maximum wait before timing out while sending a response to a streaming client e.g. 30s")
		flags.UintVar(&builder.stateStreamConf.ClientSendBufferSize,
			"state-stream-send-buffer-size",
			defaultConfig.stateStreamConf.ClientSendBufferSize,
			"maximum number of responses to buffer within a stream")
		flags.Float64Var(&builder.stateStreamConf.ResponseLimit,
			"state-stream-response-limit",
			defaultConfig.stateStreamConf.ResponseLimit,
			"max number of responses per second to send over streaming endpoints. this helps manage resources consumed by each client querying data not in the cache e.g. 3 or 0.5. 0 means no limit")
		flags.Uint64Var(&builder.stateStreamConf.HeartbeatInterval,
			"state-stream-heartbeat-interval",
			defaultConfig.stateStreamConf.HeartbeatInterval,
			"default interval in blocks at which heartbeat messages should be sent. applied when client did not specify a value.")
		flags.Uint32Var(&builder.stateStreamConf.RegisterIDsRequestLimit,
			"state-stream-max-register-values",
			defaultConfig.stateStreamConf.RegisterIDsRequestLimit,
			"maximum number of register ids to include in a single request to the GetRegisters endpoint")

		// Execution Data Indexer
		flags.BoolVar(&builder.executionDataIndexingEnabled,
			"execution-data-indexing-enabled",
			defaultConfig.executionDataIndexingEnabled,
			"whether to enable the execution data indexing")
		flags.StringVar(&builder.registersDBPath, "execution-state-dir", defaultConfig.registersDBPath, "directory to use for execution-state database")
		flags.StringVar(&builder.checkpointFile, "execution-state-checkpoint", defaultConfig.checkpointFile, "execution-state checkpoint file")

		flags.StringVar(&builder.rpcConf.BackendConfig.EventQueryMode,
			"event-query-mode",
			defaultConfig.rpcConf.BackendConfig.EventQueryMode,
			"mode to use when querying events. one of [local-only, execution-nodes-only(default), failover]")

		flags.StringVar(&builder.rpcConf.BackendConfig.TxResultQueryMode,
			"tx-result-query-mode",
			defaultConfig.rpcConf.BackendConfig.TxResultQueryMode,
			"mode to use when querying transaction results. one of [local-only, execution-nodes-only(default), failover]")
		flags.BoolVar(&builder.storeTxResultErrorMessages, "store-tx-result-error-messages", defaultConfig.storeTxResultErrorMessages, "whether enable storing the transaction error messages into the db")

		// Script Execution
		flags.StringVar(&builder.rpcConf.BackendConfig.ScriptExecutionMode,
			"script-execution-mode",
			defaultConfig.rpcConf.BackendConfig.ScriptExecutionMode,
			"mode to use when executing scripts. one of (local-only, execution-nodes-only, failover, compare)")
		flags.Uint64Var(&builder.scriptExecutorConfig.ComputationLimit,
			"script-execution-computation-limit",
			defaultConfig.scriptExecutorConfig.ComputationLimit,
			"maximum number of computation units a locally executed script can use. default: 100000")
		flags.IntVar(&builder.scriptExecutorConfig.MaxErrorMessageSize,
			"script-execution-max-error-length",
			defaultConfig.scriptExecutorConfig.MaxErrorMessageSize,
			"maximum number characters to include in error message strings. additional characters are truncated. default: 1000")
		flags.DurationVar(&builder.scriptExecutorConfig.LogTimeThreshold,
			"script-execution-log-time-threshold",
			defaultConfig.scriptExecutorConfig.LogTimeThreshold,
			"emit a log for any scripts that take over this threshold. default: 1s")
		flags.DurationVar(&builder.scriptExecutorConfig.ExecutionTimeLimit,
			"script-execution-timeout",
			defaultConfig.scriptExecutorConfig.ExecutionTimeLimit,
			"timeout value for locally executed scripts. default: 10s")
		flags.Uint64Var(&builder.scriptExecMinBlock,
			"script-execution-min-height",
			defaultConfig.scriptExecMinBlock,
			"lowest block height to allow for script execution. default: no limit")
		flags.Uint64Var(&builder.scriptExecMaxBlock,
			"script-execution-max-height",
			defaultConfig.scriptExecMaxBlock,
			"highest block height to allow for script execution. default: no limit")
		flags.StringVar(&builder.registerCacheType,
			"register-cache-type",
			defaultConfig.registerCacheType,
			"type of backend cache to use for registers (lru, arc, 2q)")
		flags.UintVar(&builder.registerCacheSize,
			"register-cache-size",
			defaultConfig.registerCacheSize,
			"number of registers to cache for script execution. default: 0 (no cache)")
		flags.UintVar(&builder.programCacheSize,
			"program-cache-size",
			defaultConfig.programCacheSize,
			"[experimental] number of blocks to cache for cadence programs. use 0 to disable cache. default: 0. Note: this is an experimental feature and may cause nodes to become unstable under certain workloads. Use with caution.")

		// Payer Balance
		flags.StringVar(&builder.checkPayerBalanceMode,
			"check-payer-balance-mode",
			defaultConfig.checkPayerBalanceMode,
			"flag for payer balance validation that specifies whether or not to enforce the balance check. one of [disabled(default), warn, enforce]")
	}).ValidateFlags(func() error {
		if builder.supportsObserver && (builder.PublicNetworkConfig.BindAddress == cmd.NotSet || builder.PublicNetworkConfig.BindAddress == "") {
			return errors.New("public-network-address must be set if supports-observer is true")
		}
		if builder.executionDataSyncEnabled {
			if builder.executionDataConfig.FetchTimeout <= 0 {
				return errors.New("execution-data-fetch-timeout must be greater than 0")
			}
			if builder.executionDataConfig.MaxFetchTimeout < builder.executionDataConfig.FetchTimeout {
				return errors.New("execution-data-max-fetch-timeout must be greater than execution-data-fetch-timeout")
			}
			if builder.executionDataConfig.RetryDelay <= 0 {
				return errors.New("execution-data-retry-delay must be greater than 0")
			}
			if builder.executionDataConfig.MaxRetryDelay < builder.executionDataConfig.RetryDelay {
				return errors.New("execution-data-max-retry-delay must be greater than or equal to execution-data-retry-delay")
			}
			if builder.executionDataConfig.MaxSearchAhead == 0 {
				return errors.New("execution-data-max-search-ahead must be greater than 0")
			}
		}
		if builder.stateStreamConf.ListenAddr != "" {
			if builder.stateStreamConf.ExecutionDataCacheSize == 0 {
				return errors.New("execution-data-cache-size must be greater than 0")
			}
			if builder.stateStreamConf.ClientSendBufferSize == 0 {
				return errors.New("state-stream-send-buffer-size must be greater than 0")
			}
			if len(builder.stateStreamFilterConf) > 4 {
				return errors.New("state-stream-event-filter-limits must have at most 3 keys (EventTypes, Addresses, Contracts, AccountAddresses)")
			}
			for key, value := range builder.stateStreamFilterConf {
				switch key {
				case "EventTypes", "Addresses", "Contracts", "AccountAddresses":
					if value <= 0 {
						return fmt.Errorf("state-stream-event-filter-limits %s must be greater than 0", key)
					}
				default:
					return errors.New("state-stream-event-filter-limits may only contain the keys EventTypes, Addresses, Contracts, AccountAddresses")
				}
			}
			if builder.stateStreamConf.ResponseLimit < 0 {
				return errors.New("state-stream-response-limit must be greater than or equal to 0")
			}
			if builder.stateStreamConf.RegisterIDsRequestLimit <= 0 {
				return errors.New("state-stream-max-register-values must be greater than 0")
			}
		}
		if builder.rpcConf.BackendConfig.CircuitBreakerConfig.Enabled {
			if builder.rpcConf.BackendConfig.CircuitBreakerConfig.MaxFailures == 0 {
				return errors.New("circuit-breaker-max-failures must be greater than 0")
			}
			if builder.rpcConf.BackendConfig.CircuitBreakerConfig.MaxRequests == 0 {
				return errors.New("circuit-breaker-max-requests must be greater than 0")
			}
			if builder.rpcConf.BackendConfig.CircuitBreakerConfig.RestoreTimeout <= 0 {
				return errors.New("circuit-breaker-restore-timeout must be greater than 0")
			}
		}

		if builder.checkPayerBalanceMode != accessNode.Disabled.String() && !builder.executionDataIndexingEnabled {
			return errors.New("execution-data-indexing-enabled must be set if check-payer-balance is enabled")
		}

		return nil
	})
}

func publicNetworkMsgValidators(log zerolog.Logger, idProvider module.IdentityProvider, selfID flow.Identifier) []network.MessageValidator {
	return []network.MessageValidator{
		// filter out messages sent by this node itself
		validator.ValidateNotSender(selfID),
		validator.NewAnyValidator(
			// message should be either from a valid staked node
			validator.NewOriginValidator(
				id.NewIdentityFilterIdentifierProvider(filter.IsValidCurrentEpochParticipant, idProvider),
			),
			// or the message should be specifically targeted for this node
			validator.ValidateTarget(log, selfID),
		),
	}
}

func (builder *FlowAccessNodeBuilder) InitIDProviders() {
	builder.Module("id providers", func(node *cmd.NodeConfig) error {
		idCache, err := cache.NewProtocolStateIDCache(node.Logger, node.State, node.ProtocolEvents)
		if err != nil {
			return fmt.Errorf("could not initialize ProtocolStateIDCache: %w", err)
		}
		builder.IDTranslator = translator.NewHierarchicalIDTranslator(idCache, translator.NewPublicNetworkIDTranslator())

		// The following wrapper allows to disallow-list byzantine nodes via an admin command:
		// the wrapper overrides the 'Ejected' flag of disallow-listed nodes to true
		disallowListWrapper, err := cache.NewNodeDisallowListWrapper(idCache, node.DB, func() network.DisallowListNotificationConsumer {
			return builder.NetworkUnderlay
		})
		if err != nil {
			return fmt.Errorf("could not initialize NodeBlockListWrapper: %w", err)
		}
		builder.IdentityProvider = disallowListWrapper

		// register the wrapper for dynamic configuration via admin command
		err = node.ConfigManager.RegisterIdentifierListConfig("network-id-provider-blocklist",
			disallowListWrapper.GetDisallowList, disallowListWrapper.Update)
		if err != nil {
			return fmt.Errorf("failed to register disallow-list wrapper with config manager: %w", err)
		}

		builder.SyncEngineParticipantsProviderFactory = func() module.IdentifierProvider {
			return id.NewIdentityFilterIdentifierProvider(
				filter.And(
					filter.HasRole[flow.Identity](flow.RoleConsensus),
					filter.Not(filter.HasNodeID[flow.Identity](node.Me.NodeID())),
					filter.NotEjectedFilter,
				),
				builder.IdentityProvider,
			)
		}
		return nil
	})
}

func (builder *FlowAccessNodeBuilder) Initialize() error {
	builder.InitIDProviders()

	builder.EnqueueResolver()

	// enqueue the regular network
	builder.EnqueueNetworkInit()

	builder.AdminCommand("get-transactions", func(conf *cmd.NodeConfig) commands.AdminCommand {
		return storageCommands.NewGetTransactionsCommand(conf.State, conf.Storage.Payloads, conf.Storage.Collections)
	})

	// if this is an access node that supports public followers, enqueue the public network
	if builder.supportsObserver {
		builder.enqueuePublicNetworkInit()
		builder.enqueueRelayNetwork()
	}

	builder.EnqueuePingService()

	builder.EnqueueMetricsServerInit()

	if err := builder.RegisterBadgerMetrics(); err != nil {
		return err
	}

	builder.EnqueueTracer()
	builder.PreInit(cmd.DynamicStartPreInit)
	builder.ValidateRootSnapshot(badgerState.ValidRootSnapshotContainsEntityExpiryRange)

	return nil
}

func (builder *FlowAccessNodeBuilder) enqueueRelayNetwork() {
	builder.Component("relay network", func(node *cmd.NodeConfig) (module.ReadyDoneAware, error) {
		relayNet := relaynet.NewRelayNetwork(
			node.EngineRegistry,
			builder.AccessNodeConfig.PublicNetworkConfig.Network,
			node.Logger,
			map[channels.Channel]channels.Channel{
				channels.ReceiveBlocks: channels.PublicReceiveBlocks,
			},
		)
		node.EngineRegistry = relayNet
		return relayNet, nil
	})
}

func (builder *FlowAccessNodeBuilder) Build() (cmd.Node, error) {
	var processedBlockHeight storage.ConsumerProgress

	if builder.executionDataSyncEnabled {
		builder.BuildExecutionSyncComponents()
	}

	ingestionDependable := module.NewProxiedReadyDoneAware()
	builder.IndexerDependencies.Add(ingestionDependable)
	versionControlDependable := module.NewProxiedReadyDoneAware()
	builder.IndexerDependencies.Add(versionControlDependable)
	stopControlDependable := module.NewProxiedReadyDoneAware()
	builder.IndexerDependencies.Add(stopControlDependable)
	var lastFullBlockHeight *counters.PersistentStrictMonotonicCounter

	builder.
		BuildConsensusFollower().
		Module("collection node client", func(node *cmd.NodeConfig) error {
			// collection node address is optional (if not specified, collection nodes will be chosen at random)
			if strings.TrimSpace(builder.rpcConf.CollectionAddr) == "" {
				node.Logger.Info().Msg("using a dynamic collection node address")
				return nil
			}

			node.Logger.Info().
				Str("collection_node", builder.rpcConf.CollectionAddr).
				Msg("using the static collection node address")

			collectionRPCConn, err := grpc.Dial(
				builder.rpcConf.CollectionAddr,
				grpc.WithDefaultCallOptions(grpc.MaxCallRecvMsgSize(int(builder.rpcConf.MaxMsgSize))),
				grpc.WithTransportCredentials(insecure.NewCredentials()),
				rpcConnection.WithClientTimeoutOption(builder.rpcConf.BackendConfig.CollectionClientTimeout))
			if err != nil {
				return err
			}
			builder.CollectionRPC = access.NewAccessAPIClient(collectionRPCConn)
			return nil
		}).
		Module("historical access node clients", func(node *cmd.NodeConfig) error {
			addrs := strings.Split(builder.rpcConf.HistoricalAccessAddrs, ",")
			for _, addr := range addrs {
				if strings.TrimSpace(addr) == "" {
					continue
				}
				node.Logger.Info().Str("access_nodes", addr).Msg("historical access node addresses")

				historicalAccessRPCConn, err := grpc.Dial(
					addr,
					grpc.WithDefaultCallOptions(grpc.MaxCallRecvMsgSize(int(builder.rpcConf.MaxMsgSize))),
					grpc.WithTransportCredentials(insecure.NewCredentials()))
				if err != nil {
					return err
				}
				builder.HistoricalAccessRPCs = append(builder.HistoricalAccessRPCs, access.NewAccessAPIClient(historicalAccessRPCConn))
			}
			return nil
		}).
		Module("transaction timing mempools", func(node *cmd.NodeConfig) error {
			var err error
			builder.TransactionTimings, err = stdmap.NewTransactionTimings(1500 * 300) // assume 1500 TPS * 300 seconds
			if err != nil {
				return err
			}

			builder.CollectionsToMarkFinalized, err = stdmap.NewTimes(50 * 300) // assume 50 collection nodes * 300 seconds
			if err != nil {
				return err
			}

			builder.CollectionsToMarkExecuted, err = stdmap.NewTimes(50 * 300) // assume 50 collection nodes * 300 seconds
			if err != nil {
				return err
			}

			builder.BlocksToMarkExecuted, err = stdmap.NewTimes(1 * 300) // assume 1 block per second * 300 seconds

			return err
		}).
		Module("transaction metrics", func(node *cmd.NodeConfig) error {
			builder.TransactionMetrics = metrics.NewTransactionCollector(
				node.Logger,
				builder.TransactionTimings,
				builder.logTxTimeToFinalized,
				builder.logTxTimeToExecuted,
				builder.logTxTimeToFinalizedExecuted,
			)
			return nil
		}).
		Module("transaction validation metrics", func(node *cmd.NodeConfig) error {
			builder.TransactionValidationMetrics = metrics.NewTransactionValidationCollector()
			return nil
		}).
		Module("rest metrics", func(node *cmd.NodeConfig) error {
			m, err := metrics.NewRestCollector(routes.URLToRoute, node.MetricsRegisterer)
			if err != nil {
				return err
			}
			builder.RestMetrics = m
			return nil
		}).
		Module("access metrics", func(node *cmd.NodeConfig) error {
			builder.AccessMetrics = metrics.NewAccessCollector(
				metrics.WithTransactionMetrics(builder.TransactionMetrics),
				metrics.WithTransactionValidationMetrics(builder.TransactionValidationMetrics),
				metrics.WithBackendScriptsMetrics(builder.TransactionMetrics),
				metrics.WithRestMetrics(builder.RestMetrics),
			)
			return nil
		}).
		Module("collection metrics", func(node *cmd.NodeConfig) error {
			var err error
			builder.collectionExecutedMetric, err = indexer.NewCollectionExecutedMetricImpl(
				builder.Logger,
				builder.AccessMetrics,
				builder.CollectionsToMarkFinalized,
				builder.CollectionsToMarkExecuted,
				builder.BlocksToMarkExecuted,
				builder.Storage.Collections,
				builder.Storage.Blocks,
			)
			if err != nil {
				return err
			}

			return nil
		}).
		Module("ping metrics", func(node *cmd.NodeConfig) error {
			builder.PingMetrics = metrics.NewPingCollector()
			return nil
		}).
		Module("server certificate", func(node *cmd.NodeConfig) error {
			// generate the server certificate that will be served by the GRPC server
			x509Certificate, err := grpcutils.X509Certificate(node.NetworkKey)
			if err != nil {
				return err
			}
			tlsConfig := grpcutils.DefaultServerTLSConfig(x509Certificate)
			builder.rpcConf.TransportCredentials = credentials.NewTLS(tlsConfig)
			return nil
		}).
		Module("creating grpc servers", func(node *cmd.NodeConfig) error {
			builder.secureGrpcServer = grpcserver.NewGrpcServerBuilder(
				node.Logger,
				builder.rpcConf.SecureGRPCListenAddr,
				builder.rpcConf.MaxMsgSize,
				builder.rpcMetricsEnabled,
				builder.apiRatelimits,
				builder.apiBurstlimits,
				grpcserver.WithTransportCredentials(builder.rpcConf.TransportCredentials)).Build()

			builder.stateStreamGrpcServer = grpcserver.NewGrpcServerBuilder(
				node.Logger,
				builder.stateStreamConf.ListenAddr,
				builder.stateStreamConf.MaxExecutionDataMsgSize,
				builder.rpcMetricsEnabled,
				builder.apiRatelimits,
				builder.apiBurstlimits,
				grpcserver.WithStreamInterceptor()).Build()

			if builder.rpcConf.UnsecureGRPCListenAddr != builder.stateStreamConf.ListenAddr {
				builder.unsecureGrpcServer = grpcserver.NewGrpcServerBuilder(node.Logger,
					builder.rpcConf.UnsecureGRPCListenAddr,
					builder.rpcConf.MaxMsgSize,
					builder.rpcMetricsEnabled,
					builder.apiRatelimits,
					builder.apiBurstlimits).Build()
			} else {
				builder.unsecureGrpcServer = builder.stateStreamGrpcServer
			}

			return nil
		}).
		Module("backend script executor", func(node *cmd.NodeConfig) error {
			builder.ScriptExecutor = backend.NewScriptExecutor(builder.Logger, builder.scriptExecMinBlock, builder.scriptExecMaxBlock)
			return nil
		}).
		Module("async register store", func(node *cmd.NodeConfig) error {
			builder.RegistersAsyncStore = execution.NewRegistersAsyncStore()
			return nil
		}).
		Module("events storage", func(node *cmd.NodeConfig) error {
			builder.Storage.Events = bstorage.NewEvents(node.Metrics.Cache, node.DB)
			return nil
		}).
		Module("reporter", func(node *cmd.NodeConfig) error {
			builder.Reporter = index.NewReporter()
			return nil
		}).
		Module("events index", func(node *cmd.NodeConfig) error {
			builder.EventsIndex = index.NewEventsIndex(builder.Reporter, builder.Storage.Events)
			return nil
		}).
		Module("transaction result index", func(node *cmd.NodeConfig) error {
			builder.TxResultsIndex = index.NewTransactionResultsIndex(builder.Reporter, builder.Storage.LightTransactionResults)
			return nil
		}).
		Module("processed block height consumer progress", func(node *cmd.NodeConfig) error {
			processedBlockHeight = bstorage.NewConsumerProgress(builder.DB, module.ConsumeProgressIngestionEngineBlockHeight)
			return nil
		}).
		Module("processed last full block height monotonic consumer progress", func(node *cmd.NodeConfig) error {
			rootBlockHeight := node.State.Params().FinalizedRoot().Height

			var err error
			lastFullBlockHeight, err = counters.NewPersistentStrictMonotonicCounter(
				bstorage.NewConsumerProgress(builder.DB, module.ConsumeProgressLastFullBlockHeight),
				rootBlockHeight,
			)
			if err != nil {
				return fmt.Errorf("failed to initialize monotonic consumer progress: %w", err)
			}

			return nil
		}).
		Module("transaction result error messages storage", func(node *cmd.NodeConfig) error {
			if builder.storeTxResultErrorMessages {
				builder.Storage.TransactionResultErrorMessages = bstorage.NewTransactionResultErrorMessages(node.Metrics.Cache, node.DB, bstorage.DefaultCacheSize)
			}

			return nil
		}).
		Component("version control", func(node *cmd.NodeConfig) (module.ReadyDoneAware, error) {
			if !builder.versionControlEnabled {
				noop := &module.NoopReadyDoneAware{}
				versionControlDependable.Init(noop)
				return noop, nil
			}

			nodeVersion, err := build.Semver()
			if err != nil {
				return nil, fmt.Errorf("could not load node version for version control. "+
					"version (%s) is not semver compliant: %w. Make sure a valid semantic version is provided in the VERSION environment variable", build.Version(), err)
			}

			versionControl, err := version.NewVersionControl(
				builder.Logger,
				node.Storage.VersionBeacons,
				nodeVersion,
				builder.SealedRootBlock.Header.Height,
				builder.LastFinalizedHeader.Height,
			)
			if err != nil {
				return nil, fmt.Errorf("could not create version control: %w", err)
			}

			// VersionControl needs to consume BlockFinalized events.
			node.ProtocolEvents.AddConsumer(versionControl)

			builder.VersionControl = versionControl
			versionControlDependable.Init(builder.VersionControl)

			return versionControl, nil
		}).
		Component("stop control", func(node *cmd.NodeConfig) (module.ReadyDoneAware, error) {
			if !builder.stopControlEnabled {
				noop := &module.NoopReadyDoneAware{}
				stopControlDependable.Init(noop)
				return noop, nil
			}

			stopControl := stop.NewStopControl(
				builder.Logger,
			)

			builder.VersionControl.AddVersionUpdatesConsumer(stopControl.OnVersionUpdate)

			builder.StopControl = stopControl
			stopControlDependable.Init(builder.StopControl)

			return stopControl, nil
		}).
		Component("RPC engine", func(node *cmd.NodeConfig) (module.ReadyDoneAware, error) {
			config := builder.rpcConf
			backendConfig := config.BackendConfig
			accessMetrics := builder.AccessMetrics
			cacheSize := int(backendConfig.ConnectionPoolSize)

			var connBackendCache *rpcConnection.Cache
			var err error
			if cacheSize > 0 {
				connBackendCache, err = rpcConnection.NewCache(node.Logger, accessMetrics, cacheSize)
				if err != nil {
					return nil, fmt.Errorf("could not initialize connection cache: %w", err)
				}
			}

			connFactory := &rpcConnection.ConnectionFactoryImpl{
				CollectionGRPCPort:        builder.collectionGRPCPort,
				ExecutionGRPCPort:         builder.executionGRPCPort,
				CollectionNodeGRPCTimeout: backendConfig.CollectionClientTimeout,
				ExecutionNodeGRPCTimeout:  backendConfig.ExecutionClientTimeout,
				AccessMetrics:             accessMetrics,
				Log:                       node.Logger,
				Manager: rpcConnection.NewManager(
					node.Logger,
					accessMetrics,
					connBackendCache,
					config.MaxMsgSize,
					backendConfig.CircuitBreakerConfig,
					config.CompressorName,
				),
			}

			scriptExecMode, err := backend.ParseIndexQueryMode(config.BackendConfig.ScriptExecutionMode)
			if err != nil {
				return nil, fmt.Errorf("could not parse script execution mode: %w", err)
			}

			eventQueryMode, err := backend.ParseIndexQueryMode(config.BackendConfig.EventQueryMode)
			if err != nil {
				return nil, fmt.Errorf("could not parse event query mode: %w", err)
			}
			if eventQueryMode == backend.IndexQueryModeCompare {
				return nil, fmt.Errorf("event query mode 'compare' is not supported")
			}

			broadcaster := engine.NewBroadcaster()
			// create BlockTracker that will track for new blocks (finalized and sealed) and
			// handles block-related operations.
			blockTracker, err := subscription.NewBlockTracker(
				node.State,
				builder.FinalizedRootBlock.Header.Height,
				node.Storage.Headers,
				broadcaster,
			)
			if err != nil {
				return nil, fmt.Errorf("failed to initialize block tracker: %w", err)
			}
			txResultQueryMode, err := backend.ParseIndexQueryMode(config.BackendConfig.TxResultQueryMode)
			if err != nil {
				return nil, fmt.Errorf("could not parse transaction result query mode: %w", err)
			}
			if txResultQueryMode == backend.IndexQueryModeCompare {
				return nil, fmt.Errorf("transaction result query mode 'compare' is not supported")
			}

			// If execution data syncing and indexing is disabled, pass nil indexReporter
			var indexReporter state_synchronization.IndexReporter
			if builder.executionDataSyncEnabled && builder.executionDataIndexingEnabled {
				indexReporter = builder.Reporter
			}

			checkPayerBalanceMode, err := accessNode.ParsePayerBalanceMode(builder.checkPayerBalanceMode)
			if err != nil {
				return nil, fmt.Errorf("could not parse payer balance mode: %w", err)

			}

			preferredENIdentifiers, err := commonrpc.IdentifierList(backendConfig.PreferredExecutionNodeIDs)
			if err != nil {
				return nil, fmt.Errorf("failed to convert node id string to Flow Identifier for preferred EN map: %w", err)
			}

			fixedENIdentifiers, err := commonrpc.IdentifierList(backendConfig.FixedExecutionNodeIDs)
			if err != nil {
				return nil, fmt.Errorf("failed to convert node id string to Flow Identifier for fixed EN map: %w", err)
			}

			builder.ExecNodeIdentitiesProvider = commonrpc.NewExecutionNodeIdentitiesProvider(
				node.Logger,
				node.State,
				node.Storage.Receipts,
				preferredENIdentifiers,
				fixedENIdentifiers,
			)

			builder.nodeBackend, err = backend.New(backend.Params{
				State:                 node.State,
				CollectionRPC:         builder.CollectionRPC,
				HistoricalAccessNodes: builder.HistoricalAccessRPCs,
				Blocks:                node.Storage.Blocks,
				Headers:               node.Storage.Headers,
				Collections:           node.Storage.Collections,
				Transactions:          node.Storage.Transactions,
				ExecutionReceipts:     node.Storage.Receipts,
				ExecutionResults:      node.Storage.Results,
				TxResultErrorMessages: node.Storage.TransactionResultErrorMessages,
				ChainID:               node.RootChainID,
				AccessMetrics:         builder.AccessMetrics,
				ConnFactory:           connFactory,
				RetryEnabled:          builder.retryEnabled,
				MaxHeightRange:        backendConfig.MaxHeightRange,
				Log:                   node.Logger,
				SnapshotHistoryLimit:  backend.DefaultSnapshotHistoryLimit,
				Communicator:          backend.NewNodeCommunicator(backendConfig.CircuitBreakerConfig.Enabled),
				TxResultCacheSize:     builder.TxResultCacheSize,
				ScriptExecutor:        builder.ScriptExecutor,
				ScriptExecutionMode:   scriptExecMode,
				CheckPayerBalanceMode: checkPayerBalanceMode,
				EventQueryMode:        eventQueryMode,
				BlockTracker:          blockTracker,
				SubscriptionHandler: subscription.NewSubscriptionHandler(
					builder.Logger,
					broadcaster,
					builder.stateStreamConf.ClientSendTimeout,
					builder.stateStreamConf.ResponseLimit,
					builder.stateStreamConf.ClientSendBufferSize,
				),
<<<<<<< HEAD
				EventsIndex:                builder.EventsIndex,
				TxResultQueryMode:          txResultQueryMode,
				TxResultsIndex:             builder.TxResultsIndex,
				LastFullBlockHeight:        lastFullBlockHeight,
				VersionControl:             builder.VersionControl,
				ExecNodeIdentitiesProvider: builder.ExecNodeIdentitiesProvider,
=======
				EventsIndex:         builder.EventsIndex,
				TxResultQueryMode:   txResultQueryMode,
				TxResultsIndex:      builder.TxResultsIndex,
				LastFullBlockHeight: lastFullBlockHeight,
				IndexReporter:       indexReporter,
				VersionControl:      builder.VersionControl,
>>>>>>> 21cfe5ae
			})
			if err != nil {
				return nil, fmt.Errorf("could not initialize backend: %w", err)
			}

			engineBuilder, err := rpc.NewBuilder(
				node.Logger,
				node.State,
				config,
				node.RootChainID,
				builder.AccessMetrics,
				builder.rpcMetricsEnabled,
				builder.Me,
				builder.nodeBackend,
				builder.nodeBackend,
				builder.secureGrpcServer,
				builder.unsecureGrpcServer,
				builder.stateStreamBackend,
				builder.stateStreamConf,
				indexReporter,
			)
			if err != nil {
				return nil, err
			}

			builder.RpcEng, err = engineBuilder.
				WithLegacy().
				WithBlockSignerDecoder(signature.NewBlockSignerDecoder(builder.Committee)).
				Build()
			if err != nil {
				return nil, err
			}
			builder.FollowerDistributor.AddOnBlockFinalizedConsumer(builder.RpcEng.OnFinalizedBlock)

			return builder.RpcEng, nil
		}).
		Component("ingestion engine", func(node *cmd.NodeConfig) (module.ReadyDoneAware, error) {
			var err error

			builder.RequestEng, err = requester.New(
				node.Logger,
				node.Metrics.Engine,
				node.EngineRegistry,
				node.Me,
				node.State,
				channels.RequestCollections,
				filter.HasRole[flow.Identity](flow.RoleCollection),
				func() flow.Entity { return &flow.Collection{} },
			)
			if err != nil {
				return nil, fmt.Errorf("could not create requester engine: %w", err)
			}

			builder.IngestEng, err = ingestion.New(
				node.Logger,
				node.EngineRegistry,
				node.State,
				node.Me,
				builder.RequestEng,
				node.Storage.Blocks,
				node.Storage.Headers,
				node.Storage.Collections,
				node.Storage.Transactions,
				node.Storage.Results,
				node.Storage.Receipts,
				node.Storage.TransactionResultErrorMessages,
				builder.collectionExecutedMetric,
				processedBlockHeight,
				lastFullBlockHeight,
				builder.nodeBackend,
				builder.ExecNodeIdentitiesProvider,
			)
			if err != nil {
				return nil, err
			}
			ingestionDependable.Init(builder.IngestEng)
			builder.RequestEng.WithHandle(builder.IngestEng.OnCollection)
			builder.FollowerDistributor.AddOnBlockFinalizedConsumer(builder.IngestEng.OnFinalizedBlock)

			return builder.IngestEng, nil
		}).
		Component("requester engine", func(node *cmd.NodeConfig) (module.ReadyDoneAware, error) {
			// We initialize the requester engine inside the ingestion engine due to the mutual dependency. However, in
			// order for it to properly start and shut down, we should still return it as its own engine here, so it can
			// be handled by the scaffold.
			return builder.RequestEng, nil
		})

	if builder.supportsObserver {
		builder.Component("public sync request handler", func(node *cmd.NodeConfig) (module.ReadyDoneAware, error) {
			syncRequestHandler, err := synceng.NewRequestHandlerEngine(
				node.Logger.With().Bool("public", true).Logger(),
				unstaked.NewUnstakedEngineCollector(node.Metrics.Engine),
				builder.AccessNodeConfig.PublicNetworkConfig.Network,
				node.Me,
				node.State,
				node.Storage.Blocks,
				builder.SyncCore,
			)
			if err != nil {
				return nil, fmt.Errorf("could not create public sync request handler: %w", err)
			}
			builder.FollowerDistributor.AddFinalizationConsumer(syncRequestHandler)

			return syncRequestHandler, nil
		})
	}

	builder.Component("secure grpc server", func(node *cmd.NodeConfig) (module.ReadyDoneAware, error) {
		return builder.secureGrpcServer, nil
	})

	builder.Component("state stream unsecure grpc server", func(node *cmd.NodeConfig) (module.ReadyDoneAware, error) {
		return builder.stateStreamGrpcServer, nil
	})

	if builder.rpcConf.UnsecureGRPCListenAddr != builder.stateStreamConf.ListenAddr {
		builder.Component("unsecure grpc server", func(node *cmd.NodeConfig) (module.ReadyDoneAware, error) {
			return builder.unsecureGrpcServer, nil
		})
	}

	if builder.pingEnabled {
		builder.Component("ping engine", func(node *cmd.NodeConfig) (module.ReadyDoneAware, error) {
			ping, err := pingeng.New(
				node.Logger,
				node.IdentityProvider,
				node.IDTranslator,
				node.Me,
				builder.PingMetrics,
				builder.nodeInfoFile,
				node.PingService,
			)
			if err != nil {
				return nil, fmt.Errorf("could not create ping engine: %w", err)
			}

			return ping, nil
		})
	}

	return builder.FlowNodeBuilder.Build()
}

// enqueuePublicNetworkInit enqueues the public network component initialized for the staked node
func (builder *FlowAccessNodeBuilder) enqueuePublicNetworkInit() {
	var publicLibp2pNode p2p.LibP2PNode
	builder.
		Module("public network metrics", func(node *cmd.NodeConfig) error {
			builder.PublicNetworkConfig.Metrics = metrics.NewNetworkCollector(builder.Logger, metrics.WithNetworkPrefix("public"))
			return nil
		}).
		Component("public libp2p node", func(node *cmd.NodeConfig) (module.ReadyDoneAware, error) {
			var err error
			publicLibp2pNode, err = builder.initPublicLibp2pNode(
				builder.NodeConfig.NetworkKey,
				builder.PublicNetworkConfig.BindAddress,
				builder.PublicNetworkConfig.Metrics)
			if err != nil {
				return nil, fmt.Errorf("could not create public libp2p node: %w", err)
			}

			return publicLibp2pNode, nil
		}).
		Component("public network", func(node *cmd.NodeConfig) (module.ReadyDoneAware, error) {
			msgValidators := publicNetworkMsgValidators(node.Logger.With().Bool("public", true).Logger(), node.IdentityProvider, builder.NodeID)
			receiveCache := netcache.NewHeroReceiveCache(builder.FlowConfig.NetworkConfig.NetworkReceivedMessageCacheSize,
				builder.Logger,
				metrics.NetworkReceiveCacheMetricsFactory(builder.HeroCacheMetricsFactory(), network.PublicNetwork))

			err := node.Metrics.Mempool.Register(metrics.PrependPublicPrefix(metrics.ResourceNetworkingReceiveCache), receiveCache.Size)
			if err != nil {
				return nil, fmt.Errorf("could not register networking receive cache metric: %w", err)
			}

			net, err := underlay.NewNetwork(&underlay.NetworkConfig{
				Logger:                builder.Logger.With().Str("module", "public-network").Logger(),
				Libp2pNode:            publicLibp2pNode,
				Codec:                 cborcodec.NewCodec(),
				Me:                    builder.Me,
				Topology:              topology.EmptyTopology{}, // topology returns empty list since peers are not known upfront
				Metrics:               builder.PublicNetworkConfig.Metrics,
				BitSwapMetrics:        builder.Metrics.Bitswap,
				IdentityProvider:      builder.IdentityProvider,
				ReceiveCache:          receiveCache,
				ConduitFactory:        conduit.NewDefaultConduitFactory(),
				SporkId:               builder.SporkID,
				UnicastMessageTimeout: underlay.DefaultUnicastTimeout,
				IdentityTranslator:    builder.IDTranslator,
				AlspCfg: &alspmgr.MisbehaviorReportManagerConfig{
					Logger:                  builder.Logger,
					SpamRecordCacheSize:     builder.FlowConfig.NetworkConfig.AlspConfig.SpamRecordCacheSize,
					SpamReportQueueSize:     builder.FlowConfig.NetworkConfig.AlspConfig.SpamReportQueueSize,
					DisablePenalty:          builder.FlowConfig.NetworkConfig.AlspConfig.DisablePenalty,
					HeartBeatInterval:       builder.FlowConfig.NetworkConfig.AlspConfig.HearBeatInterval,
					AlspMetrics:             builder.Metrics.Network,
					NetworkType:             network.PublicNetwork,
					HeroCacheMetricsFactory: builder.HeroCacheMetricsFactory(),
				},
				SlashingViolationConsumerFactory: func(adapter network.ConduitAdapter) network.ViolationsConsumer {
					return slashing.NewSlashingViolationsConsumer(builder.Logger, builder.Metrics.Network, adapter)
				},
			}, underlay.WithMessageValidators(msgValidators...))
			if err != nil {
				return nil, fmt.Errorf("could not initialize network: %w", err)
			}

			builder.NetworkUnderlay = net
			builder.AccessNodeConfig.PublicNetworkConfig.Network = net

			node.Logger.Info().Msgf("network will run on address: %s", builder.PublicNetworkConfig.BindAddress)
			return net, nil
		}).
		Component("public peer manager", func(node *cmd.NodeConfig) (module.ReadyDoneAware, error) {
			return publicLibp2pNode.PeerManagerComponent(), nil
		})
}

// initPublicLibp2pNode initializes the public libp2p node for the public (unstaked) network.
// The LibP2P host is created with the following options:
//   - DHT as server
//   - The address from the node config or the specified bind address as the listen address
//   - The passed in private key as the libp2p key
//   - No connection gater
//   - Default Flow libp2p pubsub options
//
// Args:
//   - networkKey: The private key to use for the libp2p node
//
// - bindAddress: The address to bind the libp2p node to.
// - networkMetrics: The metrics collector for the network
// Returns:
// - The libp2p node instance for the public network.
// - Any error encountered during initialization. Any error should be considered fatal.
func (builder *FlowAccessNodeBuilder) initPublicLibp2pNode(networkKey crypto.PrivateKey, bindAddress string, networkMetrics module.LibP2PMetrics) (p2p.LibP2PNode,
	error,
) {
	connManager, err := connection.NewConnManager(builder.Logger, networkMetrics, &builder.FlowConfig.NetworkConfig.ConnectionManager)
	if err != nil {
		return nil, fmt.Errorf("could not create connection manager: %w", err)
	}
	libp2pNode, err := p2pbuilder.NewNodeBuilder(builder.Logger, &builder.FlowConfig.NetworkConfig.GossipSub, &p2pbuilderconfig.MetricsConfig{
		HeroCacheFactory: builder.HeroCacheMetricsFactory(),
		Metrics:          networkMetrics,
	},
		network.PublicNetwork,
		bindAddress,
		networkKey,
		builder.SporkID,
		builder.IdentityProvider,
		&builder.FlowConfig.NetworkConfig.ResourceManager,
		&p2pbuilderconfig.PeerManagerConfig{
			// TODO: eventually, we need pruning enabled even on public network. However, it needs a modified version of
			// the peer manager that also operate on the public identities.
			ConnectionPruning: connection.PruningDisabled,
			UpdateInterval:    builder.FlowConfig.NetworkConfig.PeerUpdateInterval,
			ConnectorFactory:  connection.DefaultLibp2pBackoffConnectorFactory(),
		},
		&p2p.DisallowListCacheConfig{
			MaxSize: builder.FlowConfig.NetworkConfig.DisallowListNotificationCacheSize,
			Metrics: metrics.DisallowListCacheMetricsFactory(builder.HeroCacheMetricsFactory(), network.PublicNetwork),
		},
		&p2pbuilderconfig.UnicastConfig{
			Unicast: builder.FlowConfig.NetworkConfig.Unicast,
		}).
		SetBasicResolver(builder.Resolver).
		SetSubscriptionFilter(networkingsubscription.NewRoleBasedFilter(flow.RoleAccess, builder.IdentityProvider)).
		SetConnectionManager(connManager).
		SetRoutingSystem(func(ctx context.Context, h host.Host) (routing.Routing, error) {
			return dht.NewDHT(ctx, h, protocols.FlowPublicDHTProtocolID(builder.SporkID), builder.Logger, networkMetrics, dht.AsServer())
		}).
		Build()
	if err != nil {
		return nil, fmt.Errorf("could not build libp2p node for staked access node: %w", err)
	}

	return libp2pNode, nil
}<|MERGE_RESOLUTION|>--- conflicted
+++ resolved
@@ -1994,21 +1994,13 @@
 					builder.stateStreamConf.ResponseLimit,
 					builder.stateStreamConf.ClientSendBufferSize,
 				),
-<<<<<<< HEAD
 				EventsIndex:                builder.EventsIndex,
 				TxResultQueryMode:          txResultQueryMode,
 				TxResultsIndex:             builder.TxResultsIndex,
 				LastFullBlockHeight:        lastFullBlockHeight,
+				IndexReporter:              indexReporter,
 				VersionControl:             builder.VersionControl,
 				ExecNodeIdentitiesProvider: builder.ExecNodeIdentitiesProvider,
-=======
-				EventsIndex:         builder.EventsIndex,
-				TxResultQueryMode:   txResultQueryMode,
-				TxResultsIndex:      builder.TxResultsIndex,
-				LastFullBlockHeight: lastFullBlockHeight,
-				IndexReporter:       indexReporter,
-				VersionControl:      builder.VersionControl,
->>>>>>> 21cfe5ae
 			})
 			if err != nil {
 				return nil, fmt.Errorf("could not initialize backend: %w", err)
