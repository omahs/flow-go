package cmd

import (
	"context"
	"os"
	"path/filepath"
	"time"

	"github.com/dgraph-io/badger/v2"
	madns "github.com/multiformats/go-multiaddr-dns"
	"github.com/prometheus/client_golang/prometheus"
	"github.com/rs/zerolog"
	"github.com/spf13/pflag"

	"github.com/onflow/flow-go/admin/commands"
	"github.com/onflow/flow-go/config"
	"github.com/onflow/flow-go/crypto"
	"github.com/onflow/flow-go/fvm"
	"github.com/onflow/flow-go/model/flow"
	"github.com/onflow/flow-go/module"
	"github.com/onflow/flow-go/module/chainsync"
	"github.com/onflow/flow-go/module/compliance"
	"github.com/onflow/flow-go/module/component"
	"github.com/onflow/flow-go/module/profiler"
	"github.com/onflow/flow-go/module/updatable_configs"
	"github.com/onflow/flow-go/network"
	"github.com/onflow/flow-go/network/codec/cbor"
	"github.com/onflow/flow-go/network/p2p"
<<<<<<< HEAD
=======
	"github.com/onflow/flow-go/network/p2p/connection"
	"github.com/onflow/flow-go/network/p2p/dns"
	"github.com/onflow/flow-go/network/p2p/middleware"
	"github.com/onflow/flow-go/network/p2p/p2pbuilder"
	"github.com/onflow/flow-go/network/p2p/unicast"
>>>>>>> 3ff44760
	"github.com/onflow/flow-go/state/protocol"
	"github.com/onflow/flow-go/state/protocol/events"
	bstorage "github.com/onflow/flow-go/storage/badger"
	"github.com/onflow/flow-go/utils/grpcutils"
)

const NotSet = "not set"

type BuilderFunc func(nodeConfig *NodeConfig) error
type ReadyDoneFactory func(node *NodeConfig) (module.ReadyDoneAware, error)

// NodeBuilder declares the initialization methods needed to bootstrap up a Flow node
type NodeBuilder interface {
	// BaseFlags reads the command line arguments common to all nodes
	BaseFlags()

	// ExtraFlags reads the node specific command line arguments and adds it to the FlagSet
	ExtraFlags(f func(*pflag.FlagSet)) NodeBuilder

	// ParseAndPrintFlags parses and validates all the command line arguments
	ParseAndPrintFlags() error

	// Initialize performs all the initialization needed at the very start of a node
	Initialize() error

	// PrintBuildVersionDetails prints the node software build version
	PrintBuildVersionDetails()

	// InitIDProviders initializes the ID providers needed by various components
	InitIDProviders()

	// EnqueueNetworkInit enqueues the default networking layer.
	EnqueueNetworkInit()

	// EnqueueMetricsServerInit enqueues the metrics component.
	EnqueueMetricsServerInit()

	// EnqueueTracer enqueues the Tracer component.
	EnqueueTracer()

	// Module enables setting up dependencies of the engine with the builder context
	Module(name string, f BuilderFunc) NodeBuilder

	// Component adds a new component to the node that conforms to the ReadyDoneAware
	// interface, and throws a Fatal() when an irrecoverable error is encountered.
	//
	// The ReadyDoneFactory may return either a `Component` or `ReadyDoneAware` instance.
	// In both cases, the object is started according to its interface when the node is run,
	// and the node will wait for the component to exit gracefully.
	Component(name string, f ReadyDoneFactory) NodeBuilder

	// DependableComponent adds a new component to the node that conforms to the ReadyDoneAware
	// interface. The builder will wait until all of the components in the dependencies list are ready
	// before constructing the component.
	//
	// The ReadyDoneFactory may return either a `Component` or `ReadyDoneAware` instance.
	// In both cases, the object is started when the node is run, and the node will wait for the
	// component to exit gracefully.
	//
	// IMPORTANT: Dependable components are started in parallel with no guaranteed run order, so all
	// dependencies must be initialized outside of the ReadyDoneFactory, and their `Ready()` method
	// MUST be idempotent.
	DependableComponent(name string, f ReadyDoneFactory, dependencies *DependencyList) NodeBuilder

	// RestartableComponent adds a new component to the node that conforms to the ReadyDoneAware
	// interface, and calls the provided error handler when an irrecoverable error is encountered.
	// Use RestartableComponent if the component is not critical to the node's safe operation and
	// can/should be independently restarted when an irrecoverable error is encountered.
	//
	// Any irrecoverable errors thrown by the component will be passed to the provided error handler.
	RestartableComponent(name string, f ReadyDoneFactory, errorHandler component.OnError) NodeBuilder

	// ShutdownFunc adds a callback function that is called after all components have exited.
	// All shutdown functions are called regardless of errors returned by previous callbacks. Any
	// errors returned are captured and passed to the caller.
	ShutdownFunc(fn func() error) NodeBuilder

	// AdminCommand registers a new admin command with the admin server
	AdminCommand(command string, f func(config *NodeConfig) commands.AdminCommand) NodeBuilder

	// Build finalizes the node configuration in preparation for start and returns a Node
	// object that can be run
	Build() (Node, error)

	// PreInit registers a new PreInit function.
	// PreInit functions run before the protocol state is initialized or any other modules or components are initialized
	PreInit(f BuilderFunc) NodeBuilder

	// PostInit registers a new PreInit function.
	// PostInit functions run after the protocol state has been initialized but before any other modules or components
	// are initialized
	PostInit(f BuilderFunc) NodeBuilder

	// RegisterBadgerMetrics registers all badger related metrics
	RegisterBadgerMetrics() error

	// ValidateFlags sets any custom validation rules for the command line flags,
	// for example where certain combinations aren't allowed
	ValidateFlags(func() error) NodeBuilder

	// ValidateRootSnapshot sets any custom validation rules for the root snapshot.
	// This check is executed after other checks but before applying any data from root snapshot.
	ValidateRootSnapshot(f func(protocol.Snapshot) error) NodeBuilder
}

// BaseConfig is the general config for the NodeBuilder and the command line params
// For a node running as a standalone process, the config fields will be populated from the command line params,
// while for a node running as a library, the config fields are expected to be initialized by the caller.
type BaseConfig struct {
	nodeIDHex                   string
	AdminAddr                   string
	AdminCert                   string
	AdminKey                    string
	AdminClientCAs              string
	AdminMaxMsgSize             uint
	BindAddr                    string
	NodeRole                    string
	DynamicStartupANAddress     string
	DynamicStartupANPubkey      string
	DynamicStartupEpochPhase    string
	DynamicStartupEpoch         string
	DynamicStartupSleepInterval time.Duration
	datadir                     string
	secretsdir                  string
	secretsDBEnabled            bool
	InsecureSecretsDB           bool
	level                       string
	debugLogLimit               uint32
	metricsPort                 uint
	BootstrapDir                string
	profilerConfig              profiler.ProfilerConfig
	tracerEnabled               bool
	tracerSensitivity           uint
	MetricsEnabled              bool
	guaranteesCacheSize         uint
	receiptsCacheSize           uint
	db                          *badger.DB
	HeroCacheMetricsEnable      bool
	SyncCoreConfig              chainsync.Config
	CodecFactory                func() network.Codec
	LibP2PNode                  p2p.LibP2PNode
	// ComplianceConfig configures either the compliance engine (consensus nodes)
	// or the follower engine (all other node roles)
	ComplianceConfig compliance.Config
<<<<<<< HEAD

	// FlowConfig Flow configuration.
	FlowConfig config.FlowConfig
=======
}

type NetworkConfig struct {
	// NetworkConnectionPruning determines whether connections to nodes
	// that are not part of protocol state should be trimmed
	// TODO: solely a fallback mechanism, can be removed upon reliable behavior in production.
	NetworkConnectionPruning bool
	// GossipSubConfig core gossipsub configuration.
	GossipSubConfig *p2pbuilder.GossipSubConfig
	// PreferredUnicastProtocols list of unicast protocols in preferred order
	PreferredUnicastProtocols       []string
	NetworkReceivedMessageCacheSize uint32

	PeerUpdateInterval          time.Duration
	UnicastMessageTimeout       time.Duration
	DNSCacheTTL                 time.Duration
	LibP2PResourceManagerConfig *p2pbuilder.ResourceManagerConfig
	ConnectionManagerConfig     *connection.ManagerConfig
	// UnicastCreateStreamRetryDelay initial delay used in the exponential backoff for create stream retries
	UnicastCreateStreamRetryDelay time.Duration
	// size of the cache keeping the status of disallow-listed peers. Recommended to be 100 * number of authorized nodes.
	// Note: this cache is meant to only keep the authorized (i.e., staked) but disallow-listed peers. There is no sybil
	// vulnerability for this cache. However, the cache must be large enough to ensure it never runs out of space even if
	// the node has not been re-configured for a long time.
	DisallowListCacheSize uint32
	// UnicastRateLimitersConfig configuration for all unicast rate limiters.
	UnicastRateLimitersConfig *UnicastRateLimitersConfig
	AlspConfig                *AlspConfig
	// GossipSubRpcInspectorSuite rpc inspector suite.
	GossipSubRpcInspectorSuite p2p.GossipSubInspectorSuite
}

// AlspConfig is the config for the Application Layer Spam Prevention (ALSP) protocol.
type AlspConfig struct {
	// Size of the cache for spam records. There is at most one spam record per authorized (i.e., staked) node.
	// Recommended size is 10 * number of authorized nodes to allow for churn.
	SpamRecordCacheSize uint32

	// SpamReportQueueSize is the size of the queue for spam records. The queue is used to store spam records
	// temporarily till they are picked by the workers. When the queue is full, new spam records are dropped.
	// Recommended size is 100 * number of authorized nodes to allow for churn.
	SpamReportQueueSize uint32

	// DisablePenalty indicates whether applying the penalty to the misbehaving node is disabled.
	// When disabled, the ALSP module logs the misbehavior reports and updates the metrics, but does not apply the penalty.
	// This is useful for managing production incidents.
	// Note: under normal circumstances, the ALSP module should not be disabled.
	DisablePenalty bool

	// HeartBeatInterval is the interval between heartbeats sent by the ALSP module. The heartbeats are recurring
	// events that are used to perform critical ALSP tasks, such as updating the spam records cache.
	HearBeatInterval time.Duration
}

// UnicastRateLimitersConfig unicast rate limiter configuration for the message and bandwidth rate limiters.
type UnicastRateLimitersConfig struct {
	// DryRun setting this to true will disable connection disconnects and gating when unicast rate limiters are configured
	DryRun bool
	// LockoutDuration the number of seconds a peer will be forced to wait before being allowed to successful reconnect to the node
	// after being rate limited.
	LockoutDuration time.Duration
	// MessageRateLimit amount of unicast messages that can be sent by a peer per second.
	MessageRateLimit int
	// BandwidthRateLimit bandwidth size in bytes a peer is allowed to send via unicast streams per second.
	BandwidthRateLimit int
	// BandwidthBurstLimit bandwidth size in bytes a peer is allowed to send via unicast streams at once.
	BandwidthBurstLimit int
>>>>>>> 3ff44760
}

// NodeConfig contains all the derived parameters such the NodeID, private keys etc. and initialized instances of
// structs such as DB, Network etc. The NodeConfig is composed of the BaseConfig and is updated in the
// NodeBuilder functions as a node is bootstrapped.
type NodeConfig struct {
	Cancel context.CancelFunc // cancel function for the context that is passed to the networking layer
	BaseConfig
	Logger            zerolog.Logger
	NodeID            flow.Identifier
	Me                module.Local
	Tracer            module.Tracer
	ConfigManager     *updatable_configs.Manager
	MetricsRegisterer prometheus.Registerer
	Metrics           Metrics
	DB                *badger.DB
	SecretsDB         *badger.DB
	Storage           Storage
	ProtocolEvents    *events.Distributor
	State             protocol.State
	Resolver          madns.BasicResolver
	Middleware        network.Middleware
	Network           network.Network
	ConduitFactory    network.ConduitFactory
	PingService       network.PingService
	MsgValidators     []network.MessageValidator
	FvmOptions        []fvm.Option
	StakingKey        crypto.PrivateKey
	NetworkKey        crypto.PrivateKey

	// list of dependencies for network peer manager startup
	PeerManagerDependencies *DependencyList
	// ReadyDoneAware implementation of the network middleware for DependableComponents
	middlewareDependable *module.ProxiedReadyDoneAware

	// ID providers
	IdentityProvider             module.IdentityProvider
	IDTranslator                 p2p.IDTranslator
	SyncEngineIdentifierProvider module.IdentifierProvider

	// root state information
	RootSnapshot protocol.Snapshot
	// excerpt of root snapshot and latest finalized snapshot, when we boot up
	StateExcerptAtBoot

	// bootstrapping options
	SkipNwAddressBasedValidations bool

	// UnicastRateLimiterDistributor notifies consumers when a peer's unicast message is rate limited.
	UnicastRateLimiterDistributor p2p.UnicastRateLimiterDistributor
<<<<<<< HEAD
	// NodeDisallowListDistributor notifies consumers of updates to disallow listing of nodes.
	NodeDisallowListDistributor p2p.DisallowListNotificationDistributor

	// GossipSubRpcInspectorSuite rpc inspector suite.
	GossipSubRpcInspectorSuite p2p.GossipSubInspectorSuite
=======
>>>>>>> 3ff44760
}

// StateExcerptAtBoot stores information about the root snapshot and latest finalized block for use in bootstrapping.
type StateExcerptAtBoot struct {
	// properties of RootSnapshot for convenience
	// For node bootstrapped with a root snapshot for the first block of a spork,
	// 		FinalizedRootBlock and SealedRootBlock are the same block (special case of self-sealing block)
	// For node bootstrapped with a root snapshot for a block above the first block of a spork (dynamically bootstrapped),
	// 		FinalizedRootBlock.Height > SealedRootBlock.Height
	FinalizedRootBlock  *flow.Block             // The last finalized block when bootstrapped.
	SealedRootBlock     *flow.Block             // The last sealed block when bootstrapped.
	RootQC              *flow.QuorumCertificate // QC for Finalized Root Block
	RootResult          *flow.ExecutionResult   // Result for SealedRootBlock
	RootSeal            *flow.Seal              //Seal for RootResult
	RootChainID         flow.ChainID
	SporkID             flow.Identifier
	LastFinalizedHeader *flow.Header // last finalized header when the node boots up
}

func DefaultBaseConfig() *BaseConfig {
	homedir, _ := os.UserHomeDir()
	datadir := filepath.Join(homedir, ".flow", "database")

	// NOTE: if the codec used in the network component is ever changed any code relying on
	// the message format specific to the codec must be updated. i.e: the AuthorizedSenderValidator.
	codecFactory := func() network.Codec { return cbor.NewCodec() }

	return &BaseConfig{
<<<<<<< HEAD
=======
		NetworkConfig: NetworkConfig{
			UnicastCreateStreamRetryDelay:   unicast.DefaultRetryDelay,
			PeerUpdateInterval:              connection.DefaultPeerUpdateInterval,
			UnicastMessageTimeout:           middleware.DefaultUnicastTimeout,
			NetworkReceivedMessageCacheSize: p2p.DefaultReceiveCacheSize,
			UnicastRateLimitersConfig: &UnicastRateLimitersConfig{
				DryRun:              true,
				LockoutDuration:     10,
				MessageRateLimit:    0,
				BandwidthRateLimit:  0,
				BandwidthBurstLimit: middleware.LargeMsgMaxUnicastMsgSize,
			},
			GossipSubConfig:             p2pbuilder.DefaultGossipSubConfig(),
			DNSCacheTTL:                 dns.DefaultTimeToLive,
			LibP2PResourceManagerConfig: p2pbuilder.DefaultResourceManagerConfig(),
			ConnectionManagerConfig:     connection.DefaultConnManagerConfig(),
			NetworkConnectionPruning:    connection.PruningEnabled,
			DisallowListCacheSize:       middleware.DisallowListCacheSize,
			AlspConfig: &AlspConfig{
				SpamRecordCacheSize: alsp.DefaultSpamRecordCacheSize,
				SpamReportQueueSize: alsp.DefaultSpamReportQueueSize,
				HearBeatInterval:    alsp.DefaultHeartBeatInterval,
				DisablePenalty:      false, // by default, apply the penalty
			},
		},
>>>>>>> 3ff44760
		nodeIDHex:        NotSet,
		AdminAddr:        NotSet,
		AdminCert:        NotSet,
		AdminKey:         NotSet,
		AdminClientCAs:   NotSet,
		AdminMaxMsgSize:  grpcutils.DefaultMaxMsgSize,
		BindAddr:         NotSet,
		BootstrapDir:     "bootstrap",
		datadir:          datadir,
		secretsdir:       NotSet,
		secretsDBEnabled: true,
		level:            "info",
		debugLogLimit:    2000,

		metricsPort:         8080,
		tracerEnabled:       false,
		tracerSensitivity:   4,
		MetricsEnabled:      true,
		receiptsCacheSize:   bstorage.DefaultCacheSize,
		guaranteesCacheSize: bstorage.DefaultCacheSize,

		profilerConfig: profiler.ProfilerConfig{
			Enabled:         false,
			UploaderEnabled: false,

			Dir:      "profiler",
			Interval: 15 * time.Minute,
			Duration: 10 * time.Second,
		},

		HeroCacheMetricsEnable: false,
		SyncCoreConfig:         chainsync.DefaultConfig(),
		CodecFactory:           codecFactory,
		ComplianceConfig:       compliance.DefaultConfig(),
	}
}

// DependencyList is a slice of ReadyDoneAware implementations that are used by DependableComponent
// to define the list of dependencies that must be ready before starting the component.
type DependencyList struct {
	components []module.ReadyDoneAware
}

func NewDependencyList(components ...module.ReadyDoneAware) *DependencyList {
	return &DependencyList{
		components: components,
	}
}

// Add adds a new ReadyDoneAware implementation to the list of dependencies.
func (d *DependencyList) Add(component module.ReadyDoneAware) {
	d.components = append(d.components, component)
}<|MERGE_RESOLUTION|>--- conflicted
+++ resolved
@@ -2,11 +2,11 @@
 
 import (
 	"context"
+	"github.com/dgraph-io/badger/v2"
 	"os"
 	"path/filepath"
 	"time"
 
-	"github.com/dgraph-io/badger/v2"
 	madns "github.com/multiformats/go-multiaddr-dns"
 	"github.com/prometheus/client_golang/prometheus"
 	"github.com/rs/zerolog"
@@ -26,14 +26,6 @@
 	"github.com/onflow/flow-go/network"
 	"github.com/onflow/flow-go/network/codec/cbor"
 	"github.com/onflow/flow-go/network/p2p"
-<<<<<<< HEAD
-=======
-	"github.com/onflow/flow-go/network/p2p/connection"
-	"github.com/onflow/flow-go/network/p2p/dns"
-	"github.com/onflow/flow-go/network/p2p/middleware"
-	"github.com/onflow/flow-go/network/p2p/p2pbuilder"
-	"github.com/onflow/flow-go/network/p2p/unicast"
->>>>>>> 3ff44760
 	"github.com/onflow/flow-go/state/protocol"
 	"github.com/onflow/flow-go/state/protocol/events"
 	bstorage "github.com/onflow/flow-go/storage/badger"
@@ -178,79 +170,9 @@
 	// ComplianceConfig configures either the compliance engine (consensus nodes)
 	// or the follower engine (all other node roles)
 	ComplianceConfig compliance.Config
-<<<<<<< HEAD
 
 	// FlowConfig Flow configuration.
 	FlowConfig config.FlowConfig
-=======
-}
-
-type NetworkConfig struct {
-	// NetworkConnectionPruning determines whether connections to nodes
-	// that are not part of protocol state should be trimmed
-	// TODO: solely a fallback mechanism, can be removed upon reliable behavior in production.
-	NetworkConnectionPruning bool
-	// GossipSubConfig core gossipsub configuration.
-	GossipSubConfig *p2pbuilder.GossipSubConfig
-	// PreferredUnicastProtocols list of unicast protocols in preferred order
-	PreferredUnicastProtocols       []string
-	NetworkReceivedMessageCacheSize uint32
-
-	PeerUpdateInterval          time.Duration
-	UnicastMessageTimeout       time.Duration
-	DNSCacheTTL                 time.Duration
-	LibP2PResourceManagerConfig *p2pbuilder.ResourceManagerConfig
-	ConnectionManagerConfig     *connection.ManagerConfig
-	// UnicastCreateStreamRetryDelay initial delay used in the exponential backoff for create stream retries
-	UnicastCreateStreamRetryDelay time.Duration
-	// size of the cache keeping the status of disallow-listed peers. Recommended to be 100 * number of authorized nodes.
-	// Note: this cache is meant to only keep the authorized (i.e., staked) but disallow-listed peers. There is no sybil
-	// vulnerability for this cache. However, the cache must be large enough to ensure it never runs out of space even if
-	// the node has not been re-configured for a long time.
-	DisallowListCacheSize uint32
-	// UnicastRateLimitersConfig configuration for all unicast rate limiters.
-	UnicastRateLimitersConfig *UnicastRateLimitersConfig
-	AlspConfig                *AlspConfig
-	// GossipSubRpcInspectorSuite rpc inspector suite.
-	GossipSubRpcInspectorSuite p2p.GossipSubInspectorSuite
-}
-
-// AlspConfig is the config for the Application Layer Spam Prevention (ALSP) protocol.
-type AlspConfig struct {
-	// Size of the cache for spam records. There is at most one spam record per authorized (i.e., staked) node.
-	// Recommended size is 10 * number of authorized nodes to allow for churn.
-	SpamRecordCacheSize uint32
-
-	// SpamReportQueueSize is the size of the queue for spam records. The queue is used to store spam records
-	// temporarily till they are picked by the workers. When the queue is full, new spam records are dropped.
-	// Recommended size is 100 * number of authorized nodes to allow for churn.
-	SpamReportQueueSize uint32
-
-	// DisablePenalty indicates whether applying the penalty to the misbehaving node is disabled.
-	// When disabled, the ALSP module logs the misbehavior reports and updates the metrics, but does not apply the penalty.
-	// This is useful for managing production incidents.
-	// Note: under normal circumstances, the ALSP module should not be disabled.
-	DisablePenalty bool
-
-	// HeartBeatInterval is the interval between heartbeats sent by the ALSP module. The heartbeats are recurring
-	// events that are used to perform critical ALSP tasks, such as updating the spam records cache.
-	HearBeatInterval time.Duration
-}
-
-// UnicastRateLimitersConfig unicast rate limiter configuration for the message and bandwidth rate limiters.
-type UnicastRateLimitersConfig struct {
-	// DryRun setting this to true will disable connection disconnects and gating when unicast rate limiters are configured
-	DryRun bool
-	// LockoutDuration the number of seconds a peer will be forced to wait before being allowed to successful reconnect to the node
-	// after being rate limited.
-	LockoutDuration time.Duration
-	// MessageRateLimit amount of unicast messages that can be sent by a peer per second.
-	MessageRateLimit int
-	// BandwidthRateLimit bandwidth size in bytes a peer is allowed to send via unicast streams per second.
-	BandwidthRateLimit int
-	// BandwidthBurstLimit bandwidth size in bytes a peer is allowed to send via unicast streams at once.
-	BandwidthBurstLimit int
->>>>>>> 3ff44760
 }
 
 // NodeConfig contains all the derived parameters such the NodeID, private keys etc. and initialized instances of
@@ -301,14 +223,9 @@
 
 	// UnicastRateLimiterDistributor notifies consumers when a peer's unicast message is rate limited.
 	UnicastRateLimiterDistributor p2p.UnicastRateLimiterDistributor
-<<<<<<< HEAD
-	// NodeDisallowListDistributor notifies consumers of updates to disallow listing of nodes.
-	NodeDisallowListDistributor p2p.DisallowListNotificationDistributor
 
 	// GossipSubRpcInspectorSuite rpc inspector suite.
 	GossipSubRpcInspectorSuite p2p.GossipSubInspectorSuite
-=======
->>>>>>> 3ff44760
 }
 
 // StateExcerptAtBoot stores information about the root snapshot and latest finalized block for use in bootstrapping.
@@ -337,34 +254,6 @@
 	codecFactory := func() network.Codec { return cbor.NewCodec() }
 
 	return &BaseConfig{
-<<<<<<< HEAD
-=======
-		NetworkConfig: NetworkConfig{
-			UnicastCreateStreamRetryDelay:   unicast.DefaultRetryDelay,
-			PeerUpdateInterval:              connection.DefaultPeerUpdateInterval,
-			UnicastMessageTimeout:           middleware.DefaultUnicastTimeout,
-			NetworkReceivedMessageCacheSize: p2p.DefaultReceiveCacheSize,
-			UnicastRateLimitersConfig: &UnicastRateLimitersConfig{
-				DryRun:              true,
-				LockoutDuration:     10,
-				MessageRateLimit:    0,
-				BandwidthRateLimit:  0,
-				BandwidthBurstLimit: middleware.LargeMsgMaxUnicastMsgSize,
-			},
-			GossipSubConfig:             p2pbuilder.DefaultGossipSubConfig(),
-			DNSCacheTTL:                 dns.DefaultTimeToLive,
-			LibP2PResourceManagerConfig: p2pbuilder.DefaultResourceManagerConfig(),
-			ConnectionManagerConfig:     connection.DefaultConnManagerConfig(),
-			NetworkConnectionPruning:    connection.PruningEnabled,
-			DisallowListCacheSize:       middleware.DisallowListCacheSize,
-			AlspConfig: &AlspConfig{
-				SpamRecordCacheSize: alsp.DefaultSpamRecordCacheSize,
-				SpamReportQueueSize: alsp.DefaultSpamReportQueueSize,
-				HearBeatInterval:    alsp.DefaultHeartBeatInterval,
-				DisablePenalty:      false, // by default, apply the penalty
-			},
-		},
->>>>>>> 3ff44760
 		nodeIDHex:        NotSet,
 		AdminAddr:        NotSet,
 		AdminCert:        NotSet,
