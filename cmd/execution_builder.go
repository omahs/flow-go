package cmd

import (
	"context"
	"errors"
	"fmt"
	"os"
	"path"
	"path/filepath"
	goruntime "runtime"
	"strings"
	"time"

	awsconfig "github.com/aws/aws-sdk-go-v2/config"
	"github.com/aws/aws-sdk-go-v2/service/s3"
	"github.com/ipfs/go-cid"
	badger "github.com/ipfs/go-ds-badger2"
	"github.com/onflow/flow-core-contracts/lib/go/templates"
	"github.com/onflow/go-bitswap"
	"github.com/rs/zerolog"
	"github.com/shirou/gopsutil/v3/cpu"
	"github.com/shirou/gopsutil/v3/host"
	"github.com/shirou/gopsutil/v3/mem"
	"go.uber.org/atomic"

	"github.com/onflow/flow-go/admin/commands"
	executionCommands "github.com/onflow/flow-go/admin/commands/execution"
	stateSyncCommands "github.com/onflow/flow-go/admin/commands/state_synchronization"
	storageCommands "github.com/onflow/flow-go/admin/commands/storage"
	uploaderCommands "github.com/onflow/flow-go/admin/commands/uploader"
	"github.com/onflow/flow-go/consensus"
	"github.com/onflow/flow-go/consensus/hotstuff"
	"github.com/onflow/flow-go/consensus/hotstuff/committees"
	"github.com/onflow/flow-go/consensus/hotstuff/notifications"
	"github.com/onflow/flow-go/consensus/hotstuff/notifications/pubsub"
	"github.com/onflow/flow-go/consensus/hotstuff/signature"
	"github.com/onflow/flow-go/consensus/hotstuff/validator"
	"github.com/onflow/flow-go/consensus/hotstuff/verification"
	recovery "github.com/onflow/flow-go/consensus/recovery/protocol"
	followereng "github.com/onflow/flow-go/engine/common/follower"
	"github.com/onflow/flow-go/engine/common/provider"
	"github.com/onflow/flow-go/engine/common/requester"
	"github.com/onflow/flow-go/engine/common/synchronization"
	"github.com/onflow/flow-go/engine/execution/checker"
	"github.com/onflow/flow-go/engine/execution/computation"
	"github.com/onflow/flow-go/engine/execution/computation/committer"
	"github.com/onflow/flow-go/engine/execution/ingestion"
	"github.com/onflow/flow-go/engine/execution/ingestion/uploader"
	exeprovider "github.com/onflow/flow-go/engine/execution/provider"
	"github.com/onflow/flow-go/engine/execution/rpc"
	"github.com/onflow/flow-go/engine/execution/state"
	"github.com/onflow/flow-go/engine/execution/state/bootstrap"
	"github.com/onflow/flow-go/fvm"
	"github.com/onflow/flow-go/fvm/storage/snapshot"
	"github.com/onflow/flow-go/fvm/systemcontracts"
	"github.com/onflow/flow-go/ledger/common/pathfinder"
	ledger "github.com/onflow/flow-go/ledger/complete"
	"github.com/onflow/flow-go/ledger/complete/wal"
	bootstrapFilenames "github.com/onflow/flow-go/model/bootstrap"
	"github.com/onflow/flow-go/model/flow"
	"github.com/onflow/flow-go/model/flow/filter"
	"github.com/onflow/flow-go/module"
	"github.com/onflow/flow-go/module/blobs"
	"github.com/onflow/flow-go/module/chainsync"
	"github.com/onflow/flow-go/module/compliance"
	"github.com/onflow/flow-go/module/executiondatasync/execution_data"
	exedataprovider "github.com/onflow/flow-go/module/executiondatasync/provider"
	"github.com/onflow/flow-go/module/executiondatasync/pruner"
	"github.com/onflow/flow-go/module/executiondatasync/tracker"
	finalizer "github.com/onflow/flow-go/module/finalizer/consensus"
	"github.com/onflow/flow-go/module/mempool/queue"
	"github.com/onflow/flow-go/module/metrics"
	"github.com/onflow/flow-go/network"
	"github.com/onflow/flow-go/network/channels"
	"github.com/onflow/flow-go/network/p2p/blob"
	"github.com/onflow/flow-go/state/protocol"
	badgerState "github.com/onflow/flow-go/state/protocol/badger"
	"github.com/onflow/flow-go/state/protocol/blocktimer"
	storageerr "github.com/onflow/flow-go/storage"
	storage "github.com/onflow/flow-go/storage/badger"
	"github.com/onflow/flow-go/storage/badger/procedure"
)

const (
	blockDataUploaderMaxRetry     uint64 = 5
	blockdataUploaderRetryTimeout        = 1 * time.Second
)

type ExecutionNodeBuilder struct {
	*FlowNodeBuilder                  // the common configs as a node
	exeConf          *ExecutionConfig // the configs and flags specific for execution node
}

func NewExecutionNodeBuilder(nodeBuilder *FlowNodeBuilder) *ExecutionNodeBuilder {
	return &ExecutionNodeBuilder{
		FlowNodeBuilder: nodeBuilder,
		exeConf:         &ExecutionConfig{},
	}
}

func (builder *ExecutionNodeBuilder) LoadFlags() {
	builder.FlowNodeBuilder.
		ExtraFlags(builder.exeConf.SetupFlags).
		ValidateFlags(builder.exeConf.ValidateFlags)
}

// ExecutionNode contains the running modules and their loading code.
type ExecutionNode struct {
	builder *FlowNodeBuilder // This is needed for accessing the ShutdownFunc
	exeConf *ExecutionConfig

	collector              module.ExecutionMetrics
	executionState         state.ExecutionState
	followerState          protocol.FollowerState
	committee              hotstuff.DynamicCommittee
	ledgerStorage          *ledger.Ledger
	events                 *storage.Events
	serviceEvents          *storage.ServiceEvents
	txResults              *storage.TransactionResults
	results                *storage.ExecutionResults
	myReceipts             *storage.MyExecutionReceipts
	providerEngine         *exeprovider.Engine
	checkerEng             *checker.Engine
	syncCore               *chainsync.Core
	syncEngine             *synchronization.Engine
	followerCore           *hotstuff.FollowerLoop        // follower hotstuff logic
	followerEng            *followereng.ComplianceEngine // to sync blocks from consensus nodes
	computationManager     *computation.Manager
	collectionRequester    *requester.Engine
	ingestionEng           *ingestion.Engine
	followerDistributor    *pubsub.FollowerDistributor
	finalizedHeader        *synchronization.FinalizedHeaderCache
	checkAuthorizedAtBlock func(blockID flow.Identifier) (bool, error)
	diskWAL                *wal.DiskWAL
	blockDataUploader      *uploader.Manager
	executionDataStore     execution_data.ExecutionDataStore
	toTriggerCheckpoint    *atomic.Bool           // create the checkpoint trigger to be controlled by admin tool, and listened by the compactor
	stopControl            *ingestion.StopControl // stop the node at given block height
	executionDataDatastore *badger.Datastore
	executionDataPruner    *pruner.Pruner
	executionDataBlobstore blobs.Blobstore
	executionDataTracker   tracker.Storage
	blobService            network.BlobService
	blobserviceDependable  *module.ProxiedReadyDoneAware
}

func (builder *ExecutionNodeBuilder) LoadComponentsAndModules() {

	exeNode := &ExecutionNode{
		builder:             builder.FlowNodeBuilder,
		exeConf:             builder.exeConf,
		toTriggerCheckpoint: atomic.NewBool(false),
	}

	builder.FlowNodeBuilder.
		AdminCommand("read-execution-data", func(config *NodeConfig) commands.AdminCommand {
			return stateSyncCommands.NewReadExecutionDataCommand(exeNode.executionDataStore)
		}).
		AdminCommand("trigger-checkpoint", func(config *NodeConfig) commands.AdminCommand {
			return executionCommands.NewTriggerCheckpointCommand(exeNode.toTriggerCheckpoint)
		}).
		AdminCommand("stop-at-height", func(config *NodeConfig) commands.AdminCommand {
			return executionCommands.NewStopAtHeightCommand(exeNode.stopControl)
		}).
		AdminCommand("set-uploader-enabled", func(config *NodeConfig) commands.AdminCommand {
			return uploaderCommands.NewToggleUploaderCommand(exeNode.blockDataUploader)
		}).
		AdminCommand("get-transactions", func(conf *NodeConfig) commands.AdminCommand {
			return storageCommands.NewGetTransactionsCommand(conf.State, conf.Storage.Payloads, conf.Storage.Collections)
		}).
		Module("mutable follower state", exeNode.LoadMutableFollowerState).
		Module("system specs", exeNode.LoadSystemSpecs).
		Module("execution metrics", exeNode.LoadExecutionMetrics).
		Module("sync core", exeNode.LoadSyncCore).
		Module("execution receipts storage", exeNode.LoadExecutionReceiptsStorage).
		Module("follower distributor", exeNode.LoadFollowerDistributor).
		Module("authorization checking function", exeNode.LoadAuthorizationCheckingFunction).
		Module("execution data datastore", exeNode.LoadExecutionDataDatastore).
		Module("execution data getter", exeNode.LoadExecutionDataGetter).
		Module("blobservice peer manager dependencies", exeNode.LoadBlobservicePeerManagerDependencies).
		Module("bootstrap", exeNode.LoadBootstrapper).
		Component("execution state ledger", exeNode.LoadExecutionStateLedger).

		// TODO: Modules should be able to depends on components
		// Because all modules are always bootstrapped first, before components,
		// its not possible to have a module depending on a Component.
		// This is the case for a StopControl which needs to query ExecutionState which needs execution state ledger.
		// I prefer to use dummy component now and keep the bootstrapping steps properly separated,
		// so it will be easier to follow and refactor later
		Component("execution state", exeNode.LoadExecutionState).
		Component("stop control", exeNode.LoadStopControl).
		Component("execution state ledger WAL compactor", exeNode.LoadExecutionStateLedgerWALCompactor).
		Component("execution data pruner", exeNode.LoadExecutionDataPruner).
		Component("blob service", exeNode.LoadBlobService).
		Component("block data upload manager", exeNode.LoadBlockUploaderManager).
		Component("GCP block data uploader", exeNode.LoadGCPBlockDataUploader).
		Component("S3 block data uploader", exeNode.LoadS3BlockDataUploader).
		Component("provider engine", exeNode.LoadProviderEngine).
		Component("checker engine", exeNode.LoadCheckerEngine).
		Component("ingestion engine", exeNode.LoadIngestionEngine).
		Component("finalized snapshot", exeNode.LoadFinalizedSnapshot).
		Component("consensus committee", exeNode.LoadConsensusCommittee).
		Component("follower core", exeNode.LoadFollowerCore).
		Component("follower engine", exeNode.LoadFollowerEngine).
		Component("collection requester engine", exeNode.LoadCollectionRequesterEngine).
		Component("receipt provider engine", exeNode.LoadReceiptProviderEngine).
		Component("synchronization engine", exeNode.LoadSynchronizationEngine).
		Component("grpc server", exeNode.LoadGrpcServer)
}

func (exeNode *ExecutionNode) LoadMutableFollowerState(node *NodeConfig) error {
	// For now, we only support state implementations from package badger.
	// If we ever support different implementations, the following can be replaced by a type-aware factory
	bState, ok := node.State.(*badgerState.State)
	if !ok {
		return fmt.Errorf("only implementations of type badger.State are currently supported but read-only state has type %T", node.State)
	}
	var err error
	exeNode.followerState, err = badgerState.NewFollowerState(
		node.Logger,
		node.Tracer,
		node.ProtocolEvents,
		bState,
		node.Storage.Index,
		node.Storage.Payloads,
		blocktimer.DefaultBlockTimer,
	)
	return err
}

func (exeNode *ExecutionNode) LoadSystemSpecs(node *NodeConfig) error {
	sysInfoLogger := node.Logger.With().Str("system", "specs").Logger()
	err := logSysInfo(sysInfoLogger)
	if err != nil {
		sysInfoLogger.Error().Err(err)
	}
	return nil
}

func (exeNode *ExecutionNode) LoadExecutionMetrics(node *NodeConfig) error {
	exeNode.collector = metrics.NewExecutionCollector(node.Tracer)

	// report the highest executed block height as soon as possible
	// this is guaranteed to exist because LoadBootstrapper has inserted
	// the root block as executed block
	var height uint64
	var blockID flow.Identifier
	err := node.DB.View(procedure.GetHighestExecutedBlock(&height, &blockID))
	if err != nil {
		// database has not been bootstrapped yet
		if errors.Is(err, storageerr.ErrNotFound) {
			return nil
		}
		return fmt.Errorf("could not get highest executed block: %w", err)
	}

	exeNode.collector.ExecutionLastExecutedBlockHeight(height)
	return nil
}

func (exeNode *ExecutionNode) LoadSyncCore(node *NodeConfig) error {
	var err error
	exeNode.syncCore, err = chainsync.New(node.Logger, node.SyncCoreConfig, metrics.NewChainSyncCollector(node.RootChainID), node.RootChainID)
	return err
}

func (exeNode *ExecutionNode) LoadExecutionReceiptsStorage(
	node *NodeConfig,
) error {
	exeNode.results = storage.NewExecutionResults(node.Metrics.Cache, node.DB)
	exeNode.myReceipts = storage.NewMyExecutionReceipts(node.Metrics.Cache, node.DB, node.Storage.Receipts.(*storage.ExecutionReceipts))
	return nil
}

func (exeNode *ExecutionNode) LoadFollowerDistributor(node *NodeConfig) error {
	exeNode.followerDistributor = pubsub.NewFollowerDistributor()
	exeNode.followerDistributor.AddConsumer(notifications.NewSlashingViolationsConsumer(node.Logger))
	return nil
}

func (exeNode *ExecutionNode) LoadBlobService(
	node *NodeConfig,
) (
	module.ReadyDoneAware,
	error,
) {
	// build list of Access nodes that are allowed to request execution data from this node
	var allowedANs map[flow.Identifier]bool
	if exeNode.exeConf.executionDataAllowedPeers != "" {
		ids := strings.Split(exeNode.exeConf.executionDataAllowedPeers, ",")
		allowedANs = make(map[flow.Identifier]bool, len(ids))
		for _, idHex := range ids {
			anID, err := flow.HexStringToIdentifier(idHex)
			if err != nil {
				return nil, fmt.Errorf("invalid node ID %s: %w", idHex, err)
			}

			id, ok := exeNode.builder.IdentityProvider.ByNodeID(anID)
			if !ok {
				return nil, fmt.Errorf("allowed node ID %s is not in identity list", idHex)
			}

			if id.Role != flow.RoleAccess {
				return nil, fmt.Errorf("allowed node ID %s is not an access node", id.NodeID.String())
			}

			if id.Ejected {
				return nil, fmt.Errorf("allowed node ID %s is ejected", id.NodeID.String())
			}

			allowedANs[anID] = true
		}
	}

	opts := []network.BlobServiceOption{
		blob.WithBitswapOptions(
			// Only allow block requests from staked ENs and ANs on the allowedANs list (if set)
			bitswap.WithPeerBlockRequestFilter(
				blob.AuthorizedRequester(allowedANs, exeNode.builder.IdentityProvider, exeNode.builder.Logger),
			),
			bitswap.WithTracer(
				blob.NewTracer(node.Logger.With().Str("blob_service", channels.ExecutionDataService.String()).Logger()),
			),
		),
	}

	if exeNode.exeConf.blobstoreRateLimit > 0 && exeNode.exeConf.blobstoreBurstLimit > 0 {
		opts = append(opts, blob.WithRateLimit(float64(exeNode.exeConf.blobstoreRateLimit), exeNode.exeConf.blobstoreBurstLimit))
	}

	bs, err := node.Network.RegisterBlobService(channels.ExecutionDataService, exeNode.executionDataDatastore, opts...)
	if err != nil {
		return nil, fmt.Errorf("failed to register blob service: %w", err)
	}
	exeNode.blobService = bs

	// add blobservice into ReadyDoneAware dependency passed to peer manager
	// this configures peer manager to wait for the blobservice to be ready before starting
	exeNode.blobserviceDependable.Init(bs)

	// blob service's lifecycle is managed by the network layer
	return &module.NoopReadyDoneAware{}, nil
}

func (exeNode *ExecutionNode) LoadBlockUploaderManager(
	node *NodeConfig,
) (
	module.ReadyDoneAware,
	error,
) {
	// blockDataUploader isn't a component, but needs to be initialized after the tracer, which is
	// a component.
	exeNode.blockDataUploader = uploader.NewManager(exeNode.builder.Tracer)
	return &module.NoopReadyDoneAware{}, nil
}

func (exeNode *ExecutionNode) LoadGCPBlockDataUploader(
	node *NodeConfig,
) (
	module.ReadyDoneAware,
	error,
) {
	// Since RetryableAsyncUploaderWrapper relies on executionDataService so we should create
	// it after execution data service is fully setup.
	if !exeNode.exeConf.enableBlockDataUpload || exeNode.exeConf.gcpBucketName == "" {
		// Since we don't have conditional component creation, we just use Noop one.
		// It's functions will be once per startup/shutdown - non-measurable performance penalty
		// blockDataUploader will stay nil and disable calling uploader at all
		return &module.NoopReadyDoneAware{}, nil
	}

	logger := node.Logger.With().Str("component_name", "gcp_block_data_uploader").Logger()
	gcpBucketUploader, err := uploader.NewGCPBucketUploader(
		context.Background(),
		exeNode.exeConf.gcpBucketName,
		logger,
	)
	if err != nil {
		return nil, fmt.Errorf("cannot create GCP Bucket uploader: %w", err)
	}

	asyncUploader := uploader.NewAsyncUploader(
		gcpBucketUploader,
		blockdataUploaderRetryTimeout,
		blockDataUploaderMaxRetry,
		logger,
		exeNode.collector,
	)

	// Setting up RetryableUploader for GCP uploader
	retryableUploader := uploader.NewBadgerRetryableUploaderWrapper(
		asyncUploader,
		node.Storage.Blocks,
		node.Storage.Commits,
		node.Storage.Collections,
		exeNode.events,
		exeNode.results,
		exeNode.txResults,
		storage.NewComputationResultUploadStatus(node.DB),
		execution_data.NewDownloader(exeNode.blobService),
		exeNode.collector)
	if retryableUploader == nil {
		return nil, errors.New("failed to create ComputationResult upload status store")
	}

	exeNode.blockDataUploader.AddUploader(retryableUploader)

	return retryableUploader, nil
}

func (exeNode *ExecutionNode) LoadS3BlockDataUploader(
	node *NodeConfig,
) (
	module.ReadyDoneAware,
	error,
) {
	if !exeNode.exeConf.enableBlockDataUpload || exeNode.exeConf.s3BucketName == "" {
		// Since we don't have conditional component creation, we just use Noop one.
		// It's functions will be once per startup/shutdown - non-measurable performance penalty
		// blockDataUploader will stay nil and disable calling uploader at all
		return &module.NoopReadyDoneAware{}, nil
	}
	logger := node.Logger.With().Str("component_name", "s3_block_data_uploader").Logger()

	ctx := context.Background()
	config, err := awsconfig.LoadDefaultConfig(ctx)
	if err != nil {
		return nil, fmt.Errorf("failed to load AWS configuration: %w", err)
	}

	client := s3.NewFromConfig(config)
	s3Uploader := uploader.NewS3Uploader(
		ctx,
		client,
		exeNode.exeConf.s3BucketName,
		logger,
	)
	asyncUploader := uploader.NewAsyncUploader(
		s3Uploader,
		blockdataUploaderRetryTimeout,
		blockDataUploaderMaxRetry,
		logger,
		exeNode.collector,
	)

	// We are not enabling RetryableUploader for S3 uploader for now. When we need upload
	// retry for multiple uploaders, we will need to use different BadgerDB key prefix.
	exeNode.blockDataUploader.AddUploader(asyncUploader)

	return asyncUploader, nil
}

func (exeNode *ExecutionNode) LoadProviderEngine(
	node *NodeConfig,
) (
	module.ReadyDoneAware,
	error,
) {
	if exeNode.blobService == nil {
		return nil, errors.New("blob service is not initialized")
	}

	var providerMetrics module.ExecutionDataProviderMetrics = metrics.NewNoopCollector()
	if node.MetricsEnabled {
		providerMetrics = metrics.NewExecutionDataProviderCollector()
	}

	executionDataProvider := exedataprovider.NewProvider(
		node.Logger,
		providerMetrics,
		execution_data.DefaultSerializer,
		exeNode.blobService,
		exeNode.executionDataTracker,
	)

	vmCtx := fvm.NewContext(node.FvmOptions...)

	ledgerViewCommitter := committer.NewLedgerViewCommitter(exeNode.ledgerStorage, node.Tracer)
	manager, err := computation.New(
		node.Logger,
		exeNode.collector,
		node.Tracer,
		node.Me,
		node.State,
		vmCtx,
		ledgerViewCommitter,
		executionDataProvider,
		exeNode.exeConf.computationConfig,
	)
	if err != nil {
		return nil, err
	}
	exeNode.computationManager = manager

	var chunkDataPackRequestQueueMetrics module.HeroCacheMetrics = metrics.NewNoopCollector()
	if node.HeroCacheMetricsEnable {
		chunkDataPackRequestQueueMetrics = metrics.ChunkDataPackRequestQueueMetricsFactory(node.MetricsRegisterer)
	}
	chdpReqQueue := queue.NewHeroStore(exeNode.exeConf.chunkDataPackRequestsCacheSize, node.Logger, chunkDataPackRequestQueueMetrics)
	exeNode.providerEngine, err = exeprovider.New(
		node.Logger,
		node.Tracer,
		node.Network,
		node.State,
		exeNode.executionState,
		exeNode.collector,
		exeNode.checkAuthorizedAtBlock,
		chdpReqQueue,
		exeNode.exeConf.chunkDataPackRequestWorkers,
		exeNode.exeConf.chunkDataPackQueryTimeout,
		exeNode.exeConf.chunkDataPackDeliveryTimeout,
	)
	if err != nil {
		return nil, err
	}

	// Get latest executed block and a view at that block
	ctx := context.Background()
	_, blockID, err := exeNode.executionState.GetHighestExecutedBlockID(ctx)
	if err != nil {
		return nil, fmt.Errorf(
			"cannot get the latest executed block id: %w",
			err)
	}
	stateCommit, err := exeNode.executionState.StateCommitmentByBlockID(
		ctx,
		blockID)
	if err != nil {
		return nil, fmt.Errorf(
			"cannot get the state commitment at latest executed block id %s: %w",
			blockID.String(),
			err)
	}
	blockSnapshot := exeNode.executionState.NewStorageSnapshot(stateCommit)

	// Get the epoch counter from the smart contract at the last executed block.
	contractEpochCounter, err := getContractEpochCounter(
		exeNode.computationManager.VM(),
		vmCtx,
		blockSnapshot)
	// Failing to fetch the epoch counter from the smart contract is a fatal error.
	if err != nil {
		return nil, fmt.Errorf("cannot get epoch counter from the smart contract at block %s: %w", blockID.String(), err)
	}

	// Get the epoch counter form the protocol state, at the same block.
	protocolStateEpochCounter, err := node.State.
		AtBlockID(blockID).
		Epochs().
		Current().
		Counter()
	// Failing to fetch the epoch counter from the protocol state is a fatal error.
	if err != nil {
		return nil, fmt.Errorf("cannot get epoch counter from the protocol state at block %s: %w", blockID.String(), err)
	}

	l := node.Logger.With().
		Str("component", "provider engine").
		Uint64("contractEpochCounter", contractEpochCounter).
		Uint64("protocolStateEpochCounter", protocolStateEpochCounter).
		Str("blockID", blockID.String()).
		Logger()

	if contractEpochCounter != protocolStateEpochCounter {
		// Do not error, because immediately following a spork they will be mismatching,
		// until the resetEpoch transaction is submitted.
		l.Warn().
			Msg("Epoch counter from the FlowEpoch smart contract and from the protocol state mismatch!")
	} else {
		l.Info().
			Msg("Epoch counter from the FlowEpoch smart contract and from the protocol state match.")
	}

	return exeNode.providerEngine, nil
}

func (exeNode *ExecutionNode) LoadAuthorizationCheckingFunction(
	node *NodeConfig,
) error {

	exeNode.checkAuthorizedAtBlock = func(blockID flow.Identifier) (bool, error) {
		return protocol.IsNodeAuthorizedAt(node.State.AtBlockID(blockID), node.Me.NodeID())
	}
	return nil
}

func (exeNode *ExecutionNode) LoadExecutionDataDatastore(
	node *NodeConfig,
) error {
	datastoreDir := filepath.Join(exeNode.exeConf.executionDataDir, "blobstore")
	err := os.MkdirAll(datastoreDir, 0700)
	if err != nil {
		return err
	}
	dsOpts := &badger.DefaultOptions
	ds, err := badger.NewDatastore(datastoreDir, dsOpts)
	if err != nil {
		return err
	}
	exeNode.executionDataDatastore = ds
	exeNode.builder.ShutdownFunc(ds.Close)
	return nil
}

func (exeNode *ExecutionNode) LoadBlobservicePeerManagerDependencies(node *NodeConfig) error {
	exeNode.blobserviceDependable = module.NewProxiedReadyDoneAware()
	exeNode.builder.PeerManagerDependencies.Add(exeNode.blobserviceDependable)
	return nil
}

func (exeNode *ExecutionNode) LoadExecutionDataGetter(node *NodeConfig) error {
	exeNode.executionDataBlobstore = blobs.NewBlobstore(exeNode.executionDataDatastore)
	exeNode.executionDataStore = execution_data.NewExecutionDataStore(exeNode.executionDataBlobstore, execution_data.DefaultSerializer)
	return nil
}

func (exeNode *ExecutionNode) LoadExecutionState(
	node *NodeConfig,
) (
	module.ReadyDoneAware,
	error,
) {

	chunkDataPacks := storage.NewChunkDataPacks(node.Metrics.Cache, node.DB, node.Storage.Collections, exeNode.exeConf.chunkDataPackCacheSize)

	// Needed for gRPC server, make sure to assign to main scoped vars
	exeNode.events = storage.NewEvents(node.Metrics.Cache, node.DB)
	exeNode.serviceEvents = storage.NewServiceEvents(node.Metrics.Cache, node.DB)
	exeNode.txResults = storage.NewTransactionResults(node.Metrics.Cache, node.DB, exeNode.exeConf.transactionResultsCacheSize)

	exeNode.executionState = state.NewExecutionState(
		exeNode.ledgerStorage,
		node.Storage.Commits,
		node.Storage.Blocks,
		node.Storage.Headers,
		node.Storage.Collections,
		chunkDataPacks,
		exeNode.results,
		exeNode.myReceipts,
		exeNode.events,
		exeNode.serviceEvents,
		exeNode.txResults,
		node.DB,
		node.Tracer,
	)

	return &module.NoopReadyDoneAware{}, nil
}

func (exeNode *ExecutionNode) LoadStopControl(
	node *NodeConfig,
) (
	module.ReadyDoneAware,
	error,
) {
	lastExecutedHeight, _, err := exeNode.executionState.GetHighestExecutedBlockID(context.TODO())
	if err != nil {
		return nil, fmt.Errorf("cannot get the latest executed block height for stop control: %w", err)
	}

	exeNode.stopControl = ingestion.NewStopControl(
		exeNode.builder.Logger.With().Str("compontent", "stop_control").Logger(),
		exeNode.exeConf.pauseExecution,
		lastExecutedHeight)

	return &module.NoopReadyDoneAware{}, nil
}

func (exeNode *ExecutionNode) LoadExecutionStateLedger(
	node *NodeConfig,
) (
	module.ReadyDoneAware,
	error,
) {
	// DiskWal is a dependent component because we need to ensure
	// that all WAL updates are completed before closing opened WAL segment.
	var err error
	exeNode.diskWAL, err = wal.NewDiskWAL(node.Logger.With().Str("subcomponent", "wal").Logger(),
		node.MetricsRegisterer, exeNode.collector, exeNode.exeConf.triedir, int(exeNode.exeConf.mTrieCacheSize), pathfinder.PathByteSize, wal.SegmentSize)
	if err != nil {
		return nil, fmt.Errorf("failed to initialize wal: %w", err)
	}

	exeNode.ledgerStorage, err = ledger.NewLedger(exeNode.diskWAL, int(exeNode.exeConf.mTrieCacheSize), exeNode.collector, node.Logger.With().Str("subcomponent",
		"ledger").Logger(), ledger.DefaultPathFinderVersion)
	return exeNode.ledgerStorage, err
}

func (exeNode *ExecutionNode) LoadExecutionStateLedgerWALCompactor(
	node *NodeConfig,
) (
	module.ReadyDoneAware,
	error,
) {
	return ledger.NewCompactor(
		exeNode.ledgerStorage,
		exeNode.diskWAL,
		node.Logger.With().Str("subcomponent", "checkpointer").Logger(),
		uint(exeNode.exeConf.mTrieCacheSize),
		exeNode.exeConf.checkpointDistance,
		exeNode.exeConf.checkpointsToKeep,
		exeNode.toTriggerCheckpoint, // compactor will listen to the signal from admin tool for force triggering checkpointing
	)
}

func (exeNode *ExecutionNode) LoadExecutionDataPruner(
	node *NodeConfig,
) (
	module.ReadyDoneAware,
	error,
) {
	sealed, err := node.State.Sealed().Head()
	if err != nil {
		return nil, fmt.Errorf("cannot get the sealed block: %w", err)
	}

	trackerDir := filepath.Join(exeNode.exeConf.executionDataDir, "tracker")
	exeNode.executionDataTracker, err = tracker.OpenStorage(
		trackerDir,
		sealed.Height,
		node.Logger,
		tracker.WithPruneCallback(func(c cid.Cid) error {
			// TODO: use a proper context here
			return exeNode.executionDataBlobstore.DeleteBlob(context.TODO(), c)
		}),
	)
	if err != nil {
		return nil, err
	}

	// by default, pruning is disabled
	if exeNode.exeConf.executionDataPrunerHeightRangeTarget == 0 {
		return &module.NoopReadyDoneAware{}, nil
	}

	var prunerMetrics module.ExecutionDataPrunerMetrics = metrics.NewNoopCollector()
	if node.MetricsEnabled {
		prunerMetrics = metrics.NewExecutionDataPrunerCollector()
	}

	exeNode.executionDataPruner, err = pruner.NewPruner(
		node.Logger,
		prunerMetrics,
		exeNode.executionDataTracker,
		pruner.WithPruneCallback(func(ctx context.Context) error {
			return exeNode.executionDataDatastore.CollectGarbage(ctx)
		}),
		pruner.WithHeightRangeTarget(exeNode.exeConf.executionDataPrunerHeightRangeTarget),
		pruner.WithThreshold(exeNode.exeConf.executionDataPrunerThreshold),
	)
	return exeNode.executionDataPruner, err
}

func (exeNode *ExecutionNode) LoadCheckerEngine(
	node *NodeConfig,
) (
	module.ReadyDoneAware,
	error,
) {
	exeNode.checkerEng = checker.New(
		node.Logger,
		node.State,
		exeNode.executionState,
		node.Storage.Seals,
	)
	return exeNode.checkerEng, nil
}

func (exeNode *ExecutionNode) LoadIngestionEngine(
	node *NodeConfig,
) (
	module.ReadyDoneAware,
	error,
) {
	var err error
	exeNode.collectionRequester, err = requester.New(node.Logger, node.Metrics.Engine, node.Network, node.Me, node.State,
		channels.RequestCollections,
		filter.Any,
		func() flow.Entity { return &flow.Collection{} },
		// we are manually triggering batches in execution, but lets still send off a batch once a minute, as a safety net for the sake of retries
		requester.WithBatchInterval(exeNode.exeConf.requestInterval),
		// consistency of collection can be checked by checking hash, and hash comes from trusted source (blocks from consensus follower)
		// hence we not need to check origin
		requester.WithValidateStaking(false),
	)

	if err != nil {
		return nil, fmt.Errorf("could not create requester engine: %w", err)
	}

	exeNode.ingestionEng, err = ingestion.New(
		node.Logger,
		node.Network,
		node.Me,
		exeNode.collectionRequester,
		node.State,
		node.Storage.Blocks,
		node.Storage.Collections,
		exeNode.events,
		exeNode.serviceEvents,
		exeNode.txResults,
		exeNode.computationManager,
		exeNode.providerEngine,
		exeNode.executionState,
		exeNode.collector,
		node.Tracer,
		exeNode.exeConf.extensiveLog,
		exeNode.checkAuthorizedAtBlock,
		exeNode.executionDataPruner,
		exeNode.blockDataUploader,
		exeNode.stopControl,
	)

	// TODO: we should solve these mutual dependencies better
	// => https://github.com/dapperlabs/flow-go/issues/4360
	exeNode.collectionRequester = exeNode.collectionRequester.WithHandle(exeNode.ingestionEng.OnCollection)

	node.ProtocolEvents.AddConsumer(exeNode.ingestionEng)

	return exeNode.ingestionEng, err
}

func (exeNode *ExecutionNode) LoadConsensusCommittee(
	node *NodeConfig,
) (
	module.ReadyDoneAware,
	error,
) {
	// initialize consensus committee's membership state
	// This committee state is for the HotStuff follower, which follows the MAIN CONSENSUS Committee
	// Note: node.Me.NodeID() is not part of the consensus exeNode.committee
	committee, err := committees.NewConsensusCommittee(node.State, node.Me.NodeID())
	if err != nil {
		return nil, fmt.Errorf("could not create Committee state for main consensus: %w", err)
	}
	node.ProtocolEvents.AddConsumer(committee)
	exeNode.committee = committee

	return committee, nil
}

func (exeNode *ExecutionNode) LoadFollowerCore(
	node *NodeConfig,
) (
	module.ReadyDoneAware,
	error,
) {
	// create a finalizer that handles updating the protocol
	// state when the follower detects newly finalized blocks
	final := finalizer.NewFinalizer(node.DB, node.Storage.Headers, exeNode.followerState, node.Tracer)

	finalized, pending, err := recovery.FindLatest(node.State, node.Storage.Headers)
	if err != nil {
		return nil, fmt.Errorf("could not find latest finalized block and pending blocks to recover consensus follower: %w", err)
	}

	exeNode.followerDistributor.AddConsumer(exeNode.checkerEng)

	// creates a consensus follower with ingestEngine as the notifier
	// so that it gets notified upon each new finalized block
	exeNode.followerCore, err = consensus.NewFollower(
		node.Logger,
		node.Storage.Headers,
		final,
<<<<<<< HEAD
		verifier,
		exeNode.followerDistributor,
=======
		exeNode.finalizationDistributor,
>>>>>>> f5a23f93
		node.RootBlock.Header,
		node.RootQC,
		finalized,
		pending,
	)
	if err != nil {
		return nil, fmt.Errorf("could not create follower core logic: %w", err)
	}

	return exeNode.followerCore, nil
}

func (exeNode *ExecutionNode) LoadFollowerEngine(
	node *NodeConfig,
) (
	module.ReadyDoneAware,
	error,
) {
	packer := signature.NewConsensusSigDataPacker(exeNode.committee)
	// initialize the verifier for the protocol consensus
	verifier := verification.NewCombinedVerifier(exeNode.committee, packer)
	validator := validator.New(exeNode.committee, verifier)

	var heroCacheCollector module.HeroCacheMetrics = metrics.NewNoopCollector()
	if node.HeroCacheMetricsEnable {
		heroCacheCollector = metrics.FollowerCacheMetrics(node.MetricsRegisterer)
	}

	core, err := followereng.NewComplianceCore(
		node.Logger,
		node.Metrics.Mempool,
		heroCacheCollector,
		exeNode.followerDistributor,
		exeNode.followerState,
		exeNode.followerCore,
		validator,
		exeNode.syncCore,
		node.Tracer,
	)
	if err != nil {
		return nil, fmt.Errorf("could not create follower core: %w", err)
	}

	exeNode.followerEng, err = followereng.NewComplianceLayer(
		node.Logger,
		node.Network,
		node.Me,
		node.Metrics.Engine,
		node.Storage.Headers,
		exeNode.finalizedHeader.Get(),
		core,
		followereng.WithComplianceConfigOpt(compliance.WithSkipNewProposalsThreshold(node.ComplianceConfig.SkipNewProposalsThreshold)),
	)
	if err != nil {
		return nil, fmt.Errorf("could not create follower engine: %w", err)
	}

	return exeNode.followerEng, nil
}

func (exeNode *ExecutionNode) LoadCollectionRequesterEngine(
	node *NodeConfig,
) (
	module.ReadyDoneAware,
	error,
) {
	// We initialize the requester engine inside the ingestion engine due to the mutual dependency. However, in
	// order for it to properly start and shut down, we should still return it as its own engine here, so it can
	// be handled by the scaffold.
	return exeNode.collectionRequester, nil
}

func (exeNode *ExecutionNode) LoadReceiptProviderEngine(
	node *NodeConfig,
) (
	module.ReadyDoneAware,
	error,
) {
	retrieve := func(blockID flow.Identifier) (flow.Entity, error) {
		return exeNode.myReceipts.MyReceipt(blockID)
	}

	var receiptRequestQueueMetric module.HeroCacheMetrics = metrics.NewNoopCollector()
	if node.HeroCacheMetricsEnable {
		receiptRequestQueueMetric = metrics.ReceiptRequestsQueueMetricFactory(node.MetricsRegisterer)
	}
	receiptRequestQueue := queue.NewHeroStore(exeNode.exeConf.receiptRequestsCacheSize, node.Logger, receiptRequestQueueMetric)

	eng, err := provider.New(
		node.Logger,
		node.Metrics.Engine,
		node.Network,
		node.Me,
		node.State,
		receiptRequestQueue,
		exeNode.exeConf.receiptRequestWorkers,
		channels.ProvideReceiptsByBlockID,
		filter.And(
			filter.HasWeight(true),
			filter.HasRole(flow.RoleConsensus),
		),
		retrieve,
	)
	return eng, err
}

func (exeNode *ExecutionNode) LoadFinalizedSnapshot(
	node *NodeConfig,
) (
	module.ReadyDoneAware,
	error,
) {
	var err error
	exeNode.finalizedHeader, err = synchronization.NewFinalizedHeaderCache(node.Logger, node.State, exeNode.followerDistributor)
	if err != nil {
		return nil, fmt.Errorf("could not create finalized snapshot cache: %w", err)
	}

	return exeNode.finalizedHeader, nil
}

func (exeNode *ExecutionNode) LoadSynchronizationEngine(
	node *NodeConfig,
) (
	module.ReadyDoneAware,
	error,
) {
	// initialize the synchronization engine
	var err error
	exeNode.syncEngine, err = synchronization.New(
		node.Logger,
		node.Metrics.Engine,
		node.Network,
		node.Me,
		node.Storage.Blocks,
		exeNode.followerEng,
		exeNode.syncCore,
		exeNode.finalizedHeader,
		node.SyncEngineIdentifierProvider,
	)
	if err != nil {
		return nil, fmt.Errorf("could not initialize synchronization engine: %w", err)
	}

	return exeNode.syncEngine, nil
}

func (exeNode *ExecutionNode) LoadGrpcServer(
	node *NodeConfig,
) (
	module.ReadyDoneAware,
	error,
) {
	return rpc.New(
		node.Logger,
		exeNode.exeConf.rpcConf,
		exeNode.ingestionEng,
		node.Storage.Headers,
		node.State,
		exeNode.events,
		exeNode.results,
		exeNode.txResults,
		node.Storage.Commits,
		node.RootChainID,
		signature.NewBlockSignerDecoder(exeNode.committee),
		exeNode.exeConf.apiRatelimits,
		exeNode.exeConf.apiBurstlimits,
	), nil
}

func (exeNode *ExecutionNode) LoadBootstrapper(node *NodeConfig) error {

	// check if the execution database already exists
	bootstrapper := bootstrap.NewBootstrapper(node.Logger)

	commit, bootstrapped, err := bootstrapper.IsBootstrapped(node.DB)
	if err != nil {
		return fmt.Errorf("could not query database to know whether database has been bootstrapped: %w", err)
	}

	// if the execution database does not exist, then we need to bootstrap the execution database.
	if !bootstrapped {
		// when bootstrapping, the bootstrap folder must have a checkpoint file
		// we need to cover this file to the trie folder to restore the trie to restore the execution state.
		err = copyBootstrapState(node.BootstrapDir, exeNode.exeConf.triedir)
		if err != nil {
			return fmt.Errorf("could not load bootstrap state from checkpoint file: %w", err)
		}

		// TODO: check that the checkpoint file contains the root block's statecommit hash

		err = bootstrapper.BootstrapExecutionDatabase(node.DB, node.RootSeal.FinalState, node.RootBlock.Header)
		if err != nil {
			return fmt.Errorf("could not bootstrap execution database: %w", err)
		}
	} else {
		// if execution database has been bootstrapped, then the root statecommit must equal to the one
		// in the bootstrap folder
		if commit != node.RootSeal.FinalState {
			return fmt.Errorf("mismatching root statecommitment. database has state commitment: %x, "+
				"bootstap has statecommitment: %x",
				commit, node.RootSeal.FinalState)
		}
	}

	return nil
}

// getContractEpochCounter Gets the epoch counters from the FlowEpoch smart
// contract from the snapshot provided.
func getContractEpochCounter(
	vm fvm.VM,
	vmCtx fvm.Context,
	snapshot snapshot.StorageSnapshot,
) (
	uint64,
	error,
) {
	// Get the address of the FlowEpoch smart contract
	sc, err := systemcontracts.SystemContractsForChain(vmCtx.Chain.ChainID())
	if err != nil {
		return 0, fmt.Errorf("could not get system contracts: %w", err)
	}
	address := sc.Epoch.Address

	// Generate the script to get the epoch counter from the FlowEpoch smart contract
	scriptCode := templates.GenerateGetCurrentEpochCounterScript(templates.Environment{
		EpochAddress: address.Hex(),
	})
	script := fvm.Script(scriptCode)

	// execute the script
	_, output, err := vm.Run(vmCtx, script, snapshot)
	if err != nil {
		return 0, fmt.Errorf("could not read epoch counter, internal error while executing script: %w", err)
	}
	if output.Err != nil {
		return 0, fmt.Errorf("could not read epoch counter, script error: %w", output.Err)
	}
	if output.Value == nil {
		return 0, fmt.Errorf("could not read epoch counter, script returned no value")
	}

	epochCounter := output.Value.ToGoValue().(uint64)
	return epochCounter, nil
}

// copy the checkpoint files from the bootstrap folder to the execution state folder
// Checkpoint file is required to restore the trie, and has to be placed in the execution
// state folder.
// There are two ways to generate a checkpoint file:
//  1. From a clean state.
//     Refer to the code in the testcase: TestGenerateExecutionState
//  2. From a previous execution state
//     This is often used when sporking the network.
//     Use the execution-state-extract util commandline to generate a checkpoint file from
//     a previous checkpoint file
func copyBootstrapState(dir, trie string) error {
	filename := ""
	firstCheckpointFilename := "00000000"

	fileExists := func(fileName string) bool {
		_, err := os.Stat(filepath.Join(dir, bootstrapFilenames.DirnameExecutionState, fileName))
		return err == nil
	}

	// if there is a root checkpoint file, then copy that file over
	if fileExists(bootstrapFilenames.FilenameWALRootCheckpoint) {
		filename = bootstrapFilenames.FilenameWALRootCheckpoint
	} else if fileExists(firstCheckpointFilename) {
		// else if there is a checkpoint file, then copy that file over
		filename = firstCheckpointFilename
	} else {
		filePath := filepath.Join(dir, bootstrapFilenames.DirnameExecutionState, firstCheckpointFilename)

		// include absolute path of the missing file in the error message
		absPath, err := filepath.Abs(filePath)
		if err != nil {
			absPath = filePath
		}

		return fmt.Errorf("execution state file not found: %v", absPath)
	}

	// copy from the bootstrap folder to the execution state folder
	from, to := path.Join(dir, bootstrapFilenames.DirnameExecutionState), trie
	copiedFiles, err := wal.CopyCheckpointFile(filename, from, to)
	if err != nil {
		return fmt.Errorf("can not copy checkpoint file %s, from %s to %s",
			filename, from, to)
	}

	for _, newPath := range copiedFiles {
		fmt.Printf("copied root checkpoint file from directory: %v, to: %v\n", from, newPath)
	}

	return nil
}

func logSysInfo(logger zerolog.Logger) error {

	vmem, err := mem.VirtualMemory()
	if err != nil {
		return fmt.Errorf("failed to get virtual memory: %w", err)
	}

	info, err := cpu.Info()
	if err != nil {
		return fmt.Errorf("failed to get cpu info: %w", err)
	}

	logicalCores, err := cpu.Counts(true)
	if err != nil {
		return fmt.Errorf("failed to get logical cores: %w", err)
	}

	physicalCores, err := cpu.Counts(false)
	if err != nil {
		return fmt.Errorf("failed to get physical cores: %w", err)
	}

	if len(info) == 0 {
		return fmt.Errorf("cpu info length is 0")
	}

	logger.Info().Msgf("CPU: ModelName=%s, MHz=%.0f, Family=%s, Model=%s, Stepping=%d, Microcode=%s, PhysicalCores=%d, LogicalCores=%d",
		info[0].ModelName, info[0].Mhz, info[0].Family, info[0].Model, info[0].Stepping, info[0].Microcode, physicalCores, logicalCores)

	logger.Info().Msgf("RAM: Total=%d, Free=%d", vmem.Total, vmem.Free)

	hostInfo, err := host.Info()
	if err != nil {
		return fmt.Errorf("failed to get platform info: %w", err)
	}
	logger.Info().Msgf("OS: OS=%s, Platform=%s, PlatformVersion=%s, KernelVersion=%s, Uptime: %d",
		hostInfo.OS, hostInfo.Platform, hostInfo.PlatformVersion, hostInfo.KernelVersion, hostInfo.Uptime)

	// goruntime.GOMAXPROCS(0) doesn't modify any settings.
	logger.Info().Msgf("GO: GoVersion=%s, GOMAXPROCS=%d, NumCPU=%d",
		goruntime.Version(), goruntime.GOMAXPROCS(0), goruntime.NumCPU())

	return nil
}<|MERGE_RESOLUTION|>--- conflicted
+++ resolved
@@ -862,12 +862,7 @@
 		node.Logger,
 		node.Storage.Headers,
 		final,
-<<<<<<< HEAD
-		verifier,
 		exeNode.followerDistributor,
-=======
-		exeNode.finalizationDistributor,
->>>>>>> f5a23f93
 		node.RootBlock.Header,
 		node.RootQC,
 		finalized,
