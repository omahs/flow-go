--- conflicted
+++ resolved
@@ -146,7 +146,6 @@
   alsp-disable-penalty: false
   alsp-heart-beat-interval: 1s
 
-<<<<<<< HEAD
   # Base probability in [0,1] that's used in creating the final probability of creating a
   # misbehavior report for a BatchRequest message. This is why the word "base" is used in the name of this field,
   # since it's not the final probability and there are other factors that determine the final probability.
@@ -160,6 +159,4 @@
   alsp-sync-engine-range-request-base-prob: 0.1
 
   # Probability in [0,1] of creating a misbehavior report for a SyncRequest message.
-  alsp-sync-engine-sync-request-prob: 0.1
-=======
->>>>>>> 12654f86
+  alsp-sync-engine-sync-request-prob: 0.1